--- conflicted
+++ resolved
@@ -211,11 +211,7 @@
 SYM_FUNC_END(put_f64_reg)
 
 /*
-<<<<<<< HEAD
- * put_f64_reg - Get a 64 bits FP register value and returned it or store it to
-=======
  * get_f64_reg - Get a 64 bits FP register value and returned it or store it to
->>>>>>> 0c383648
  *	 	 a pointer.
  * a0 = FP register index to be retrieved
  * a1 = If xlen == 32, pointer which should be loaded with the FP register value
