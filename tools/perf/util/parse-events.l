
%option reentrant
%option bison-bridge
%option prefix="parse_events_"
%option stack
%option bison-locations
%option yylineno
%option reject

%{
#include <errno.h>
#include <sys/types.h>
#include <sys/stat.h>
#include <unistd.h>
#include "parse-events.h"
#include "parse-events-bison.h"
#include "evsel.h"

char *parse_events_get_text(yyscan_t yyscanner);
YYSTYPE *parse_events_get_lval(yyscan_t yyscanner);
int parse_events_get_column(yyscan_t yyscanner);
int parse_events_get_leng(yyscan_t yyscanner);

static int get_column(yyscan_t scanner)
{
	return parse_events_get_column(scanner) - parse_events_get_leng(scanner);
}

static int value(struct parse_events_state *parse_state, yyscan_t scanner, int base)
{
	YYSTYPE *yylval = parse_events_get_lval(scanner);
	char *text = parse_events_get_text(scanner);
	u64 num;

	errno = 0;
	num = strtoull(text, NULL, base);
	if (errno) {
		struct parse_events_error *error = parse_state->error;
		char *help = NULL;

		if (asprintf(&help, "Bad base %d number \"%s\"", base, text) > 0)
			parse_events_error__handle(error, get_column(scanner), help , NULL);

		return PE_ERROR;
	}

	yylval->num = num;
	return PE_VALUE;
}

static int str(yyscan_t scanner, int token)
{
	YYSTYPE *yylval = parse_events_get_lval(scanner);
	char *text = parse_events_get_text(scanner);

	if (text[0] != '\'') {
		yylval->str = strdup(text);
	} else {
		/*
		 * If a text tag specified on the command line
		 * contains opening single quite ' then it is
		 * expected that the tag ends with single quote
		 * as well, like this:
		 *     name=\'CPU_CLK_UNHALTED.THREAD:cmask=1\'
		 * quotes need to be escaped to bypass shell
		 * processing.
		 */
		yylval->str = strndup(&text[1], strlen(text) - 2);
	}

	return token;
}

static int lc_str(yyscan_t scanner, const struct parse_events_state *state)
{
	return str(scanner, state->match_legacy_cache_terms ? PE_LEGACY_CACHE : PE_NAME);
}

/*
 * This function is called when the parser gets two kind of input:
 *
 * 	@cfg1 or @cfg2=config
 *
 * The leading '@' is stripped off before 'cfg1' and 'cfg2=config' are given to
 * bison.  In the latter case it is necessary to keep the string intact so that
 * the PMU kernel driver can determine what configurable is associated to
 * 'config'.
 */
static int drv_str(yyscan_t scanner, int token)
{
	YYSTYPE *yylval = parse_events_get_lval(scanner);
	char *text = parse_events_get_text(scanner);

	/* Strip off the '@' */
	yylval->str = strdup(text + 1);
	return token;
}

/*
 * Use yyless to return all the characaters to the input. Update the column for
 * location debugging. If __alloc is non-zero set yylval to the text for the
 * returned token's value.
 */
#define REWIND(__alloc)				\
do {								\
	YYSTYPE *__yylval = parse_events_get_lval(yyscanner);	\
	char *text = parse_events_get_text(yyscanner);		\
								\
	if (__alloc)						\
		__yylval->str = strdup(text);			\
								\
	yycolumn -= strlen(text);				\
	yyless(0);						\
} while (0)

static int sym(yyscan_t scanner, int type, int config)
{
	YYSTYPE *yylval = parse_events_get_lval(scanner);

	yylval->num = (type << 16) + config;
	return type == PERF_TYPE_HARDWARE ? PE_VALUE_SYM_HW : PE_VALUE_SYM_SW;
}

static int tool(yyscan_t scanner, enum perf_tool_event event)
{
	YYSTYPE *yylval = parse_events_get_lval(scanner);

	yylval->num = event;
	return PE_VALUE_SYM_TOOL;
}

static int term(yyscan_t scanner, enum parse_events__term_type type)
{
	YYSTYPE *yylval = parse_events_get_lval(scanner);

	yylval->term_type = type;
	return PE_TERM;
}

static int hw_term(yyscan_t scanner, int config)
{
	YYSTYPE *yylval = parse_events_get_lval(scanner);
	char *text = parse_events_get_text(scanner);

	yylval->hardware_term.str = strdup(text);
	yylval->hardware_term.num = PERF_TYPE_HARDWARE + config;
	return PE_TERM_HW;
}

static void modifiers_error(struct parse_events_state *parse_state, yyscan_t scanner,
			    int pos, char mod_char, const char *mod_name)
{
	struct parse_events_error *error = parse_state->error;
	char *help = NULL;

	if (asprintf(&help, "Duplicate modifier '%c' (%s)", mod_char, mod_name) > 0)
		parse_events_error__handle(error, get_column(scanner) + pos, help , NULL);
}

static int modifiers(struct parse_events_state *parse_state, yyscan_t scanner)
{
	YYSTYPE *yylval = parse_events_get_lval(scanner);
	char *text = parse_events_get_text(scanner);
	struct parse_events_modifier mod = { .precise = 0, };

	for (size_t i = 0, n = strlen(text); i < n; i++) {
#define CASE(c, field)							\
		case c:							\
			if (mod.field) {				\
				modifiers_error(parse_state, scanner, i, c, #field); \
				return PE_ERROR;			\
			}						\
			mod.field = true;				\
			break

		switch (text[i]) {
		CASE('u', user);
		CASE('k', kernel);
		CASE('h', hypervisor);
		CASE('I', non_idle);
		CASE('G', guest);
		CASE('H', host);
		case 'p':
			mod.precise++;
			/*
			 * precise ip:
			 *
			 *  0 - SAMPLE_IP can have arbitrary skid
			 *  1 - SAMPLE_IP must have constant skid
			 *  2 - SAMPLE_IP requested to have 0 skid
			 *  3 - SAMPLE_IP must have 0 skid
			 *
			 *  See also PERF_RECORD_MISC_EXACT_IP
			 */
			if (mod.precise > 3) {
				struct parse_events_error *error = parse_state->error;
				char *help = strdup("Maximum precise value is 3");

				if (help) {
					parse_events_error__handle(error, get_column(scanner) + i,
								   help , NULL);
				}
				return PE_ERROR;
			}
			break;
		CASE('P', precise_max);
		CASE('S', sample_read);
		CASE('D', pinned);
		CASE('W', weak);
		CASE('e', exclusive);
		CASE('b', bpf);
		default:
			return PE_ERROR;
		}
#undef CASE
	}
	yylval->mod = mod;
	return PE_MODIFIER_EVENT;
}

#define YY_USER_ACTION					\
do {							\
	yylloc->last_column  = yylloc->first_column;	\
	yylloc->first_column = yycolumn;		\
	yycolumn += yyleng;				\
} while (0);

#define USER_REJECT		\
	yycolumn -= yyleng;	\
	REJECT

%}

%x mem
%s config
%x event

group		[^,{}/]*[{][^}]*[}][^,{}/]*
event_pmu	[^,{}/]+[/][^/]*[/][^,{}/]*
event		[^,{}/]+

num_dec		[0-9]+
num_hex		0x[a-fA-F0-9]{1,16}
num_raw_hex	[a-fA-F0-9]{1,16}
<<<<<<< HEAD
name		[a-zA-Z_*?\[\]][a-zA-Z0-9_*?.\[\]!\-]*
name_tag	[\'][a-zA-Z_*?\[\]][a-zA-Z0-9_*?\-,\.\[\]:=]*[\']
=======
name		[a-zA-Z0-9_*?\[\]][a-zA-Z0-9_*?.\[\]!\-]*
name_tag	[\'][a-zA-Z0-9_*?\[\]][a-zA-Z0-9_*?\-,\.\[\]:=]*[\']
>>>>>>> 0c383648
name_minus	[a-zA-Z_*?][a-zA-Z0-9\-_*?.:]*
drv_cfg_term	[a-zA-Z0-9_\.]+(=[a-zA-Z0-9_*?\.:]+)?
/*
 * If you add a modifier you need to update check_modifier().
 * Also, the letters in modifier_event must not be in modifier_bp.
 */
modifier_event	[ukhpPGHSDIWeb]{1,15}
modifier_bp	[rwx]{1,3}
lc_type 	(L1-dcache|l1-d|l1d|L1-data|L1-icache|l1-i|l1i|L1-instruction|LLC|L2|dTLB|d-tlb|Data-TLB|iTLB|i-tlb|Instruction-TLB|branch|branches|bpu|btb|bpc|node)
lc_op_result	(load|loads|read|store|stores|write|prefetch|prefetches|speculative-read|speculative-load|refs|Reference|ops|access|misses|miss)
digit		[0-9]
non_digit	[^0-9]

%%

%{
	struct parse_events_state *_parse_state = parse_events_get_extra(yyscanner);
	{
		int start_token = _parse_state->stoken;

		if (start_token == PE_START_TERMS)
			BEGIN(config);
		else if (start_token == PE_START_EVENTS)
			BEGIN(event);

		if (start_token) {
			_parse_state->stoken = 0;
			/*
			 * The flex parser does not init locations variable
			 * via the scan_string interface, so we need do the
			 * init in here.
			 */
			yycolumn = 0;
			return start_token;
		}
         }
%}

<event>{

{group}		{
			BEGIN(INITIAL);
			REWIND(0);
		}

{event_pmu}	|
{event}		{
			BEGIN(INITIAL);
			REWIND(1);
			return PE_EVENT_NAME;
		}

<<EOF>>		{
			BEGIN(INITIAL);
			REWIND(0);
		}
,		{
			return ',';
		}
}

<config>{
	/*
	 * Please update config_term_names when new static term is added.
	 */
config			{ return term(yyscanner, PARSE_EVENTS__TERM_TYPE_CONFIG); }
config1			{ return term(yyscanner, PARSE_EVENTS__TERM_TYPE_CONFIG1); }
config2			{ return term(yyscanner, PARSE_EVENTS__TERM_TYPE_CONFIG2); }
config3			{ return term(yyscanner, PARSE_EVENTS__TERM_TYPE_CONFIG3); }
name			{ return term(yyscanner, PARSE_EVENTS__TERM_TYPE_NAME); }
period			{ return term(yyscanner, PARSE_EVENTS__TERM_TYPE_SAMPLE_PERIOD); }
freq			{ return term(yyscanner, PARSE_EVENTS__TERM_TYPE_SAMPLE_FREQ); }
branch_type		{ return term(yyscanner, PARSE_EVENTS__TERM_TYPE_BRANCH_SAMPLE_TYPE); }
time			{ return term(yyscanner, PARSE_EVENTS__TERM_TYPE_TIME); }
call-graph		{ return term(yyscanner, PARSE_EVENTS__TERM_TYPE_CALLGRAPH); }
stack-size		{ return term(yyscanner, PARSE_EVENTS__TERM_TYPE_STACKSIZE); }
max-stack		{ return term(yyscanner, PARSE_EVENTS__TERM_TYPE_MAX_STACK); }
nr			{ return term(yyscanner, PARSE_EVENTS__TERM_TYPE_MAX_EVENTS); }
inherit			{ return term(yyscanner, PARSE_EVENTS__TERM_TYPE_INHERIT); }
no-inherit		{ return term(yyscanner, PARSE_EVENTS__TERM_TYPE_NOINHERIT); }
overwrite		{ return term(yyscanner, PARSE_EVENTS__TERM_TYPE_OVERWRITE); }
no-overwrite		{ return term(yyscanner, PARSE_EVENTS__TERM_TYPE_NOOVERWRITE); }
percore			{ return term(yyscanner, PARSE_EVENTS__TERM_TYPE_PERCORE); }
aux-output		{ return term(yyscanner, PARSE_EVENTS__TERM_TYPE_AUX_OUTPUT); }
aux-sample-size		{ return term(yyscanner, PARSE_EVENTS__TERM_TYPE_AUX_SAMPLE_SIZE); }
metric-id		{ return term(yyscanner, PARSE_EVENTS__TERM_TYPE_METRIC_ID); }
cpu-cycles|cycles				{ return hw_term(yyscanner, PERF_COUNT_HW_CPU_CYCLES); }
stalled-cycles-frontend|idle-cycles-frontend	{ return hw_term(yyscanner, PERF_COUNT_HW_STALLED_CYCLES_FRONTEND); }
stalled-cycles-backend|idle-cycles-backend	{ return hw_term(yyscanner, PERF_COUNT_HW_STALLED_CYCLES_BACKEND); }
instructions					{ return hw_term(yyscanner, PERF_COUNT_HW_INSTRUCTIONS); }
cache-references				{ return hw_term(yyscanner, PERF_COUNT_HW_CACHE_REFERENCES); }
cache-misses					{ return hw_term(yyscanner, PERF_COUNT_HW_CACHE_MISSES); }
branch-instructions|branches			{ return hw_term(yyscanner, PERF_COUNT_HW_BRANCH_INSTRUCTIONS); }
branch-misses					{ return hw_term(yyscanner, PERF_COUNT_HW_BRANCH_MISSES); }
bus-cycles					{ return hw_term(yyscanner, PERF_COUNT_HW_BUS_CYCLES); }
ref-cycles					{ return hw_term(yyscanner, PERF_COUNT_HW_REF_CPU_CYCLES); }
r{num_raw_hex}		{ return str(yyscanner, PE_RAW); }
r0x{num_raw_hex}	{ return str(yyscanner, PE_RAW); }
,			{ return ','; }
"/"			{ BEGIN(INITIAL); return '/'; }
{lc_type}			{ return lc_str(yyscanner, _parse_state); }
{lc_type}-{lc_op_result}	{ return lc_str(yyscanner, _parse_state); }
{lc_type}-{lc_op_result}-{lc_op_result}	{ return lc_str(yyscanner, _parse_state); }
{name_minus}		{ return str(yyscanner, PE_NAME); }
@{drv_cfg_term}		{ return drv_str(yyscanner, PE_DRV_CFG_TERM); }
}

<mem>{
{modifier_bp}		{ return str(yyscanner, PE_MODIFIER_BP); }
	/*
	 * The colon before memory access modifiers can get mixed up with the
	 * colon before event modifiers. Fortunately none of the option letters
	 * are the same, so trailing context can be used disambiguate the two
	 * cases.
	 */
":"/{modifier_bp}	{ return PE_BP_COLON; }
	/*
	 * The slash before memory length can get mixed up with the slash before
	 * config terms. Fortunately config terms do not start with a numeric
	 * digit, so trailing context can be used disambiguate the two cases.
	 */
"/"/{digit}		{ return PE_BP_SLASH; }
"/"/{non_digit}		{ BEGIN(config); return '/'; }
{num_dec}		{ return value(_parse_state, yyscanner, 10); }
{num_hex}		{ return value(_parse_state, yyscanner, 16); }
	/*
	 * We need to separate 'mem:' scanner part, in order to get specific
	 * modifier bits parsed out. Otherwise we would need to handle PE_NAME
	 * and we'd need to parse it manually. During the escape from <mem>
	 * state we need to put the escaping char back, so we dont miss it.
	 */
.			{ unput(*yytext); BEGIN(INITIAL); }
	/*
	 * We destroy the scanner after reaching EOF,
	 * but anyway just to be sure get back to INIT state.
	 */
<<EOF>>			{ BEGIN(INITIAL); }
}

cpu-cycles|cycles				{ return sym(yyscanner, PERF_TYPE_HARDWARE, PERF_COUNT_HW_CPU_CYCLES); }
stalled-cycles-frontend|idle-cycles-frontend	{ return sym(yyscanner, PERF_TYPE_HARDWARE, PERF_COUNT_HW_STALLED_CYCLES_FRONTEND); }
stalled-cycles-backend|idle-cycles-backend	{ return sym(yyscanner, PERF_TYPE_HARDWARE, PERF_COUNT_HW_STALLED_CYCLES_BACKEND); }
instructions					{ return sym(yyscanner, PERF_TYPE_HARDWARE, PERF_COUNT_HW_INSTRUCTIONS); }
cache-references				{ return sym(yyscanner, PERF_TYPE_HARDWARE, PERF_COUNT_HW_CACHE_REFERENCES); }
cache-misses					{ return sym(yyscanner, PERF_TYPE_HARDWARE, PERF_COUNT_HW_CACHE_MISSES); }
branch-instructions|branches			{ return sym(yyscanner, PERF_TYPE_HARDWARE, PERF_COUNT_HW_BRANCH_INSTRUCTIONS); }
branch-misses					{ return sym(yyscanner, PERF_TYPE_HARDWARE, PERF_COUNT_HW_BRANCH_MISSES); }
bus-cycles					{ return sym(yyscanner, PERF_TYPE_HARDWARE, PERF_COUNT_HW_BUS_CYCLES); }
ref-cycles					{ return sym(yyscanner, PERF_TYPE_HARDWARE, PERF_COUNT_HW_REF_CPU_CYCLES); }
cpu-clock					{ return sym(yyscanner, PERF_TYPE_SOFTWARE, PERF_COUNT_SW_CPU_CLOCK); }
task-clock					{ return sym(yyscanner, PERF_TYPE_SOFTWARE, PERF_COUNT_SW_TASK_CLOCK); }
page-faults|faults				{ return sym(yyscanner, PERF_TYPE_SOFTWARE, PERF_COUNT_SW_PAGE_FAULTS); }
minor-faults					{ return sym(yyscanner, PERF_TYPE_SOFTWARE, PERF_COUNT_SW_PAGE_FAULTS_MIN); }
major-faults					{ return sym(yyscanner, PERF_TYPE_SOFTWARE, PERF_COUNT_SW_PAGE_FAULTS_MAJ); }
context-switches|cs				{ return sym(yyscanner, PERF_TYPE_SOFTWARE, PERF_COUNT_SW_CONTEXT_SWITCHES); }
cpu-migrations|migrations			{ return sym(yyscanner, PERF_TYPE_SOFTWARE, PERF_COUNT_SW_CPU_MIGRATIONS); }
alignment-faults				{ return sym(yyscanner, PERF_TYPE_SOFTWARE, PERF_COUNT_SW_ALIGNMENT_FAULTS); }
emulation-faults				{ return sym(yyscanner, PERF_TYPE_SOFTWARE, PERF_COUNT_SW_EMULATION_FAULTS); }
dummy						{ return sym(yyscanner, PERF_TYPE_SOFTWARE, PERF_COUNT_SW_DUMMY); }
duration_time					{ return tool(yyscanner, PERF_TOOL_DURATION_TIME); }
user_time						{ return tool(yyscanner, PERF_TOOL_USER_TIME); }
system_time						{ return tool(yyscanner, PERF_TOOL_SYSTEM_TIME); }
bpf-output					{ return sym(yyscanner, PERF_TYPE_SOFTWARE, PERF_COUNT_SW_BPF_OUTPUT); }
cgroup-switches					{ return sym(yyscanner, PERF_TYPE_SOFTWARE, PERF_COUNT_SW_CGROUP_SWITCHES); }

{lc_type}			{ return str(yyscanner, PE_LEGACY_CACHE); }
{lc_type}-{lc_op_result}	{ return str(yyscanner, PE_LEGACY_CACHE); }
{lc_type}-{lc_op_result}-{lc_op_result}	{ return str(yyscanner, PE_LEGACY_CACHE); }
mem:			{ BEGIN(mem); return PE_PREFIX_MEM; }
r{num_raw_hex}		{ return str(yyscanner, PE_RAW); }
{num_dec}		{ return value(_parse_state, yyscanner, 10); }
{num_hex}		{ return value(_parse_state, yyscanner, 16); }

<<<<<<< HEAD
{modifier_event}	{ return str(yyscanner, PE_MODIFIER_EVENT); }
=======
{modifier_event}	{ return modifiers(_parse_state, yyscanner); }
>>>>>>> 0c383648
{name}			{ return str(yyscanner, PE_NAME); }
{name_tag}		{ return str(yyscanner, PE_NAME); }
"/"			{ BEGIN(config); return '/'; }
,			{ BEGIN(event); return ','; }
:			{ return ':'; }
"{"			{ BEGIN(event); return '{'; }
"}"			{ return '}'; }
=			{ return '='; }
\n			{ }
.			{ }

%%

int parse_events_wrap(void *scanner __maybe_unused)
{
	return 1;
}<|MERGE_RESOLUTION|>--- conflicted
+++ resolved
@@ -242,13 +242,8 @@
 num_dec		[0-9]+
 num_hex		0x[a-fA-F0-9]{1,16}
 num_raw_hex	[a-fA-F0-9]{1,16}
-<<<<<<< HEAD
-name		[a-zA-Z_*?\[\]][a-zA-Z0-9_*?.\[\]!\-]*
-name_tag	[\'][a-zA-Z_*?\[\]][a-zA-Z0-9_*?\-,\.\[\]:=]*[\']
-=======
 name		[a-zA-Z0-9_*?\[\]][a-zA-Z0-9_*?.\[\]!\-]*
 name_tag	[\'][a-zA-Z0-9_*?\[\]][a-zA-Z0-9_*?\-,\.\[\]:=]*[\']
->>>>>>> 0c383648
 name_minus	[a-zA-Z_*?][a-zA-Z0-9\-_*?.:]*
 drv_cfg_term	[a-zA-Z0-9_\.]+(=[a-zA-Z0-9_*?\.:]+)?
 /*
@@ -422,11 +417,7 @@
 {num_dec}		{ return value(_parse_state, yyscanner, 10); }
 {num_hex}		{ return value(_parse_state, yyscanner, 16); }
 
-<<<<<<< HEAD
-{modifier_event}	{ return str(yyscanner, PE_MODIFIER_EVENT); }
-=======
 {modifier_event}	{ return modifiers(_parse_state, yyscanner); }
->>>>>>> 0c383648
 {name}			{ return str(yyscanner, PE_NAME); }
 {name_tag}		{ return str(yyscanner, PE_NAME); }
 "/"			{ BEGIN(config); return '/'; }
