--- conflicted
+++ resolved
@@ -1025,15 +1025,9 @@
 
 		/* Check if we can support NOWAIT. */
 		if (!(kiocb->ki_flags & IOCB_DIRECT) &&
-<<<<<<< HEAD
 		    !(req->file->f_op->fop_flags & FOP_BUFFER_WASYNC) &&
 		    (req->flags & REQ_F_ISREG))
-			goto copy_iov;
-=======
-			!(kiocb->ki_filp->f_mode & FMODE_BUF_WASYNC) &&
-			(req->flags & REQ_F_ISREG))
 			goto ret_eagain;
->>>>>>> deb1e496
 
 		kiocb->ki_flags |= IOCB_NOWAIT;
 	} else {
