/*
 * Copyright (c) 2004-2011 Atheros Communications Inc.
 * Copyright (c) 2011-2012 Qualcomm Atheros, Inc.
 *
 * Permission to use, copy, modify, and/or distribute this software for any
 * purpose with or without fee is hereby granted, provided that the above
 * copyright notice and this permission notice appear in all copies.
 *
 * THE SOFTWARE IS PROVIDED "AS IS" AND THE AUTHOR DISCLAIMS ALL WARRANTIES
 * WITH REGARD TO THIS SOFTWARE INCLUDING ALL IMPLIED WARRANTIES OF
 * MERCHANTABILITY AND FITNESS. IN NO EVENT SHALL THE AUTHOR BE LIABLE FOR
 * ANY SPECIAL, DIRECT, INDIRECT, OR CONSEQUENTIAL DAMAGES OR ANY DAMAGES
 * WHATSOEVER RESULTING FROM LOSS OF USE, DATA OR PROFITS, WHETHER IN AN
 * ACTION OF CONTRACT, NEGLIGENCE OR OTHER TORTIOUS ACTION, ARISING OUT OF
 * OR IN CONNECTION WITH THE USE OR PERFORMANCE OF THIS SOFTWARE.
 */

#define pr_fmt(fmt) KBUILD_MODNAME ": " fmt

#include <linux/moduleparam.h>
#include <linux/inetdevice.h>
#include <linux/export.h>

#include "core.h"
#include "cfg80211.h"
#include "debug.h"
#include "hif-ops.h"
#include "testmode.h"

#define RATETAB_ENT(_rate, _rateid, _flags) {   \
	.bitrate    = (_rate),                  \
	.flags      = (_flags),                 \
	.hw_value   = (_rateid),                \
}

#define CHAN2G(_channel, _freq, _flags) {   \
	.band           = IEEE80211_BAND_2GHZ,  \
	.hw_value       = (_channel),           \
	.center_freq    = (_freq),              \
	.flags          = (_flags),             \
	.max_antenna_gain   = 0,                \
	.max_power      = 30,                   \
}

#define CHAN5G(_channel, _flags) {		    \
	.band           = IEEE80211_BAND_5GHZ,      \
	.hw_value       = (_channel),               \
	.center_freq    = 5000 + (5 * (_channel)),  \
	.flags          = (_flags),                 \
	.max_antenna_gain   = 0,                    \
	.max_power      = 30,                       \
}

#define DEFAULT_BG_SCAN_PERIOD 60

struct ath6kl_cfg80211_match_probe_ssid {
	struct cfg80211_ssid ssid;
	u8 flag;
};

static struct ieee80211_rate ath6kl_rates[] = {
	RATETAB_ENT(10, 0x1, 0),
	RATETAB_ENT(20, 0x2, 0),
	RATETAB_ENT(55, 0x4, 0),
	RATETAB_ENT(110, 0x8, 0),
	RATETAB_ENT(60, 0x10, 0),
	RATETAB_ENT(90, 0x20, 0),
	RATETAB_ENT(120, 0x40, 0),
	RATETAB_ENT(180, 0x80, 0),
	RATETAB_ENT(240, 0x100, 0),
	RATETAB_ENT(360, 0x200, 0),
	RATETAB_ENT(480, 0x400, 0),
	RATETAB_ENT(540, 0x800, 0),
};

#define ath6kl_a_rates     (ath6kl_rates + 4)
#define ath6kl_a_rates_size    8
#define ath6kl_g_rates     (ath6kl_rates + 0)
#define ath6kl_g_rates_size    12

#define ath6kl_g_htcap IEEE80211_HT_CAP_SGI_20
#define ath6kl_a_htcap (IEEE80211_HT_CAP_SUP_WIDTH_20_40 | \
			IEEE80211_HT_CAP_SGI_20		 | \
			IEEE80211_HT_CAP_SGI_40)

static struct ieee80211_channel ath6kl_2ghz_channels[] = {
	CHAN2G(1, 2412, 0),
	CHAN2G(2, 2417, 0),
	CHAN2G(3, 2422, 0),
	CHAN2G(4, 2427, 0),
	CHAN2G(5, 2432, 0),
	CHAN2G(6, 2437, 0),
	CHAN2G(7, 2442, 0),
	CHAN2G(8, 2447, 0),
	CHAN2G(9, 2452, 0),
	CHAN2G(10, 2457, 0),
	CHAN2G(11, 2462, 0),
	CHAN2G(12, 2467, 0),
	CHAN2G(13, 2472, 0),
	CHAN2G(14, 2484, 0),
};

static struct ieee80211_channel ath6kl_5ghz_a_channels[] = {
	CHAN5G(34, 0), CHAN5G(36, 0),
	CHAN5G(38, 0), CHAN5G(40, 0),
	CHAN5G(42, 0), CHAN5G(44, 0),
	CHAN5G(46, 0), CHAN5G(48, 0),
	CHAN5G(52, 0), CHAN5G(56, 0),
	CHAN5G(60, 0), CHAN5G(64, 0),
	CHAN5G(100, 0), CHAN5G(104, 0),
	CHAN5G(108, 0), CHAN5G(112, 0),
	CHAN5G(116, 0), CHAN5G(120, 0),
	CHAN5G(124, 0), CHAN5G(128, 0),
	CHAN5G(132, 0), CHAN5G(136, 0),
	CHAN5G(140, 0), CHAN5G(149, 0),
	CHAN5G(153, 0), CHAN5G(157, 0),
	CHAN5G(161, 0), CHAN5G(165, 0),
	CHAN5G(184, 0), CHAN5G(188, 0),
	CHAN5G(192, 0), CHAN5G(196, 0),
	CHAN5G(200, 0), CHAN5G(204, 0),
	CHAN5G(208, 0), CHAN5G(212, 0),
	CHAN5G(216, 0),
};

static struct ieee80211_supported_band ath6kl_band_2ghz = {
	.n_channels = ARRAY_SIZE(ath6kl_2ghz_channels),
	.channels = ath6kl_2ghz_channels,
	.n_bitrates = ath6kl_g_rates_size,
	.bitrates = ath6kl_g_rates,
	.ht_cap.cap = ath6kl_g_htcap,
	.ht_cap.ht_supported = true,
};

static struct ieee80211_supported_band ath6kl_band_5ghz = {
	.n_channels = ARRAY_SIZE(ath6kl_5ghz_a_channels),
	.channels = ath6kl_5ghz_a_channels,
	.n_bitrates = ath6kl_a_rates_size,
	.bitrates = ath6kl_a_rates,
	.ht_cap.cap = ath6kl_a_htcap,
	.ht_cap.ht_supported = true,
};

#define CCKM_KRK_CIPHER_SUITE 0x004096ff /* use for KRK */

/* returns true if scheduled scan was stopped */
static bool __ath6kl_cfg80211_sscan_stop(struct ath6kl_vif *vif)
{
	struct ath6kl *ar = vif->ar;

	if (ar->state != ATH6KL_STATE_SCHED_SCAN)
		return false;

	del_timer_sync(&vif->sched_scan_timer);

	ath6kl_wmi_set_host_sleep_mode_cmd(ar->wmi, vif->fw_vif_idx,
					   ATH6KL_HOST_MODE_AWAKE);

	ar->state = ATH6KL_STATE_ON;

	return true;
}

static void ath6kl_cfg80211_sscan_disable(struct ath6kl_vif *vif)
{
	struct ath6kl *ar = vif->ar;
	bool stopped;

	stopped = __ath6kl_cfg80211_sscan_stop(vif);

	if (!stopped)
		return;

	cfg80211_sched_scan_stopped(ar->wiphy);
}

static int ath6kl_set_wpa_version(struct ath6kl_vif *vif,
				  enum nl80211_wpa_versions wpa_version)
{
	ath6kl_dbg(ATH6KL_DBG_WLAN_CFG, "%s: %u\n", __func__, wpa_version);

	if (!wpa_version) {
		vif->auth_mode = NONE_AUTH;
	} else if (wpa_version & NL80211_WPA_VERSION_2) {
		vif->auth_mode = WPA2_AUTH;
	} else if (wpa_version & NL80211_WPA_VERSION_1) {
		vif->auth_mode = WPA_AUTH;
	} else {
		ath6kl_err("%s: %u not supported\n", __func__, wpa_version);
		return -ENOTSUPP;
	}

	return 0;
}

static int ath6kl_set_auth_type(struct ath6kl_vif *vif,
				enum nl80211_auth_type auth_type)
{
	ath6kl_dbg(ATH6KL_DBG_WLAN_CFG, "%s: 0x%x\n", __func__, auth_type);

	switch (auth_type) {
	case NL80211_AUTHTYPE_OPEN_SYSTEM:
		vif->dot11_auth_mode = OPEN_AUTH;
		break;
	case NL80211_AUTHTYPE_SHARED_KEY:
		vif->dot11_auth_mode = SHARED_AUTH;
		break;
	case NL80211_AUTHTYPE_NETWORK_EAP:
		vif->dot11_auth_mode = LEAP_AUTH;
		break;

	case NL80211_AUTHTYPE_AUTOMATIC:
		vif->dot11_auth_mode = OPEN_AUTH | SHARED_AUTH;
		break;

	default:
		ath6kl_err("%s: 0x%x not supported\n", __func__, auth_type);
		return -ENOTSUPP;
	}

	return 0;
}

static int ath6kl_set_cipher(struct ath6kl_vif *vif, u32 cipher, bool ucast)
{
	u8 *ar_cipher = ucast ? &vif->prwise_crypto : &vif->grp_crypto;
	u8 *ar_cipher_len = ucast ? &vif->prwise_crypto_len :
		&vif->grp_crypto_len;

	ath6kl_dbg(ATH6KL_DBG_WLAN_CFG, "%s: cipher 0x%x, ucast %u\n",
		   __func__, cipher, ucast);

	switch (cipher) {
	case 0:
		/* our own hack to use value 0 as no crypto used */
		*ar_cipher = NONE_CRYPT;
		*ar_cipher_len = 0;
		break;
	case WLAN_CIPHER_SUITE_WEP40:
		*ar_cipher = WEP_CRYPT;
		*ar_cipher_len = 5;
		break;
	case WLAN_CIPHER_SUITE_WEP104:
		*ar_cipher = WEP_CRYPT;
		*ar_cipher_len = 13;
		break;
	case WLAN_CIPHER_SUITE_TKIP:
		*ar_cipher = TKIP_CRYPT;
		*ar_cipher_len = 0;
		break;
	case WLAN_CIPHER_SUITE_CCMP:
		*ar_cipher = AES_CRYPT;
		*ar_cipher_len = 0;
		break;
	case WLAN_CIPHER_SUITE_SMS4:
		*ar_cipher = WAPI_CRYPT;
		*ar_cipher_len = 0;
		break;
	default:
		ath6kl_err("cipher 0x%x not supported\n", cipher);
		return -ENOTSUPP;
	}

	return 0;
}

static void ath6kl_set_key_mgmt(struct ath6kl_vif *vif, u32 key_mgmt)
{
	ath6kl_dbg(ATH6KL_DBG_WLAN_CFG, "%s: 0x%x\n", __func__, key_mgmt);

	if (key_mgmt == WLAN_AKM_SUITE_PSK) {
		if (vif->auth_mode == WPA_AUTH)
			vif->auth_mode = WPA_PSK_AUTH;
		else if (vif->auth_mode == WPA2_AUTH)
			vif->auth_mode = WPA2_PSK_AUTH;
	} else if (key_mgmt == 0x00409600) {
		if (vif->auth_mode == WPA_AUTH)
			vif->auth_mode = WPA_AUTH_CCKM;
		else if (vif->auth_mode == WPA2_AUTH)
			vif->auth_mode = WPA2_AUTH_CCKM;
	} else if (key_mgmt != WLAN_AKM_SUITE_8021X) {
		vif->auth_mode = NONE_AUTH;
	}
}

static bool ath6kl_cfg80211_ready(struct ath6kl_vif *vif)
{
	struct ath6kl *ar = vif->ar;

	if (!test_bit(WMI_READY, &ar->flag)) {
		ath6kl_err("wmi is not ready\n");
		return false;
	}

	if (!test_bit(WLAN_ENABLED, &vif->flags)) {
		ath6kl_err("wlan disabled\n");
		return false;
	}

	return true;
}

static bool ath6kl_is_wpa_ie(const u8 *pos)
{
	return pos[0] == WLAN_EID_WPA && pos[1] >= 4 &&
		pos[2] == 0x00 && pos[3] == 0x50 &&
		pos[4] == 0xf2 && pos[5] == 0x01;
}

static bool ath6kl_is_rsn_ie(const u8 *pos)
{
	return pos[0] == WLAN_EID_RSN;
}

static bool ath6kl_is_wps_ie(const u8 *pos)
{
	return (pos[0] == WLAN_EID_VENDOR_SPECIFIC &&
		pos[1] >= 4 &&
		pos[2] == 0x00 && pos[3] == 0x50 && pos[4] == 0xf2 &&
		pos[5] == 0x04);
}

static int ath6kl_set_assoc_req_ies(struct ath6kl_vif *vif, const u8 *ies,
				    size_t ies_len)
{
	struct ath6kl *ar = vif->ar;
	const u8 *pos;
	u8 *buf = NULL;
	size_t len = 0;
	int ret;

	/*
	 * Clear previously set flag
	 */

	ar->connect_ctrl_flags &= ~CONNECT_WPS_FLAG;

	/*
	 * Filter out RSN/WPA IE(s)
	 */

	if (ies && ies_len) {
		buf = kmalloc(ies_len, GFP_KERNEL);
		if (buf == NULL)
			return -ENOMEM;
		pos = ies;

		while (pos + 1 < ies + ies_len) {
			if (pos + 2 + pos[1] > ies + ies_len)
				break;
			if (!(ath6kl_is_wpa_ie(pos) || ath6kl_is_rsn_ie(pos))) {
				memcpy(buf + len, pos, 2 + pos[1]);
				len += 2 + pos[1];
			}

			if (ath6kl_is_wps_ie(pos))
				ar->connect_ctrl_flags |= CONNECT_WPS_FLAG;

			pos += 2 + pos[1];
		}
	}

	ret = ath6kl_wmi_set_appie_cmd(ar->wmi, vif->fw_vif_idx,
				       WMI_FRAME_ASSOC_REQ, buf, len);
	kfree(buf);
	return ret;
}

static int ath6kl_nliftype_to_drv_iftype(enum nl80211_iftype type, u8 *nw_type)
{
	switch (type) {
	case NL80211_IFTYPE_STATION:
		*nw_type = INFRA_NETWORK;
		break;
	case NL80211_IFTYPE_ADHOC:
		*nw_type = ADHOC_NETWORK;
		break;
	case NL80211_IFTYPE_AP:
		*nw_type = AP_NETWORK;
		break;
	case NL80211_IFTYPE_P2P_CLIENT:
		*nw_type = INFRA_NETWORK;
		break;
	case NL80211_IFTYPE_P2P_GO:
		*nw_type = AP_NETWORK;
		break;
	default:
		ath6kl_err("invalid interface type %u\n", type);
		return -ENOTSUPP;
	}

	return 0;
}

static bool ath6kl_is_valid_iftype(struct ath6kl *ar, enum nl80211_iftype type,
				   u8 *if_idx, u8 *nw_type)
{
	int i;

	if (ath6kl_nliftype_to_drv_iftype(type, nw_type))
		return false;

	if (ar->ibss_if_active || ((type == NL80211_IFTYPE_ADHOC) &&
				   ar->num_vif))
		return false;

	if (type == NL80211_IFTYPE_STATION ||
	    type == NL80211_IFTYPE_AP || type == NL80211_IFTYPE_ADHOC) {
		for (i = 0; i < ar->vif_max; i++) {
			if ((ar->avail_idx_map >> i) & BIT(0)) {
				*if_idx = i;
				return true;
			}
		}
	}

	if (type == NL80211_IFTYPE_P2P_CLIENT ||
	    type == NL80211_IFTYPE_P2P_GO) {
		for (i = ar->max_norm_iface; i < ar->vif_max; i++) {
			if ((ar->avail_idx_map >> i) & BIT(0)) {
				*if_idx = i;
				return true;
			}
		}
	}

	return false;
}

static bool ath6kl_is_tx_pending(struct ath6kl *ar)
{
	return ar->tx_pending[ath6kl_wmi_get_control_ep(ar->wmi)] == 0;
}


static int ath6kl_cfg80211_connect(struct wiphy *wiphy, struct net_device *dev,
				   struct cfg80211_connect_params *sme)
{
	struct ath6kl *ar = ath6kl_priv(dev);
	struct ath6kl_vif *vif = netdev_priv(dev);
	int status;
	u8 nw_subtype = (ar->p2p) ? SUBTYPE_P2PDEV : SUBTYPE_NONE;
	u16 interval;

	ath6kl_cfg80211_sscan_disable(vif);

	vif->sme_state = SME_CONNECTING;

	if (!ath6kl_cfg80211_ready(vif))
		return -EIO;

	if (test_bit(DESTROY_IN_PROGRESS, &ar->flag)) {
		ath6kl_err("destroy in progress\n");
		return -EBUSY;
	}

	if (test_bit(SKIP_SCAN, &ar->flag) &&
	    ((sme->channel && sme->channel->center_freq == 0) ||
	     (sme->bssid && is_zero_ether_addr(sme->bssid)))) {
		ath6kl_err("SkipScan: channel or bssid invalid\n");
		return -EINVAL;
	}

	if (down_interruptible(&ar->sem)) {
		ath6kl_err("busy, couldn't get access\n");
		return -ERESTARTSYS;
	}

	if (test_bit(DESTROY_IN_PROGRESS, &ar->flag)) {
		ath6kl_err("busy, destroy in progress\n");
		up(&ar->sem);
		return -EBUSY;
	}

	if (ar->tx_pending[ath6kl_wmi_get_control_ep(ar->wmi)]) {
		/*
		 * sleep until the command queue drains
		 */
		wait_event_interruptible_timeout(ar->event_wq,
						 ath6kl_is_tx_pending(ar),
						 WMI_TIMEOUT);
		if (signal_pending(current)) {
			ath6kl_err("cmd queue drain timeout\n");
			up(&ar->sem);
			return -EINTR;
		}
	}

	status = ath6kl_set_assoc_req_ies(vif, sme->ie, sme->ie_len);
	if (status) {
		up(&ar->sem);
		return status;
	}

	if (sme->ie == NULL || sme->ie_len == 0)
		ar->connect_ctrl_flags &= ~CONNECT_WPS_FLAG;

	if (test_bit(CONNECTED, &vif->flags) &&
	    vif->ssid_len == sme->ssid_len &&
	    !memcmp(vif->ssid, sme->ssid, vif->ssid_len)) {
		vif->reconnect_flag = true;
		status = ath6kl_wmi_reconnect_cmd(ar->wmi, vif->fw_vif_idx,
						  vif->req_bssid,
						  vif->ch_hint);

		up(&ar->sem);
		if (status) {
			ath6kl_err("wmi_reconnect_cmd failed\n");
			return -EIO;
		}
		return 0;
	} else if (vif->ssid_len == sme->ssid_len &&
		   !memcmp(vif->ssid, sme->ssid, vif->ssid_len)) {
		ath6kl_disconnect(vif);
	}

	memset(vif->ssid, 0, sizeof(vif->ssid));
	vif->ssid_len = sme->ssid_len;
	memcpy(vif->ssid, sme->ssid, sme->ssid_len);

	if (sme->channel)
		vif->ch_hint = sme->channel->center_freq;

	memset(vif->req_bssid, 0, sizeof(vif->req_bssid));
	if (sme->bssid && !is_broadcast_ether_addr(sme->bssid))
		memcpy(vif->req_bssid, sme->bssid, sizeof(vif->req_bssid));

	ath6kl_set_wpa_version(vif, sme->crypto.wpa_versions);

	status = ath6kl_set_auth_type(vif, sme->auth_type);
	if (status) {
		up(&ar->sem);
		return status;
	}

	if (sme->crypto.n_ciphers_pairwise)
		ath6kl_set_cipher(vif, sme->crypto.ciphers_pairwise[0], true);
	else
		ath6kl_set_cipher(vif, 0, true);

	ath6kl_set_cipher(vif, sme->crypto.cipher_group, false);

	if (sme->crypto.n_akm_suites)
		ath6kl_set_key_mgmt(vif, sme->crypto.akm_suites[0]);

	if ((sme->key_len) &&
	    (vif->auth_mode == NONE_AUTH) &&
	    (vif->prwise_crypto == WEP_CRYPT)) {
		struct ath6kl_key *key = NULL;

		if (sme->key_idx > WMI_MAX_KEY_INDEX) {
			ath6kl_err("key index %d out of bounds\n",
				   sme->key_idx);
			up(&ar->sem);
			return -ENOENT;
		}

		key = &vif->keys[sme->key_idx];
		key->key_len = sme->key_len;
		memcpy(key->key, sme->key, key->key_len);
		key->cipher = vif->prwise_crypto;
		vif->def_txkey_index = sme->key_idx;

		ath6kl_wmi_addkey_cmd(ar->wmi, vif->fw_vif_idx, sme->key_idx,
				      vif->prwise_crypto,
				      GROUP_USAGE | TX_USAGE,
				      key->key_len,
				      NULL, 0,
				      key->key, KEY_OP_INIT_VAL, NULL,
				      NO_SYNC_WMIFLAG);
	}

	if (!ar->usr_bss_filter) {
		clear_bit(CLEAR_BSSFILTER_ON_BEACON, &vif->flags);
		if (ath6kl_wmi_bssfilter_cmd(ar->wmi, vif->fw_vif_idx,
					     ALL_BSS_FILTER, 0) != 0) {
			ath6kl_err("couldn't set bss filtering\n");
			up(&ar->sem);
			return -EIO;
		}
	}

	vif->nw_type = vif->next_mode;

	/* enable enhanced bmiss detection if applicable */
	ath6kl_cfg80211_sta_bmiss_enhance(vif, true);

	if (vif->wdev.iftype == NL80211_IFTYPE_P2P_CLIENT)
		nw_subtype = SUBTYPE_P2PCLIENT;

	ath6kl_dbg(ATH6KL_DBG_WLAN_CFG,
		   "%s: connect called with authmode %d dot11 auth %d"
		   " PW crypto %d PW crypto len %d GRP crypto %d"
		   " GRP crypto len %d channel hint %u\n",
		   __func__,
		   vif->auth_mode, vif->dot11_auth_mode, vif->prwise_crypto,
		   vif->prwise_crypto_len, vif->grp_crypto,
		   vif->grp_crypto_len, vif->ch_hint);

	vif->reconnect_flag = 0;

	if (vif->nw_type == INFRA_NETWORK) {
		interval = max_t(u16, vif->listen_intvl_t,
				 ATH6KL_MAX_WOW_LISTEN_INTL);
		status = ath6kl_wmi_listeninterval_cmd(ar->wmi, vif->fw_vif_idx,
						       interval,
						       0);
		if (status) {
			ath6kl_err("couldn't set listen intervel\n");
			up(&ar->sem);
			return status;
		}
	}

	status = ath6kl_wmi_connect_cmd(ar->wmi, vif->fw_vif_idx, vif->nw_type,
					vif->dot11_auth_mode, vif->auth_mode,
					vif->prwise_crypto,
					vif->prwise_crypto_len,
					vif->grp_crypto, vif->grp_crypto_len,
					vif->ssid_len, vif->ssid,
					vif->req_bssid, vif->ch_hint,
					ar->connect_ctrl_flags, nw_subtype);

	/* disable background scan if period is 0 */
	if (sme->bg_scan_period == 0)
		sme->bg_scan_period = 0xffff;

	/* configure default value if not specified */
	if (sme->bg_scan_period == -1)
		sme->bg_scan_period = DEFAULT_BG_SCAN_PERIOD;

	ath6kl_wmi_scanparams_cmd(ar->wmi, vif->fw_vif_idx, 0, 0,
				  sme->bg_scan_period, 0, 0, 0, 3, 0, 0, 0);

	up(&ar->sem);

	if (status == -EINVAL) {
		memset(vif->ssid, 0, sizeof(vif->ssid));
		vif->ssid_len = 0;
		ath6kl_err("invalid request\n");
		return -ENOENT;
	} else if (status) {
		ath6kl_err("ath6kl_wmi_connect_cmd failed\n");
		return -EIO;
	}

	if ((!(ar->connect_ctrl_flags & CONNECT_DO_WPA_OFFLOAD)) &&
	    ((vif->auth_mode == WPA_PSK_AUTH) ||
	     (vif->auth_mode == WPA2_PSK_AUTH))) {
		mod_timer(&vif->disconnect_timer,
			  jiffies + msecs_to_jiffies(DISCON_TIMER_INTVAL));
	}

	ar->connect_ctrl_flags &= ~CONNECT_DO_WPA_OFFLOAD;
	set_bit(CONNECT_PEND, &vif->flags);

	return 0;
}

static struct cfg80211_bss *
ath6kl_add_bss_if_needed(struct ath6kl_vif *vif,
			 enum network_type nw_type,
			 const u8 *bssid,
			 struct ieee80211_channel *chan,
			 const u8 *beacon_ie,
			 size_t beacon_ie_len)
{
	struct ath6kl *ar = vif->ar;
	struct cfg80211_bss *bss;
	u16 cap_mask, cap_val;
	u8 *ie;

	if (nw_type & ADHOC_NETWORK) {
		cap_mask = WLAN_CAPABILITY_IBSS;
		cap_val = WLAN_CAPABILITY_IBSS;
	} else {
		cap_mask = WLAN_CAPABILITY_ESS;
		cap_val = WLAN_CAPABILITY_ESS;
	}

	bss = cfg80211_get_bss(ar->wiphy, chan, bssid,
			       vif->ssid, vif->ssid_len,
			       cap_mask, cap_val);
	if (bss == NULL) {
		/*
		 * Since cfg80211 may not yet know about the BSS,
		 * generate a partial entry until the first BSS info
		 * event becomes available.
		 *
		 * Prepend SSID element since it is not included in the Beacon
		 * IEs from the target.
		 */
		ie = kmalloc(2 + vif->ssid_len + beacon_ie_len, GFP_KERNEL);
		if (ie == NULL)
			return NULL;
		ie[0] = WLAN_EID_SSID;
		ie[1] = vif->ssid_len;
		memcpy(ie + 2, vif->ssid, vif->ssid_len);
		memcpy(ie + 2 + vif->ssid_len, beacon_ie, beacon_ie_len);
		bss = cfg80211_inform_bss(ar->wiphy, chan,
					  bssid, 0, cap_val, 100,
					  ie, 2 + vif->ssid_len + beacon_ie_len,
					  0, GFP_KERNEL);
		if (bss)
			ath6kl_dbg(ATH6KL_DBG_WLAN_CFG,
				   "added bss %pM to cfg80211\n", bssid);
		kfree(ie);
	} else
		ath6kl_dbg(ATH6KL_DBG_WLAN_CFG, "cfg80211 already has a bss\n");

	return bss;
}

void ath6kl_cfg80211_connect_event(struct ath6kl_vif *vif, u16 channel,
				   u8 *bssid, u16 listen_intvl,
				   u16 beacon_intvl,
				   enum network_type nw_type,
				   u8 beacon_ie_len, u8 assoc_req_len,
				   u8 assoc_resp_len, u8 *assoc_info)
{
	struct ieee80211_channel *chan;
	struct ath6kl *ar = vif->ar;
	struct cfg80211_bss *bss;

	/* capinfo + listen interval */
	u8 assoc_req_ie_offset = sizeof(u16) + sizeof(u16);

	/* capinfo + status code +  associd */
	u8 assoc_resp_ie_offset = sizeof(u16) + sizeof(u16) + sizeof(u16);

	u8 *assoc_req_ie = assoc_info + beacon_ie_len + assoc_req_ie_offset;
	u8 *assoc_resp_ie = assoc_info + beacon_ie_len + assoc_req_len +
	    assoc_resp_ie_offset;

	assoc_req_len -= assoc_req_ie_offset;
	assoc_resp_len -= assoc_resp_ie_offset;

	/*
	 * Store Beacon interval here; DTIM period will be available only once
	 * a Beacon frame from the AP is seen.
	 */
	vif->assoc_bss_beacon_int = beacon_intvl;
	clear_bit(DTIM_PERIOD_AVAIL, &vif->flags);

	if (nw_type & ADHOC_NETWORK) {
		if (vif->wdev.iftype != NL80211_IFTYPE_ADHOC) {
			ath6kl_dbg(ATH6KL_DBG_WLAN_CFG,
				   "%s: ath6k not in ibss mode\n", __func__);
			return;
		}
	}

	if (nw_type & INFRA_NETWORK) {
		if (vif->wdev.iftype != NL80211_IFTYPE_STATION &&
		    vif->wdev.iftype != NL80211_IFTYPE_P2P_CLIENT) {
			ath6kl_dbg(ATH6KL_DBG_WLAN_CFG,
				   "%s: ath6k not in station mode\n", __func__);
			return;
		}
	}

	chan = ieee80211_get_channel(ar->wiphy, (int) channel);

	bss = ath6kl_add_bss_if_needed(vif, nw_type, bssid, chan,
				       assoc_info, beacon_ie_len);
	if (!bss) {
		ath6kl_err("could not add cfg80211 bss entry\n");
		return;
	}

	if (nw_type & ADHOC_NETWORK) {
		ath6kl_dbg(ATH6KL_DBG_WLAN_CFG, "ad-hoc %s selected\n",
			   nw_type & ADHOC_CREATOR ? "creator" : "joiner");
		cfg80211_ibss_joined(vif->ndev, bssid, GFP_KERNEL);
		cfg80211_put_bss(bss);
		return;
	}

	if (vif->sme_state == SME_CONNECTING) {
		/* inform connect result to cfg80211 */
		vif->sme_state = SME_CONNECTED;
		cfg80211_connect_result(vif->ndev, bssid,
					assoc_req_ie, assoc_req_len,
					assoc_resp_ie, assoc_resp_len,
					WLAN_STATUS_SUCCESS, GFP_KERNEL);
		cfg80211_put_bss(bss);
	} else if (vif->sme_state == SME_CONNECTED) {
		/* inform roam event to cfg80211 */
		cfg80211_roamed_bss(vif->ndev, bss, assoc_req_ie, assoc_req_len,
				    assoc_resp_ie, assoc_resp_len, GFP_KERNEL);
	}
}

static int ath6kl_cfg80211_disconnect(struct wiphy *wiphy,
				      struct net_device *dev, u16 reason_code)
{
	struct ath6kl *ar = ath6kl_priv(dev);
	struct ath6kl_vif *vif = netdev_priv(dev);

	ath6kl_dbg(ATH6KL_DBG_WLAN_CFG, "%s: reason=%u\n", __func__,
		   reason_code);

	ath6kl_cfg80211_sscan_disable(vif);

	if (!ath6kl_cfg80211_ready(vif))
		return -EIO;

	if (test_bit(DESTROY_IN_PROGRESS, &ar->flag)) {
		ath6kl_err("busy, destroy in progress\n");
		return -EBUSY;
	}

	if (down_interruptible(&ar->sem)) {
		ath6kl_err("busy, couldn't get access\n");
		return -ERESTARTSYS;
	}

	vif->reconnect_flag = 0;
	ath6kl_disconnect(vif);
	memset(vif->ssid, 0, sizeof(vif->ssid));
	vif->ssid_len = 0;

	if (!test_bit(SKIP_SCAN, &ar->flag))
		memset(vif->req_bssid, 0, sizeof(vif->req_bssid));

	up(&ar->sem);

	vif->sme_state = SME_DISCONNECTED;

	return 0;
}

void ath6kl_cfg80211_disconnect_event(struct ath6kl_vif *vif, u8 reason,
				      u8 *bssid, u8 assoc_resp_len,
				      u8 *assoc_info, u16 proto_reason)
{
	struct ath6kl *ar = vif->ar;

	if (vif->scan_req) {
		cfg80211_scan_done(vif->scan_req, true);
		vif->scan_req = NULL;
	}

	if (vif->nw_type & ADHOC_NETWORK) {
		if (vif->wdev.iftype != NL80211_IFTYPE_ADHOC) {
			ath6kl_dbg(ATH6KL_DBG_WLAN_CFG,
				   "%s: ath6k not in ibss mode\n", __func__);
			return;
		}
		memset(bssid, 0, ETH_ALEN);
		cfg80211_ibss_joined(vif->ndev, bssid, GFP_KERNEL);
		return;
	}

	if (vif->nw_type & INFRA_NETWORK) {
		if (vif->wdev.iftype != NL80211_IFTYPE_STATION &&
		    vif->wdev.iftype != NL80211_IFTYPE_P2P_CLIENT) {
			ath6kl_dbg(ATH6KL_DBG_WLAN_CFG,
				   "%s: ath6k not in station mode\n", __func__);
			return;
		}
	}

	clear_bit(CONNECT_PEND, &vif->flags);

	if (vif->sme_state == SME_CONNECTING) {
		cfg80211_connect_result(vif->ndev,
					bssid, NULL, 0,
					NULL, 0,
					WLAN_STATUS_UNSPECIFIED_FAILURE,
					GFP_KERNEL);
	} else if (vif->sme_state == SME_CONNECTED) {
		cfg80211_disconnected(vif->ndev, proto_reason,
				      NULL, 0, GFP_KERNEL);
	}

	vif->sme_state = SME_DISCONNECTED;

	/*
	 * Send a disconnect command to target when a disconnect event is
	 * received with reason code other than 3 (DISCONNECT_CMD - disconnect
	 * request from host) to make the firmware stop trying to connect even
	 * after giving disconnect event. There will be one more disconnect
	 * event for this disconnect command with reason code DISCONNECT_CMD
	 * which won't be notified to cfg80211.
	 */
	if (reason != DISCONNECT_CMD)
		ath6kl_wmi_disconnect_cmd(ar->wmi, vif->fw_vif_idx);
}

static int ath6kl_set_probed_ssids(struct ath6kl *ar,
				   struct ath6kl_vif *vif,
				   struct cfg80211_ssid *ssids, int n_ssids,
				   struct cfg80211_match_set *match_set,
				   int n_match_ssid)
{
	u8 i, j, index_to_add, ssid_found = false;
	struct ath6kl_cfg80211_match_probe_ssid ssid_list[MAX_PROBED_SSIDS];

	memset(ssid_list, 0, sizeof(ssid_list));

	if (n_ssids > MAX_PROBED_SSIDS ||
	    n_match_ssid > MAX_PROBED_SSIDS)
		return -EINVAL;

	for (i = 0; i < n_ssids; i++) {
		memcpy(ssid_list[i].ssid.ssid,
		       ssids[i].ssid,
		       ssids[i].ssid_len);
		ssid_list[i].ssid.ssid_len = ssids[i].ssid_len;

		if (ssids[i].ssid_len)
			ssid_list[i].flag = SPECIFIC_SSID_FLAG;
		else
			ssid_list[i].flag = ANY_SSID_FLAG;

		if (n_match_ssid == 0)
			ssid_list[i].flag |= MATCH_SSID_FLAG;
	}

	index_to_add = i;

	for (i = 0; i < n_match_ssid; i++) {
		ssid_found = false;

		for (j = 0; j < n_ssids; j++) {
			if ((match_set[i].ssid.ssid_len ==
			     ssid_list[j].ssid.ssid_len) &&
			    (!memcmp(ssid_list[j].ssid.ssid,
				     match_set[i].ssid.ssid,
				     match_set[i].ssid.ssid_len))) {
				ssid_list[j].flag |= MATCH_SSID_FLAG;
				ssid_found = true;
				break;
			}
		}

		if (ssid_found)
			continue;

		if (index_to_add >= MAX_PROBED_SSIDS)
			continue;

		ssid_list[index_to_add].ssid.ssid_len =
			match_set[i].ssid.ssid_len;
		memcpy(ssid_list[index_to_add].ssid.ssid,
		       match_set[i].ssid.ssid,
		       match_set[i].ssid.ssid_len);
		ssid_list[index_to_add].flag |= MATCH_SSID_FLAG;
		index_to_add++;
	}

	for (i = 0; i < index_to_add; i++) {
		ath6kl_wmi_probedssid_cmd(ar->wmi, vif->fw_vif_idx, i,
					  ssid_list[i].flag,
					  ssid_list[i].ssid.ssid_len,
					  ssid_list[i].ssid.ssid);

	}

	/* Make sure no old entries are left behind */
	for (i = index_to_add; i < MAX_PROBED_SSIDS; i++) {
		ath6kl_wmi_probedssid_cmd(ar->wmi, vif->fw_vif_idx, i,
					  DISABLE_SSID_FLAG, 0, NULL);
	}

	return 0;
}

static int ath6kl_cfg80211_scan(struct wiphy *wiphy, struct net_device *ndev,
				struct cfg80211_scan_request *request)
{
	struct ath6kl *ar = ath6kl_priv(ndev);
	struct ath6kl_vif *vif = netdev_priv(ndev);
	s8 n_channels = 0;
	u16 *channels = NULL;
	int ret = 0;
	u32 force_fg_scan = 0;

	if (!ath6kl_cfg80211_ready(vif))
		return -EIO;

	ath6kl_cfg80211_sscan_disable(vif);

	if (!ar->usr_bss_filter) {
		clear_bit(CLEAR_BSSFILTER_ON_BEACON, &vif->flags);
		ret = ath6kl_wmi_bssfilter_cmd(ar->wmi, vif->fw_vif_idx,
					       ALL_BSS_FILTER, 0);
		if (ret) {
			ath6kl_err("couldn't set bss filtering\n");
			return ret;
		}
	}

	ret = ath6kl_set_probed_ssids(ar, vif, request->ssids,
				      request->n_ssids, NULL, 0);
	if (ret < 0)
		return ret;

	/* this also clears IE in fw if it's not set */
	ret = ath6kl_wmi_set_appie_cmd(ar->wmi, vif->fw_vif_idx,
				       WMI_FRAME_PROBE_REQ,
				       request->ie, request->ie_len);
	if (ret) {
		ath6kl_err("failed to set Probe Request appie for scan\n");
		return ret;
	}

	/*
	 * Scan only the requested channels if the request specifies a set of
	 * channels. If the list is longer than the target supports, do not
	 * configure the list and instead, scan all available channels.
	 */
	if (request->n_channels > 0 &&
	    request->n_channels <= WMI_MAX_CHANNELS) {
		u8 i;

		n_channels = request->n_channels;

		channels = kzalloc(n_channels * sizeof(u16), GFP_KERNEL);
		if (channels == NULL) {
			ath6kl_warn("failed to set scan channels, scan all channels");
			n_channels = 0;
		}

		for (i = 0; i < n_channels; i++)
			channels[i] = request->channels[i]->center_freq;
	}

	if (test_bit(CONNECTED, &vif->flags))
		force_fg_scan = 1;

	vif->scan_req = request;

	if (test_bit(ATH6KL_FW_CAPABILITY_STA_P2PDEV_DUPLEX,
		     ar->fw_capabilities)) {
		/*
		 * If capable of doing P2P mgmt operations using
		 * station interface, send additional information like
		 * supported rates to advertise and xmit rates for
		 * probe requests
		 */
		ret = ath6kl_wmi_beginscan_cmd(ar->wmi, vif->fw_vif_idx,
						WMI_LONG_SCAN, force_fg_scan,
						false, 0,
						ATH6KL_FG_SCAN_INTERVAL,
						n_channels, channels,
						request->no_cck,
						request->rates);
	} else {
		ret = ath6kl_wmi_startscan_cmd(ar->wmi, vif->fw_vif_idx,
						WMI_LONG_SCAN, force_fg_scan,
						false, 0,
						ATH6KL_FG_SCAN_INTERVAL,
						n_channels, channels);
	}
	if (ret) {
		ath6kl_err("wmi_startscan_cmd failed\n");
		vif->scan_req = NULL;
	}

	kfree(channels);

	return ret;
}

void ath6kl_cfg80211_scan_complete_event(struct ath6kl_vif *vif, bool aborted)
{
	struct ath6kl *ar = vif->ar;
	int i;

	ath6kl_dbg(ATH6KL_DBG_WLAN_CFG, "%s: status%s\n", __func__,
		   aborted ? " aborted" : "");

	if (!vif->scan_req)
		return;

	if (aborted)
		goto out;

	if (vif->scan_req->n_ssids && vif->scan_req->ssids[0].ssid_len) {
		for (i = 0; i < vif->scan_req->n_ssids; i++) {
			ath6kl_wmi_probedssid_cmd(ar->wmi, vif->fw_vif_idx,
						  i + 1, DISABLE_SSID_FLAG,
						  0, NULL);
		}
	}

out:
	cfg80211_scan_done(vif->scan_req, aborted);
	vif->scan_req = NULL;
}

void ath6kl_cfg80211_ch_switch_notify(struct ath6kl_vif *vif, int freq,
				      enum wmi_phy_mode mode)
{
	enum nl80211_channel_type type;

	ath6kl_dbg(ATH6KL_DBG_WLAN_CFG,
		   "channel switch notify nw_type %d freq %d mode %d\n",
		   vif->nw_type, freq, mode);

	type = (mode == WMI_11G_HT20) ? NL80211_CHAN_HT20 : NL80211_CHAN_NO_HT;

	cfg80211_ch_switch_notify(vif->ndev, freq, type);
}

static int ath6kl_cfg80211_add_key(struct wiphy *wiphy, struct net_device *ndev,
				   u8 key_index, bool pairwise,
				   const u8 *mac_addr,
				   struct key_params *params)
{
	struct ath6kl *ar = ath6kl_priv(ndev);
	struct ath6kl_vif *vif = netdev_priv(ndev);
	struct ath6kl_key *key = NULL;
	int seq_len;
	u8 key_usage;
	u8 key_type;

	if (!ath6kl_cfg80211_ready(vif))
		return -EIO;

	if (params->cipher == CCKM_KRK_CIPHER_SUITE) {
		if (params->key_len != WMI_KRK_LEN)
			return -EINVAL;
		return ath6kl_wmi_add_krk_cmd(ar->wmi, vif->fw_vif_idx,
					      params->key);
	}

	if (key_index > WMI_MAX_KEY_INDEX) {
		ath6kl_dbg(ATH6KL_DBG_WLAN_CFG,
			   "%s: key index %d out of bounds\n", __func__,
			   key_index);
		return -ENOENT;
	}

	key = &vif->keys[key_index];
	memset(key, 0, sizeof(struct ath6kl_key));

	if (pairwise)
		key_usage = PAIRWISE_USAGE;
	else
		key_usage = GROUP_USAGE;

	seq_len = params->seq_len;
	if (params->cipher == WLAN_CIPHER_SUITE_SMS4 &&
	    seq_len > ATH6KL_KEY_SEQ_LEN) {
		/* Only first half of the WPI PN is configured */
		seq_len = ATH6KL_KEY_SEQ_LEN;
	}
	if (params->key_len > WLAN_MAX_KEY_LEN ||
	    seq_len > sizeof(key->seq))
		return -EINVAL;

	key->key_len = params->key_len;
	memcpy(key->key, params->key, key->key_len);
	key->seq_len = seq_len;
	memcpy(key->seq, params->seq, key->seq_len);
	key->cipher = params->cipher;

	switch (key->cipher) {
	case WLAN_CIPHER_SUITE_WEP40:
	case WLAN_CIPHER_SUITE_WEP104:
		key_type = WEP_CRYPT;
		break;

	case WLAN_CIPHER_SUITE_TKIP:
		key_type = TKIP_CRYPT;
		break;

	case WLAN_CIPHER_SUITE_CCMP:
		key_type = AES_CRYPT;
		break;
	case WLAN_CIPHER_SUITE_SMS4:
		key_type = WAPI_CRYPT;
		break;

	default:
		return -ENOTSUPP;
	}

	if (((vif->auth_mode == WPA_PSK_AUTH) ||
	     (vif->auth_mode == WPA2_PSK_AUTH)) &&
	    (key_usage & GROUP_USAGE))
		del_timer(&vif->disconnect_timer);

	ath6kl_dbg(ATH6KL_DBG_WLAN_CFG,
		   "%s: index %d, key_len %d, key_type 0x%x, key_usage 0x%x, seq_len %d\n",
		   __func__, key_index, key->key_len, key_type,
		   key_usage, key->seq_len);

	if (vif->nw_type == AP_NETWORK && !pairwise &&
	    (key_type == TKIP_CRYPT || key_type == AES_CRYPT ||
	     key_type == WAPI_CRYPT)) {
		ar->ap_mode_bkey.valid = true;
		ar->ap_mode_bkey.key_index = key_index;
		ar->ap_mode_bkey.key_type = key_type;
		ar->ap_mode_bkey.key_len = key->key_len;
		memcpy(ar->ap_mode_bkey.key, key->key, key->key_len);
		if (!test_bit(CONNECTED, &vif->flags)) {
			ath6kl_dbg(ATH6KL_DBG_WLAN_CFG,
				   "Delay initial group key configuration until AP mode has been started\n");
			/*
			 * The key will be set in ath6kl_connect_ap_mode() once
			 * the connected event is received from the target.
			 */
			return 0;
		}
	}

	if (vif->next_mode == AP_NETWORK && key_type == WEP_CRYPT &&
	    !test_bit(CONNECTED, &vif->flags)) {
		/*
		 * Store the key locally so that it can be re-configured after
		 * the AP mode has properly started
		 * (ath6kl_install_statioc_wep_keys).
		 */
		ath6kl_dbg(ATH6KL_DBG_WLAN_CFG,
			   "Delay WEP key configuration until AP mode has been started\n");
		vif->wep_key_list[key_index].key_len = key->key_len;
		memcpy(vif->wep_key_list[key_index].key, key->key,
		       key->key_len);
		return 0;
	}

	return ath6kl_wmi_addkey_cmd(ar->wmi, vif->fw_vif_idx, key_index,
				     key_type, key_usage, key->key_len,
				     key->seq, key->seq_len, key->key,
				     KEY_OP_INIT_VAL,
				     (u8 *) mac_addr, SYNC_BOTH_WMIFLAG);
}

static int ath6kl_cfg80211_del_key(struct wiphy *wiphy, struct net_device *ndev,
				   u8 key_index, bool pairwise,
				   const u8 *mac_addr)
{
	struct ath6kl *ar = ath6kl_priv(ndev);
	struct ath6kl_vif *vif = netdev_priv(ndev);

	ath6kl_dbg(ATH6KL_DBG_WLAN_CFG, "%s: index %d\n", __func__, key_index);

	if (!ath6kl_cfg80211_ready(vif))
		return -EIO;

	if (key_index > WMI_MAX_KEY_INDEX) {
		ath6kl_dbg(ATH6KL_DBG_WLAN_CFG,
			   "%s: key index %d out of bounds\n", __func__,
			   key_index);
		return -ENOENT;
	}

	if (!vif->keys[key_index].key_len) {
		ath6kl_dbg(ATH6KL_DBG_WLAN_CFG,
			   "%s: index %d is empty\n", __func__, key_index);
		return 0;
	}

	vif->keys[key_index].key_len = 0;

	return ath6kl_wmi_deletekey_cmd(ar->wmi, vif->fw_vif_idx, key_index);
}

static int ath6kl_cfg80211_get_key(struct wiphy *wiphy, struct net_device *ndev,
				   u8 key_index, bool pairwise,
				   const u8 *mac_addr, void *cookie,
				   void (*callback) (void *cookie,
						     struct key_params *))
{
	struct ath6kl_vif *vif = netdev_priv(ndev);
	struct ath6kl_key *key = NULL;
	struct key_params params;

	ath6kl_dbg(ATH6KL_DBG_WLAN_CFG, "%s: index %d\n", __func__, key_index);

	if (!ath6kl_cfg80211_ready(vif))
		return -EIO;

	if (key_index > WMI_MAX_KEY_INDEX) {
		ath6kl_dbg(ATH6KL_DBG_WLAN_CFG,
			   "%s: key index %d out of bounds\n", __func__,
			   key_index);
		return -ENOENT;
	}

	key = &vif->keys[key_index];
	memset(&params, 0, sizeof(params));
	params.cipher = key->cipher;
	params.key_len = key->key_len;
	params.seq_len = key->seq_len;
	params.seq = key->seq;
	params.key = key->key;

	callback(cookie, &params);

	return key->key_len ? 0 : -ENOENT;
}

static int ath6kl_cfg80211_set_default_key(struct wiphy *wiphy,
					   struct net_device *ndev,
					   u8 key_index, bool unicast,
					   bool multicast)
{
	struct ath6kl *ar = ath6kl_priv(ndev);
	struct ath6kl_vif *vif = netdev_priv(ndev);
	struct ath6kl_key *key = NULL;
	u8 key_usage;
	enum crypto_type key_type = NONE_CRYPT;

	ath6kl_dbg(ATH6KL_DBG_WLAN_CFG, "%s: index %d\n", __func__, key_index);

	if (!ath6kl_cfg80211_ready(vif))
		return -EIO;

	if (key_index > WMI_MAX_KEY_INDEX) {
		ath6kl_dbg(ATH6KL_DBG_WLAN_CFG,
			   "%s: key index %d out of bounds\n",
			   __func__, key_index);
		return -ENOENT;
	}

	if (!vif->keys[key_index].key_len) {
		ath6kl_dbg(ATH6KL_DBG_WLAN_CFG, "%s: invalid key index %d\n",
			   __func__, key_index);
		return -EINVAL;
	}

	vif->def_txkey_index = key_index;
	key = &vif->keys[vif->def_txkey_index];
	key_usage = GROUP_USAGE;
	if (vif->prwise_crypto == WEP_CRYPT)
		key_usage |= TX_USAGE;
	if (unicast)
		key_type = vif->prwise_crypto;
	if (multicast)
		key_type = vif->grp_crypto;

	if (vif->next_mode == AP_NETWORK && !test_bit(CONNECTED, &vif->flags))
		return 0; /* Delay until AP mode has been started */

	return ath6kl_wmi_addkey_cmd(ar->wmi, vif->fw_vif_idx,
				     vif->def_txkey_index,
				     key_type, key_usage,
				     key->key_len, key->seq, key->seq_len,
				     key->key,
				     KEY_OP_INIT_VAL, NULL,
				     SYNC_BOTH_WMIFLAG);
}

void ath6kl_cfg80211_tkip_micerr_event(struct ath6kl_vif *vif, u8 keyid,
				       bool ismcast)
{
	ath6kl_dbg(ATH6KL_DBG_WLAN_CFG,
		   "%s: keyid %d, ismcast %d\n", __func__, keyid, ismcast);

	cfg80211_michael_mic_failure(vif->ndev, vif->bssid,
				     (ismcast ? NL80211_KEYTYPE_GROUP :
				      NL80211_KEYTYPE_PAIRWISE), keyid, NULL,
				     GFP_KERNEL);
}

static int ath6kl_cfg80211_set_wiphy_params(struct wiphy *wiphy, u32 changed)
{
	struct ath6kl *ar = (struct ath6kl *)wiphy_priv(wiphy);
	struct ath6kl_vif *vif;
	int ret;

	ath6kl_dbg(ATH6KL_DBG_WLAN_CFG, "%s: changed 0x%x\n", __func__,
		   changed);

	vif = ath6kl_vif_first(ar);
	if (!vif)
		return -EIO;

	if (!ath6kl_cfg80211_ready(vif))
		return -EIO;

	if (changed & WIPHY_PARAM_RTS_THRESHOLD) {
		ret = ath6kl_wmi_set_rts_cmd(ar->wmi, wiphy->rts_threshold);
		if (ret != 0) {
			ath6kl_err("ath6kl_wmi_set_rts_cmd failed\n");
			return -EIO;
		}
	}

	return 0;
}

/*
 * The type nl80211_tx_power_setting replaces the following
 * data type from 2.6.36 onwards
*/
static int ath6kl_cfg80211_set_txpower(struct wiphy *wiphy,
				       enum nl80211_tx_power_setting type,
				       int mbm)
{
	struct ath6kl *ar = (struct ath6kl *)wiphy_priv(wiphy);
	struct ath6kl_vif *vif;
	int dbm = MBM_TO_DBM(mbm);

	ath6kl_dbg(ATH6KL_DBG_WLAN_CFG, "%s: type 0x%x, dbm %d\n", __func__,
		   type, dbm);

	vif = ath6kl_vif_first(ar);
	if (!vif)
		return -EIO;

	if (!ath6kl_cfg80211_ready(vif))
		return -EIO;

	switch (type) {
	case NL80211_TX_POWER_AUTOMATIC:
		return 0;
	case NL80211_TX_POWER_LIMITED:
		ar->tx_pwr = dbm;
		break;
	default:
		ath6kl_dbg(ATH6KL_DBG_WLAN_CFG, "%s: type 0x%x not supported\n",
			   __func__, type);
		return -EOPNOTSUPP;
	}

	ath6kl_wmi_set_tx_pwr_cmd(ar->wmi, vif->fw_vif_idx, dbm);

	return 0;
}

static int ath6kl_cfg80211_get_txpower(struct wiphy *wiphy, int *dbm)
{
	struct ath6kl *ar = (struct ath6kl *)wiphy_priv(wiphy);
	struct ath6kl_vif *vif;

	vif = ath6kl_vif_first(ar);
	if (!vif)
		return -EIO;

	if (!ath6kl_cfg80211_ready(vif))
		return -EIO;

	if (test_bit(CONNECTED, &vif->flags)) {
		ar->tx_pwr = 0;

		if (ath6kl_wmi_get_tx_pwr_cmd(ar->wmi, vif->fw_vif_idx) != 0) {
			ath6kl_err("ath6kl_wmi_get_tx_pwr_cmd failed\n");
			return -EIO;
		}

		wait_event_interruptible_timeout(ar->event_wq, ar->tx_pwr != 0,
						 5 * HZ);

		if (signal_pending(current)) {
			ath6kl_err("target did not respond\n");
			return -EINTR;
		}
	}

	*dbm = ar->tx_pwr;
	return 0;
}

static int ath6kl_cfg80211_set_power_mgmt(struct wiphy *wiphy,
					  struct net_device *dev,
					  bool pmgmt, int timeout)
{
	struct ath6kl *ar = ath6kl_priv(dev);
	struct wmi_power_mode_cmd mode;
	struct ath6kl_vif *vif = netdev_priv(dev);

	ath6kl_dbg(ATH6KL_DBG_WLAN_CFG, "%s: pmgmt %d, timeout %d\n",
		   __func__, pmgmt, timeout);

	if (!ath6kl_cfg80211_ready(vif))
		return -EIO;

	if (pmgmt) {
		ath6kl_dbg(ATH6KL_DBG_WLAN_CFG, "%s: max perf\n", __func__);
		mode.pwr_mode = REC_POWER;
	} else {
		ath6kl_dbg(ATH6KL_DBG_WLAN_CFG, "%s: rec power\n", __func__);
		mode.pwr_mode = MAX_PERF_POWER;
	}

	if (ath6kl_wmi_powermode_cmd(ar->wmi, vif->fw_vif_idx,
				     mode.pwr_mode) != 0) {
		ath6kl_err("wmi_powermode_cmd failed\n");
		return -EIO;
	}

	return 0;
}

static struct net_device *ath6kl_cfg80211_add_iface(struct wiphy *wiphy,
						    char *name,
						    enum nl80211_iftype type,
						    u32 *flags,
						    struct vif_params *params)
{
	struct ath6kl *ar = wiphy_priv(wiphy);
	struct net_device *ndev;
	u8 if_idx, nw_type;

	if (ar->num_vif == ar->vif_max) {
		ath6kl_err("Reached maximum number of supported vif\n");
		return ERR_PTR(-EINVAL);
	}

	if (!ath6kl_is_valid_iftype(ar, type, &if_idx, &nw_type)) {
		ath6kl_err("Not a supported interface type\n");
		return ERR_PTR(-EINVAL);
	}

	ndev = ath6kl_interface_add(ar, name, type, if_idx, nw_type);
	if (!ndev)
		return ERR_PTR(-ENOMEM);

	ar->num_vif++;

	return ndev;
}

static int ath6kl_cfg80211_del_iface(struct wiphy *wiphy,
				     struct net_device *ndev)
{
	struct ath6kl *ar = wiphy_priv(wiphy);
	struct ath6kl_vif *vif = netdev_priv(ndev);

	spin_lock_bh(&ar->list_lock);
	list_del(&vif->list);
	spin_unlock_bh(&ar->list_lock);

	ath6kl_cleanup_vif(vif, test_bit(WMI_READY, &ar->flag));

	ath6kl_cfg80211_vif_cleanup(vif);

	return 0;
}

static int ath6kl_cfg80211_change_iface(struct wiphy *wiphy,
					struct net_device *ndev,
					enum nl80211_iftype type, u32 *flags,
					struct vif_params *params)
{
	struct ath6kl_vif *vif = netdev_priv(ndev);
	int i;

	ath6kl_dbg(ATH6KL_DBG_WLAN_CFG, "%s: type %u\n", __func__, type);

	/*
	 * Don't bring up p2p on an interface which is not initialized
	 * for p2p operation where fw does not have capability to switch
	 * dynamically between non-p2p and p2p type interface.
	 */
	if (!test_bit(ATH6KL_FW_CAPABILITY_STA_P2PDEV_DUPLEX,
		      vif->ar->fw_capabilities) &&
	    (type == NL80211_IFTYPE_P2P_CLIENT ||
	     type == NL80211_IFTYPE_P2P_GO)) {
		if (vif->ar->vif_max == 1) {
			if (vif->fw_vif_idx != 0)
				return -EINVAL;
			else
				goto set_iface_type;
		}

		for (i = vif->ar->max_norm_iface; i < vif->ar->vif_max; i++) {
			if (i == vif->fw_vif_idx)
				break;
		}

		if (i == vif->ar->vif_max) {
			ath6kl_err("Invalid interface to bring up P2P\n");
			return -EINVAL;
		}
	}

	/* need to clean up enhanced bmiss detection fw state */
	ath6kl_cfg80211_sta_bmiss_enhance(vif, false);

set_iface_type:
	switch (type) {
	case NL80211_IFTYPE_STATION:
		vif->next_mode = INFRA_NETWORK;
		break;
	case NL80211_IFTYPE_ADHOC:
		vif->next_mode = ADHOC_NETWORK;
		break;
	case NL80211_IFTYPE_AP:
		vif->next_mode = AP_NETWORK;
		break;
	case NL80211_IFTYPE_P2P_CLIENT:
		vif->next_mode = INFRA_NETWORK;
		break;
	case NL80211_IFTYPE_P2P_GO:
		vif->next_mode = AP_NETWORK;
		break;
	default:
		ath6kl_err("invalid interface type %u\n", type);
		return -EOPNOTSUPP;
	}

	vif->wdev.iftype = type;

	return 0;
}

static int ath6kl_cfg80211_join_ibss(struct wiphy *wiphy,
				     struct net_device *dev,
				     struct cfg80211_ibss_params *ibss_param)
{
	struct ath6kl *ar = ath6kl_priv(dev);
	struct ath6kl_vif *vif = netdev_priv(dev);
	int status;

	if (!ath6kl_cfg80211_ready(vif))
		return -EIO;

	vif->ssid_len = ibss_param->ssid_len;
	memcpy(vif->ssid, ibss_param->ssid, vif->ssid_len);

	if (ibss_param->channel)
		vif->ch_hint = ibss_param->channel->center_freq;

	if (ibss_param->channel_fixed) {
		/*
		 * TODO: channel_fixed: The channel should be fixed, do not
		 * search for IBSSs to join on other channels. Target
		 * firmware does not support this feature, needs to be
		 * updated.
		 */
		return -EOPNOTSUPP;
	}

	memset(vif->req_bssid, 0, sizeof(vif->req_bssid));
	if (ibss_param->bssid && !is_broadcast_ether_addr(ibss_param->bssid))
		memcpy(vif->req_bssid, ibss_param->bssid,
		       sizeof(vif->req_bssid));

	ath6kl_set_wpa_version(vif, 0);

	status = ath6kl_set_auth_type(vif, NL80211_AUTHTYPE_OPEN_SYSTEM);
	if (status)
		return status;

	if (ibss_param->privacy) {
		ath6kl_set_cipher(vif, WLAN_CIPHER_SUITE_WEP40, true);
		ath6kl_set_cipher(vif, WLAN_CIPHER_SUITE_WEP40, false);
	} else {
		ath6kl_set_cipher(vif, 0, true);
		ath6kl_set_cipher(vif, 0, false);
	}

	vif->nw_type = vif->next_mode;

	ath6kl_dbg(ATH6KL_DBG_WLAN_CFG,
		   "%s: connect called with authmode %d dot11 auth %d"
		   " PW crypto %d PW crypto len %d GRP crypto %d"
		   " GRP crypto len %d channel hint %u\n",
		   __func__,
		   vif->auth_mode, vif->dot11_auth_mode, vif->prwise_crypto,
		   vif->prwise_crypto_len, vif->grp_crypto,
		   vif->grp_crypto_len, vif->ch_hint);

	status = ath6kl_wmi_connect_cmd(ar->wmi, vif->fw_vif_idx, vif->nw_type,
					vif->dot11_auth_mode, vif->auth_mode,
					vif->prwise_crypto,
					vif->prwise_crypto_len,
					vif->grp_crypto, vif->grp_crypto_len,
					vif->ssid_len, vif->ssid,
					vif->req_bssid, vif->ch_hint,
					ar->connect_ctrl_flags, SUBTYPE_NONE);
	set_bit(CONNECT_PEND, &vif->flags);

	return 0;
}

static int ath6kl_cfg80211_leave_ibss(struct wiphy *wiphy,
				      struct net_device *dev)
{
	struct ath6kl_vif *vif = netdev_priv(dev);

	if (!ath6kl_cfg80211_ready(vif))
		return -EIO;

	ath6kl_disconnect(vif);
	memset(vif->ssid, 0, sizeof(vif->ssid));
	vif->ssid_len = 0;

	return 0;
}

static const u32 cipher_suites[] = {
	WLAN_CIPHER_SUITE_WEP40,
	WLAN_CIPHER_SUITE_WEP104,
	WLAN_CIPHER_SUITE_TKIP,
	WLAN_CIPHER_SUITE_CCMP,
	CCKM_KRK_CIPHER_SUITE,
	WLAN_CIPHER_SUITE_SMS4,
};

static bool is_rate_legacy(s32 rate)
{
	static const s32 legacy[] = { 1000, 2000, 5500, 11000,
		6000, 9000, 12000, 18000, 24000,
		36000, 48000, 54000
	};
	u8 i;

	for (i = 0; i < ARRAY_SIZE(legacy); i++)
		if (rate == legacy[i])
			return true;

	return false;
}

static bool is_rate_ht20(s32 rate, u8 *mcs, bool *sgi)
{
	static const s32 ht20[] = { 6500, 13000, 19500, 26000, 39000,
		52000, 58500, 65000, 72200
	};
	u8 i;

	for (i = 0; i < ARRAY_SIZE(ht20); i++) {
		if (rate == ht20[i]) {
			if (i == ARRAY_SIZE(ht20) - 1)
				/* last rate uses sgi */
				*sgi = true;
			else
				*sgi = false;

			*mcs = i;
			return true;
		}
	}
	return false;
}

static bool is_rate_ht40(s32 rate, u8 *mcs, bool *sgi)
{
	static const s32 ht40[] = { 13500, 27000, 40500, 54000,
		81000, 108000, 121500, 135000,
		150000
	};
	u8 i;

	for (i = 0; i < ARRAY_SIZE(ht40); i++) {
		if (rate == ht40[i]) {
			if (i == ARRAY_SIZE(ht40) - 1)
				/* last rate uses sgi */
				*sgi = true;
			else
				*sgi = false;

			*mcs = i;
			return true;
		}
	}

	return false;
}

static int ath6kl_get_station(struct wiphy *wiphy, struct net_device *dev,
			      u8 *mac, struct station_info *sinfo)
{
	struct ath6kl *ar = ath6kl_priv(dev);
	struct ath6kl_vif *vif = netdev_priv(dev);
	long left;
	bool sgi;
	s32 rate;
	int ret;
	u8 mcs;

	if (memcmp(mac, vif->bssid, ETH_ALEN) != 0)
		return -ENOENT;

	if (down_interruptible(&ar->sem))
		return -EBUSY;

	set_bit(STATS_UPDATE_PEND, &vif->flags);

	ret = ath6kl_wmi_get_stats_cmd(ar->wmi, vif->fw_vif_idx);

	if (ret != 0) {
		up(&ar->sem);
		return -EIO;
	}

	left = wait_event_interruptible_timeout(ar->event_wq,
						!test_bit(STATS_UPDATE_PEND,
							  &vif->flags),
						WMI_TIMEOUT);

	up(&ar->sem);

	if (left == 0)
		return -ETIMEDOUT;
	else if (left < 0)
		return left;

	if (vif->target_stats.rx_byte) {
		sinfo->rx_bytes = vif->target_stats.rx_byte;
		sinfo->filled |= STATION_INFO_RX_BYTES;
		sinfo->rx_packets = vif->target_stats.rx_pkt;
		sinfo->filled |= STATION_INFO_RX_PACKETS;
	}

	if (vif->target_stats.tx_byte) {
		sinfo->tx_bytes = vif->target_stats.tx_byte;
		sinfo->filled |= STATION_INFO_TX_BYTES;
		sinfo->tx_packets = vif->target_stats.tx_pkt;
		sinfo->filled |= STATION_INFO_TX_PACKETS;
	}

	sinfo->signal = vif->target_stats.cs_rssi;
	sinfo->filled |= STATION_INFO_SIGNAL;

	rate = vif->target_stats.tx_ucast_rate;

	if (is_rate_legacy(rate)) {
		sinfo->txrate.legacy = rate / 100;
	} else if (is_rate_ht20(rate, &mcs, &sgi)) {
		if (sgi) {
			sinfo->txrate.flags |= RATE_INFO_FLAGS_SHORT_GI;
			sinfo->txrate.mcs = mcs - 1;
		} else {
			sinfo->txrate.mcs = mcs;
		}

		sinfo->txrate.flags |= RATE_INFO_FLAGS_MCS;
	} else if (is_rate_ht40(rate, &mcs, &sgi)) {
		if (sgi) {
			sinfo->txrate.flags |= RATE_INFO_FLAGS_SHORT_GI;
			sinfo->txrate.mcs = mcs - 1;
		} else {
			sinfo->txrate.mcs = mcs;
		}

		sinfo->txrate.flags |= RATE_INFO_FLAGS_40_MHZ_WIDTH;
		sinfo->txrate.flags |= RATE_INFO_FLAGS_MCS;
	} else {
		ath6kl_dbg(ATH6KL_DBG_WLAN_CFG,
			   "invalid rate from stats: %d\n", rate);
		ath6kl_debug_war(ar, ATH6KL_WAR_INVALID_RATE);
		return 0;
	}

	sinfo->filled |= STATION_INFO_TX_BITRATE;

	if (test_bit(CONNECTED, &vif->flags) &&
	    test_bit(DTIM_PERIOD_AVAIL, &vif->flags) &&
	    vif->nw_type == INFRA_NETWORK) {
		sinfo->filled |= STATION_INFO_BSS_PARAM;
		sinfo->bss_param.flags = 0;
		sinfo->bss_param.dtim_period = vif->assoc_bss_dtim_period;
		sinfo->bss_param.beacon_interval = vif->assoc_bss_beacon_int;
	}

	return 0;
}

static int ath6kl_set_pmksa(struct wiphy *wiphy, struct net_device *netdev,
			    struct cfg80211_pmksa *pmksa)
{
	struct ath6kl *ar = ath6kl_priv(netdev);
	struct ath6kl_vif *vif = netdev_priv(netdev);

	return ath6kl_wmi_setpmkid_cmd(ar->wmi, vif->fw_vif_idx, pmksa->bssid,
				       pmksa->pmkid, true);
}

static int ath6kl_del_pmksa(struct wiphy *wiphy, struct net_device *netdev,
			    struct cfg80211_pmksa *pmksa)
{
	struct ath6kl *ar = ath6kl_priv(netdev);
	struct ath6kl_vif *vif = netdev_priv(netdev);

	return ath6kl_wmi_setpmkid_cmd(ar->wmi, vif->fw_vif_idx, pmksa->bssid,
				       pmksa->pmkid, false);
}

static int ath6kl_flush_pmksa(struct wiphy *wiphy, struct net_device *netdev)
{
	struct ath6kl *ar = ath6kl_priv(netdev);
	struct ath6kl_vif *vif = netdev_priv(netdev);

	if (test_bit(CONNECTED, &vif->flags))
		return ath6kl_wmi_setpmkid_cmd(ar->wmi, vif->fw_vif_idx,
					       vif->bssid, NULL, false);
	return 0;
}

static int ath6kl_wow_usr(struct ath6kl *ar, struct ath6kl_vif *vif,
			  struct cfg80211_wowlan *wow, u32 *filter)
{
	int ret, pos;
	u8 mask[WOW_MASK_SIZE];
	u16 i;

	/* Configure the patterns that we received from the user. */
	for (i = 0; i < wow->n_patterns; i++) {

		/*
		 * Convert given nl80211 specific mask value to equivalent
		 * driver specific mask value and send it to the chip along
		 * with patterns. For example, If the mask value defined in
		 * struct cfg80211_wowlan is 0xA (equivalent binary is 1010),
		 * then equivalent driver specific mask value is
		 * "0xFF 0x00 0xFF 0x00".
		 */
		memset(&mask, 0, sizeof(mask));
		for (pos = 0; pos < wow->patterns[i].pattern_len; pos++) {
			if (wow->patterns[i].mask[pos / 8] & (0x1 << (pos % 8)))
				mask[pos] = 0xFF;
		}
		/*
		 * Note: Pattern's offset is not passed as part of wowlan
		 * parameter from CFG layer. So it's always passed as ZERO
		 * to the firmware. It means, given WOW patterns are always
		 * matched from the first byte of received pkt in the firmware.
		 */
		ret = ath6kl_wmi_add_wow_pattern_cmd(ar->wmi,
				vif->fw_vif_idx, WOW_LIST_ID,
				wow->patterns[i].pattern_len,
				0 /* pattern offset */,
				wow->patterns[i].pattern, mask);
		if (ret)
			return ret;
	}

	if (wow->disconnect)
		*filter |= WOW_FILTER_OPTION_NWK_DISASSOC;

	if (wow->magic_pkt)
		*filter |= WOW_FILTER_OPTION_MAGIC_PACKET;

	if (wow->gtk_rekey_failure)
		*filter |= WOW_FILTER_OPTION_GTK_ERROR;

	if (wow->eap_identity_req)
		*filter |= WOW_FILTER_OPTION_EAP_REQ;

	if (wow->four_way_handshake)
		*filter |= WOW_FILTER_OPTION_8021X_4WAYHS;

	return 0;
}

static int ath6kl_wow_ap(struct ath6kl *ar, struct ath6kl_vif *vif)
{
	static const u8 unicst_pattern[] = { 0x00, 0x00, 0x00,
		0x00, 0x00, 0x00, 0x00, 0x00, 0x00, 0x00, 0x00,
		0x00, 0x00, 0x00, 0x00, 0x00, 0x00, 0x00, 0x00,
		0x00, 0x08 };
	static const u8 unicst_mask[] = { 0x01, 0x00, 0x00,
		0x00, 0x00, 0x00, 0x00, 0x00, 0x00, 0x00, 0x00,
		0x00, 0x00, 0x00, 0x00, 0x00, 0x00, 0x00, 0x00,
		0x00, 0x7f };
	u8 unicst_offset = 0;
	static const u8 arp_pattern[] = { 0x08, 0x06 };
	static const u8 arp_mask[] = { 0xff, 0xff };
	u8 arp_offset = 20;
	static const u8 discvr_pattern[] = { 0xe0, 0x00, 0x00, 0xf8 };
	static const u8 discvr_mask[] = { 0xf0, 0x00, 0x00, 0xf8 };
	u8 discvr_offset = 38;
	static const u8 dhcp_pattern[] = { 0xff, 0xff, 0xff, 0xff,
		0xff, 0xff, 0x00, 0x00, 0x00, 0x00, 0x00, 0x00, 0x00,
		0x00, 0x00, 0x00, 0x00, 0x00, 0x00, 0x00, 0x08, 0x00,
		0x00, 0x00, 0x00, 0x00, 0x00, 0x00, 0x00, 0x00, 0x00,
		0x00, 0x00, 0x00, 0x00, 0x00, 0x00, 0x00, 0x00, 0x00,
		0x00, 0x00, 0x00, 0x00, 0x00, 0x43 /* port 67 */ };
	static const u8 dhcp_mask[] = { 0xff, 0xff, 0xff, 0xff,
		0xff, 0xff, 0x00, 0x00, 0x00, 0x00, 0x00, 0x00, 0x00,
		0x00, 0x00, 0x00, 0x00, 0x00, 0x00, 0x00, 0xff, 0xff,
		0x00, 0x00, 0x00, 0x00, 0x00, 0x00, 0x00, 0x00, 0x00,
		0x00, 0x00, 0x00, 0x00, 0x00, 0x00, 0x00, 0x00, 0x00,
		0x00, 0x00, 0x00, 0x00, 0xff, 0xff /* port 67 */ };
	u8 dhcp_offset = 0;
	int ret;

	/* Setup unicast IP, EAPOL-like and ARP pkt pattern */
	ret = ath6kl_wmi_add_wow_pattern_cmd(ar->wmi,
			vif->fw_vif_idx, WOW_LIST_ID,
			sizeof(unicst_pattern), unicst_offset,
			unicst_pattern, unicst_mask);
	if (ret) {
		ath6kl_err("failed to add WOW unicast IP pattern\n");
		return ret;
	}

	/* Setup all ARP pkt pattern */
	ret = ath6kl_wmi_add_wow_pattern_cmd(ar->wmi,
			vif->fw_vif_idx, WOW_LIST_ID,
			sizeof(arp_pattern), arp_offset,
			arp_pattern, arp_mask);
	if (ret) {
		ath6kl_err("failed to add WOW ARP pattern\n");
		return ret;
	}

	/*
	 * Setup multicast pattern for mDNS 224.0.0.251,
	 * SSDP 239.255.255.250 and LLMNR  224.0.0.252
	 */
	ret = ath6kl_wmi_add_wow_pattern_cmd(ar->wmi,
			vif->fw_vif_idx, WOW_LIST_ID,
			sizeof(discvr_pattern), discvr_offset,
			discvr_pattern, discvr_mask);
	if (ret) {
		ath6kl_err("failed to add WOW mDNS/SSDP/LLMNR pattern\n");
		return ret;
	}

	/* Setup all DHCP broadcast pkt pattern */
	ret = ath6kl_wmi_add_wow_pattern_cmd(ar->wmi,
			vif->fw_vif_idx, WOW_LIST_ID,
			sizeof(dhcp_pattern), dhcp_offset,
			dhcp_pattern, dhcp_mask);
	if (ret) {
		ath6kl_err("failed to add WOW DHCP broadcast pattern\n");
		return ret;
	}

	return 0;
}

static int ath6kl_wow_sta(struct ath6kl *ar, struct ath6kl_vif *vif)
{
	struct net_device *ndev = vif->ndev;
	static const u8 discvr_pattern[] = { 0xe0, 0x00, 0x00, 0xf8 };
	static const u8 discvr_mask[] = { 0xf0, 0x00, 0x00, 0xf8 };
	u8 discvr_offset = 38;
	u8 mac_mask[ETH_ALEN];
	int ret;

	/* Setup unicast pkt pattern */
	memset(mac_mask, 0xff, ETH_ALEN);
	ret = ath6kl_wmi_add_wow_pattern_cmd(ar->wmi,
				vif->fw_vif_idx, WOW_LIST_ID,
				ETH_ALEN, 0, ndev->dev_addr,
				mac_mask);
	if (ret) {
		ath6kl_err("failed to add WOW unicast pattern\n");
		return ret;
	}

	/*
	 * Setup multicast pattern for mDNS 224.0.0.251,
	 * SSDP 239.255.255.250 and LLMNR 224.0.0.252
	 */
	if ((ndev->flags & IFF_ALLMULTI) ||
	    (ndev->flags & IFF_MULTICAST && netdev_mc_count(ndev) > 0)) {
		ret = ath6kl_wmi_add_wow_pattern_cmd(ar->wmi,
				vif->fw_vif_idx, WOW_LIST_ID,
				sizeof(discvr_pattern), discvr_offset,
				discvr_pattern, discvr_mask);
		if (ret) {
			ath6kl_err("failed to add WOW mDNS/SSDP/LLMNR pattern\n");
			return ret;
		}
	}

	return 0;
}

static int is_hsleep_mode_procsed(struct ath6kl_vif *vif)
{
	return test_bit(HOST_SLEEP_MODE_CMD_PROCESSED, &vif->flags);
}

static bool is_ctrl_ep_empty(struct ath6kl *ar)
{
	return !ar->tx_pending[ar->ctrl_ep];
}

static int ath6kl_cfg80211_host_sleep(struct ath6kl *ar, struct ath6kl_vif *vif)
{
	int ret, left;

	clear_bit(HOST_SLEEP_MODE_CMD_PROCESSED, &vif->flags);

	ret = ath6kl_wmi_set_host_sleep_mode_cmd(ar->wmi, vif->fw_vif_idx,
						 ATH6KL_HOST_MODE_ASLEEP);
	if (ret)
		return ret;

	left = wait_event_interruptible_timeout(ar->event_wq,
						is_hsleep_mode_procsed(vif),
						WMI_TIMEOUT);
	if (left == 0) {
		ath6kl_warn("timeout, didn't get host sleep cmd processed event\n");
		ret = -ETIMEDOUT;
	} else if (left < 0) {
		ath6kl_warn("error while waiting for host sleep cmd processed event %d\n",
			    left);
		ret = left;
	}

	if (ar->tx_pending[ar->ctrl_ep]) {
		left = wait_event_interruptible_timeout(ar->event_wq,
							is_ctrl_ep_empty(ar),
							WMI_TIMEOUT);
		if (left == 0) {
			ath6kl_warn("clear wmi ctrl data timeout\n");
			ret = -ETIMEDOUT;
		} else if (left < 0) {
			ath6kl_warn("clear wmi ctrl data failed: %d\n", left);
			ret = left;
		}
	}

	return ret;
}

static int ath6kl_wow_suspend(struct ath6kl *ar, struct cfg80211_wowlan *wow)
{
	struct in_device *in_dev;
	struct in_ifaddr *ifa;
	struct ath6kl_vif *vif;
	int ret;
	u32 filter = 0;
	u16 i, bmiss_time;
	u8 index = 0;
	__be32 ips[MAX_IP_ADDRS];

	/* The FW currently can't support multi-vif WoW properly. */
	if (ar->num_vif > 1)
		return -EIO;

	vif = ath6kl_vif_first(ar);
	if (!vif)
		return -EIO;

	if (!ath6kl_cfg80211_ready(vif))
		return -EIO;

	if (!test_bit(CONNECTED, &vif->flags))
		return -ENOTCONN;

	if (wow && (wow->n_patterns > WOW_MAX_FILTERS_PER_LIST))
		return -EINVAL;

	if (!test_bit(NETDEV_MCAST_ALL_ON, &vif->flags) &&
	    test_bit(ATH6KL_FW_CAPABILITY_WOW_MULTICAST_FILTER,
		     ar->fw_capabilities)) {
		ret = ath6kl_wmi_mcast_filter_cmd(vif->ar->wmi,
						vif->fw_vif_idx, false);
		if (ret)
			return ret;
	}

	/* Clear existing WOW patterns */
	for (i = 0; i < WOW_MAX_FILTERS_PER_LIST; i++)
		ath6kl_wmi_del_wow_pattern_cmd(ar->wmi, vif->fw_vif_idx,
					       WOW_LIST_ID, i);

	/*
	 * Skip the default WOW pattern configuration
	 * if the driver receives any WOW patterns from
	 * the user.
	 */
	if (wow)
		ret = ath6kl_wow_usr(ar, vif, wow, &filter);
	else if (vif->nw_type == AP_NETWORK)
		ret = ath6kl_wow_ap(ar, vif);
	else
		ret = ath6kl_wow_sta(ar, vif);

	if (ret)
		return ret;

	netif_stop_queue(vif->ndev);

	if (vif->nw_type != AP_NETWORK) {
		ret = ath6kl_wmi_listeninterval_cmd(ar->wmi, vif->fw_vif_idx,
						    ATH6KL_MAX_WOW_LISTEN_INTL,
						    0);
		if (ret)
			return ret;

		/* Set listen interval x 15 times as bmiss time */
		bmiss_time = ATH6KL_MAX_WOW_LISTEN_INTL * 15;
		if (bmiss_time > ATH6KL_MAX_BMISS_TIME)
			bmiss_time = ATH6KL_MAX_BMISS_TIME;

		ret = ath6kl_wmi_bmisstime_cmd(ar->wmi, vif->fw_vif_idx,
					       bmiss_time, 0);
		if (ret)
			return ret;

		ret = ath6kl_wmi_scanparams_cmd(ar->wmi, vif->fw_vif_idx,
						0xFFFF, 0, 0xFFFF, 0, 0, 0,
						0, 0, 0, 0);
		if (ret)
			return ret;
	}

	ar->state = ATH6KL_STATE_SUSPENDING;

	/* Setup own IP addr for ARP agent. */
	in_dev = __in_dev_get_rtnl(vif->ndev);
	if (!in_dev)
		goto skip_arp;

	ifa = in_dev->ifa_list;
	memset(&ips, 0, sizeof(ips));

	/* Configure IP addr only if IP address count < MAX_IP_ADDRS */
	while (index < MAX_IP_ADDRS && ifa) {
		ips[index] = ifa->ifa_local;
		ifa = ifa->ifa_next;
		index++;
	}

	if (ifa) {
		ath6kl_err("total IP addr count is exceeding fw limit\n");
		return -EINVAL;
	}

	ret = ath6kl_wmi_set_ip_cmd(ar->wmi, vif->fw_vif_idx, ips[0], ips[1]);
	if (ret) {
		ath6kl_err("fail to setup ip for arp agent\n");
		return ret;
	}

skip_arp:
	ret = ath6kl_wmi_set_wow_mode_cmd(ar->wmi, vif->fw_vif_idx,
					  ATH6KL_WOW_MODE_ENABLE,
					  filter,
					  WOW_HOST_REQ_DELAY);
	if (ret)
		return ret;

	ret = ath6kl_cfg80211_host_sleep(ar, vif);
	if (ret)
		return ret;

	return 0;
}

static int ath6kl_wow_resume(struct ath6kl *ar)
{
	struct ath6kl_vif *vif;
	int ret;

	vif = ath6kl_vif_first(ar);
	if (!vif)
		return -EIO;

	ar->state = ATH6KL_STATE_RESUMING;

	ret = ath6kl_wmi_set_host_sleep_mode_cmd(ar->wmi, vif->fw_vif_idx,
						 ATH6KL_HOST_MODE_AWAKE);
	if (ret) {
		ath6kl_warn("Failed to configure host sleep mode for wow resume: %d\n",
			    ret);
		ar->state = ATH6KL_STATE_WOW;
		return ret;
	}

	if (vif->nw_type != AP_NETWORK) {
		ret = ath6kl_wmi_scanparams_cmd(ar->wmi, vif->fw_vif_idx,
						0, 0, 0, 0, 0, 0, 3, 0, 0, 0);
		if (ret)
			return ret;

		ret = ath6kl_wmi_listeninterval_cmd(ar->wmi, vif->fw_vif_idx,
						    vif->listen_intvl_t, 0);
		if (ret)
			return ret;

		ret = ath6kl_wmi_bmisstime_cmd(ar->wmi, vif->fw_vif_idx,
					       vif->bmiss_time_t, 0);
		if (ret)
			return ret;
	}

	ar->state = ATH6KL_STATE_ON;

	if (!test_bit(NETDEV_MCAST_ALL_OFF, &vif->flags) &&
	    test_bit(ATH6KL_FW_CAPABILITY_WOW_MULTICAST_FILTER,
		     ar->fw_capabilities)) {
		ret = ath6kl_wmi_mcast_filter_cmd(vif->ar->wmi,
					vif->fw_vif_idx, true);
		if (ret)
			return ret;
	}

	netif_wake_queue(vif->ndev);

	return 0;
}

static int ath6kl_cfg80211_deepsleep_suspend(struct ath6kl *ar)
{
	struct ath6kl_vif *vif;
	int ret;

	vif = ath6kl_vif_first(ar);
	if (!vif)
		return -EIO;

	if (!test_bit(WMI_READY, &ar->flag)) {
		ath6kl_err("deepsleep failed as wmi is not ready\n");
		return -EIO;
	}

	ath6kl_cfg80211_stop_all(ar);

	/* Save the current power mode before enabling power save */
	ar->wmi->saved_pwr_mode = ar->wmi->pwr_mode;

	ret = ath6kl_wmi_powermode_cmd(ar->wmi, 0, REC_POWER);
	if (ret)
		return ret;

	/* Disable WOW mode */
	ret = ath6kl_wmi_set_wow_mode_cmd(ar->wmi, vif->fw_vif_idx,
					  ATH6KL_WOW_MODE_DISABLE,
					  0, 0);
	if (ret)
		return ret;

	/* Flush all non control pkts in TX path */
	ath6kl_tx_data_cleanup(ar);

	ret = ath6kl_cfg80211_host_sleep(ar, vif);
	if (ret)
		return ret;

	return 0;
}

static int ath6kl_cfg80211_deepsleep_resume(struct ath6kl *ar)
{
	struct ath6kl_vif *vif;
	int ret;

	vif = ath6kl_vif_first(ar);

	if (!vif)
		return -EIO;

	if (ar->wmi->pwr_mode != ar->wmi->saved_pwr_mode) {
		ret = ath6kl_wmi_powermode_cmd(ar->wmi, 0,
					       ar->wmi->saved_pwr_mode);
		if (ret)
			return ret;
	}

	ret = ath6kl_wmi_set_host_sleep_mode_cmd(ar->wmi, vif->fw_vif_idx,
						 ATH6KL_HOST_MODE_AWAKE);
	if (ret)
		return ret;

	ar->state = ATH6KL_STATE_ON;

	/* Reset scan parameter to default values */
	ret = ath6kl_wmi_scanparams_cmd(ar->wmi, vif->fw_vif_idx,
					0, 0, 0, 0, 0, 0, 3, 0, 0, 0);
	if (ret)
		return ret;

	return 0;
}

int ath6kl_cfg80211_suspend(struct ath6kl *ar,
			    enum ath6kl_cfg_suspend_mode mode,
			    struct cfg80211_wowlan *wow)
{
	struct ath6kl_vif *vif;
	enum ath6kl_state prev_state;
	int ret;

	switch (mode) {
	case ATH6KL_CFG_SUSPEND_WOW:

		ath6kl_dbg(ATH6KL_DBG_SUSPEND, "wow mode suspend\n");

		/* Flush all non control pkts in TX path */
		ath6kl_tx_data_cleanup(ar);

		prev_state = ar->state;

		ret = ath6kl_wow_suspend(ar, wow);
		if (ret) {
			ar->state = prev_state;
			return ret;
		}

		ar->state = ATH6KL_STATE_WOW;
		break;

	case ATH6KL_CFG_SUSPEND_DEEPSLEEP:

		ath6kl_dbg(ATH6KL_DBG_SUSPEND, "deep sleep suspend\n");

		ret = ath6kl_cfg80211_deepsleep_suspend(ar);
		if (ret) {
			ath6kl_err("deepsleep suspend failed: %d\n", ret);
			return ret;
		}

		ar->state = ATH6KL_STATE_DEEPSLEEP;

		break;

	case ATH6KL_CFG_SUSPEND_CUTPOWER:

		ath6kl_cfg80211_stop_all(ar);

		if (ar->state == ATH6KL_STATE_OFF) {
			ath6kl_dbg(ATH6KL_DBG_SUSPEND,
				   "suspend hw off, no action for cutpower\n");
			break;
		}

		ath6kl_dbg(ATH6KL_DBG_SUSPEND, "suspend cutting power\n");

		ret = ath6kl_init_hw_stop(ar);
		if (ret) {
			ath6kl_warn("failed to stop hw during suspend: %d\n",
				    ret);
		}

		ar->state = ATH6KL_STATE_CUTPOWER;

		break;

	case ATH6KL_CFG_SUSPEND_SCHED_SCAN:
		/*
		 * Nothing needed for schedule scan, firmware is already in
		 * wow mode and sleeping most of the time.
		 */
		break;

	default:
		break;
	}

	list_for_each_entry(vif, &ar->vif_list, list)
		ath6kl_cfg80211_scan_complete_event(vif, true);

	return 0;
}
EXPORT_SYMBOL(ath6kl_cfg80211_suspend);

int ath6kl_cfg80211_resume(struct ath6kl *ar)
{
	int ret;

	switch (ar->state) {
	case  ATH6KL_STATE_WOW:
		ath6kl_dbg(ATH6KL_DBG_SUSPEND, "wow mode resume\n");

		ret = ath6kl_wow_resume(ar);
		if (ret) {
			ath6kl_warn("wow mode resume failed: %d\n", ret);
			return ret;
		}

		break;

	case ATH6KL_STATE_DEEPSLEEP:
		ath6kl_dbg(ATH6KL_DBG_SUSPEND, "deep sleep resume\n");

		ret = ath6kl_cfg80211_deepsleep_resume(ar);
		if (ret) {
			ath6kl_warn("deep sleep resume failed: %d\n", ret);
			return ret;
		}
		break;

	case ATH6KL_STATE_CUTPOWER:
		ath6kl_dbg(ATH6KL_DBG_SUSPEND, "resume restoring power\n");

		ret = ath6kl_init_hw_start(ar);
		if (ret) {
			ath6kl_warn("Failed to boot hw in resume: %d\n", ret);
			return ret;
		}
		break;

	case ATH6KL_STATE_SCHED_SCAN:
		break;

	default:
		break;
	}

	return 0;
}
EXPORT_SYMBOL(ath6kl_cfg80211_resume);

#ifdef CONFIG_PM

/* hif layer decides what suspend mode to use */
static int __ath6kl_cfg80211_suspend(struct wiphy *wiphy,
				 struct cfg80211_wowlan *wow)
{
	struct ath6kl *ar = wiphy_priv(wiphy);

	return ath6kl_hif_suspend(ar, wow);
}

static int __ath6kl_cfg80211_resume(struct wiphy *wiphy)
{
	struct ath6kl *ar = wiphy_priv(wiphy);

	return ath6kl_hif_resume(ar);
}

/*
 * FIXME: WOW suspend mode is selected if the host sdio controller supports
 * both sdio irq wake up and keep power. The target pulls sdio data line to
 * wake up the host when WOW pattern matches. This causes sdio irq handler
 * is being called in the host side which internally hits ath6kl's RX path.
 *
 * Since sdio interrupt is not disabled, RX path executes even before
 * the host executes the actual resume operation from PM module.
 *
 * In the current scenario, WOW resume should happen before start processing
 * any data from the target. So It's required to perform WOW resume in RX path.
 * Ideally we should perform WOW resume only in the actual platform
 * resume path. This area needs bit rework to avoid WOW resume in RX path.
 *
 * ath6kl_check_wow_status() is called from ath6kl_rx().
 */
void ath6kl_check_wow_status(struct ath6kl *ar)
{
	if (ar->state == ATH6KL_STATE_SUSPENDING)
		return;

	if (ar->state == ATH6KL_STATE_WOW)
		ath6kl_cfg80211_resume(ar);
}

#else

void ath6kl_check_wow_status(struct ath6kl *ar)
{
}
#endif

static int ath6kl_set_htcap(struct ath6kl_vif *vif, enum ieee80211_band band,
			    bool ht_enable)
{
	struct ath6kl_htcap *htcap = &vif->htcap[band];

	if (htcap->ht_enable == ht_enable)
		return 0;

	if (ht_enable) {
		/* Set default ht capabilities */
		htcap->ht_enable = true;
		htcap->cap_info = (band == IEEE80211_BAND_2GHZ) ?
				   ath6kl_g_htcap : ath6kl_a_htcap;
		htcap->ampdu_factor = IEEE80211_HT_MAX_AMPDU_16K;
	} else /* Disable ht */
		memset(htcap, 0, sizeof(*htcap));

	return ath6kl_wmi_set_htcap_cmd(vif->ar->wmi, vif->fw_vif_idx,
					band, htcap);
}

static int ath6kl_restore_htcap(struct ath6kl_vif *vif)
{
	struct wiphy *wiphy = vif->ar->wiphy;
	int band, ret = 0;

	for (band = 0; band < IEEE80211_NUM_BANDS; band++) {
		if (!wiphy->bands[band])
			continue;

		ret = ath6kl_set_htcap(vif, band,
				wiphy->bands[band]->ht_cap.ht_supported);
		if (ret)
			return ret;
	}

	return ret;
}

static bool ath6kl_is_p2p_ie(const u8 *pos)
{
	return pos[0] == WLAN_EID_VENDOR_SPECIFIC && pos[1] >= 4 &&
		pos[2] == 0x50 && pos[3] == 0x6f &&
		pos[4] == 0x9a && pos[5] == 0x09;
}

static int ath6kl_set_ap_probe_resp_ies(struct ath6kl_vif *vif,
					const u8 *ies, size_t ies_len)
{
	struct ath6kl *ar = vif->ar;
	const u8 *pos;
	u8 *buf = NULL;
	size_t len = 0;
	int ret;

	/*
	 * Filter out P2P IE(s) since they will be included depending on
	 * the Probe Request frame in ath6kl_send_go_probe_resp().
	 */

	if (ies && ies_len) {
		buf = kmalloc(ies_len, GFP_KERNEL);
		if (buf == NULL)
			return -ENOMEM;
		pos = ies;
		while (pos + 1 < ies + ies_len) {
			if (pos + 2 + pos[1] > ies + ies_len)
				break;
			if (!ath6kl_is_p2p_ie(pos)) {
				memcpy(buf + len, pos, 2 + pos[1]);
				len += 2 + pos[1];
			}
			pos += 2 + pos[1];
		}
	}

	ret = ath6kl_wmi_set_appie_cmd(ar->wmi, vif->fw_vif_idx,
				       WMI_FRAME_PROBE_RESP, buf, len);
	kfree(buf);
	return ret;
}

static int ath6kl_set_ies(struct ath6kl_vif *vif,
			  struct cfg80211_beacon_data *info)
{
	struct ath6kl *ar = vif->ar;
	int res;

	/* this also clears IE in fw if it's not set */
	res = ath6kl_wmi_set_appie_cmd(ar->wmi, vif->fw_vif_idx,
				       WMI_FRAME_BEACON,
				       info->beacon_ies,
				       info->beacon_ies_len);
	if (res)
		return res;

	/* this also clears IE in fw if it's not set */
	res = ath6kl_set_ap_probe_resp_ies(vif, info->proberesp_ies,
					   info->proberesp_ies_len);
	if (res)
		return res;

	/* this also clears IE in fw if it's not set */
	res = ath6kl_wmi_set_appie_cmd(ar->wmi, vif->fw_vif_idx,
				       WMI_FRAME_ASSOC_RESP,
				       info->assocresp_ies,
				       info->assocresp_ies_len);
	if (res)
		return res;

	return 0;
}

<<<<<<< HEAD
static int ath6kl_set_channel(struct wiphy *wiphy, struct net_device *dev,
			      struct ieee80211_channel *chan,
			      enum nl80211_channel_type channel_type)
{
	struct ath6kl_vif *vif;

	/*
	 * 'dev' could be NULL if a channel change is required for the hardware
	 * device itself, instead of a particular VIF.
	 *
	 * FIXME: To be handled properly when monitor mode is supported.
	 */
	if (!dev)
		return -EBUSY;

	vif = netdev_priv(dev);

	if (!ath6kl_cfg80211_ready(vif))
		return -EIO;

	ath6kl_dbg(ATH6KL_DBG_WLAN_CFG, "%s: center_freq=%u hw_value=%u\n",
		   __func__, chan->center_freq, chan->hw_value);
	vif->next_chan = chan->center_freq;
	vif->next_ch_type = channel_type;
	vif->next_ch_band = chan->band;

	return 0;
}

void ath6kl_cfg80211_sta_bmiss_enhance(struct ath6kl_vif *vif, bool enable)
{
	int err;

	if (WARN_ON(!test_bit(WMI_READY, &vif->ar->flag)))
		return;

	if (vif->nw_type != INFRA_NETWORK)
		return;

	if (!test_bit(ATH6KL_FW_CAPABILITY_BMISS_ENHANCE,
		      vif->ar->fw_capabilities))
		return;

	ath6kl_dbg(ATH6KL_DBG_WLAN_CFG, "%s fw bmiss enhance\n",
		   enable ? "enable" : "disable");

	err = ath6kl_wmi_sta_bmiss_enhance_cmd(vif->ar->wmi,
					       vif->fw_vif_idx, enable);
	if (err)
		ath6kl_err("failed to %s enhanced bmiss detection: %d\n",
			   enable ? "enable" : "disable", err);
}

=======
>>>>>>> 211c17aa
static int ath6kl_get_rsn_capab(struct cfg80211_beacon_data *beacon,
				u8 *rsn_capab)
{
	const u8 *rsn_ie;
	size_t rsn_ie_len;
	u16 cnt;

	if (!beacon->tail)
		return -EINVAL;

	rsn_ie = cfg80211_find_ie(WLAN_EID_RSN, beacon->tail, beacon->tail_len);
	if (!rsn_ie)
		return -EINVAL;

	rsn_ie_len = *(rsn_ie + 1);
	/* skip element id and length */
	rsn_ie += 2;

	/* skip version */
	if (rsn_ie_len < 2)
		return -EINVAL;
	rsn_ie +=  2;
	rsn_ie_len -= 2;

	/* skip group cipher suite */
	if (rsn_ie_len < 4)
		return 0;
	rsn_ie +=  4;
	rsn_ie_len -= 4;

	/* skip pairwise cipher suite */
	if (rsn_ie_len < 2)
		return 0;
	cnt = get_unaligned_le16(rsn_ie);
	rsn_ie += (2 + cnt * 4);
	rsn_ie_len -= (2 + cnt * 4);

	/* skip akm suite */
	if (rsn_ie_len < 2)
		return 0;
	cnt = get_unaligned_le16(rsn_ie);
	rsn_ie += (2 + cnt * 4);
	rsn_ie_len -= (2 + cnt * 4);

	if (rsn_ie_len < 2)
		return 0;

	memcpy(rsn_capab, rsn_ie, 2);

	return 0;
}

static int ath6kl_start_ap(struct wiphy *wiphy, struct net_device *dev,
			   struct cfg80211_ap_settings *info)
{
	struct ath6kl *ar = ath6kl_priv(dev);
	struct ath6kl_vif *vif = netdev_priv(dev);
	struct ieee80211_mgmt *mgmt;
	bool hidden = false;
	u8 *ies;
	int ies_len;
	struct wmi_connect_cmd p;
	int res;
	int i, ret;
	u16 rsn_capab = 0;

	ath6kl_dbg(ATH6KL_DBG_WLAN_CFG, "%s:\n", __func__);

	if (!ath6kl_cfg80211_ready(vif))
		return -EIO;

	if (vif->next_mode != AP_NETWORK)
		return -EOPNOTSUPP;

	res = ath6kl_set_ies(vif, &info->beacon);

	ar->ap_mode_bkey.valid = false;

	/* TODO:
	 * info->interval
	 */

	ret = ath6kl_wmi_ap_set_dtim_cmd(ar->wmi, vif->fw_vif_idx,
					 info->dtim_period);

	/* ignore error, just print a warning and continue normally */
	if (ret)
		ath6kl_warn("Failed to set dtim_period in beacon: %d\n", ret);

	if (info->beacon.head == NULL)
		return -EINVAL;
	mgmt = (struct ieee80211_mgmt *) info->beacon.head;
	ies = mgmt->u.beacon.variable;
	if (ies > info->beacon.head + info->beacon.head_len)
		return -EINVAL;
	ies_len = info->beacon.head + info->beacon.head_len - ies;

	if (info->ssid == NULL)
		return -EINVAL;
	memcpy(vif->ssid, info->ssid, info->ssid_len);
	vif->ssid_len = info->ssid_len;
	if (info->hidden_ssid != NL80211_HIDDEN_SSID_NOT_IN_USE)
		hidden = true;

	res = ath6kl_wmi_ap_hidden_ssid(ar->wmi, vif->fw_vif_idx, hidden);
	if (res)
		return res;

	ret = ath6kl_set_auth_type(vif, info->auth_type);
	if (ret)
		return ret;

	memset(&p, 0, sizeof(p));

	for (i = 0; i < info->crypto.n_akm_suites; i++) {
		switch (info->crypto.akm_suites[i]) {
		case WLAN_AKM_SUITE_8021X:
			if (info->crypto.wpa_versions & NL80211_WPA_VERSION_1)
				p.auth_mode |= WPA_AUTH;
			if (info->crypto.wpa_versions & NL80211_WPA_VERSION_2)
				p.auth_mode |= WPA2_AUTH;
			break;
		case WLAN_AKM_SUITE_PSK:
			if (info->crypto.wpa_versions & NL80211_WPA_VERSION_1)
				p.auth_mode |= WPA_PSK_AUTH;
			if (info->crypto.wpa_versions & NL80211_WPA_VERSION_2)
				p.auth_mode |= WPA2_PSK_AUTH;
			break;
		}
	}
	if (p.auth_mode == 0)
		p.auth_mode = NONE_AUTH;
	vif->auth_mode = p.auth_mode;

	for (i = 0; i < info->crypto.n_ciphers_pairwise; i++) {
		switch (info->crypto.ciphers_pairwise[i]) {
		case WLAN_CIPHER_SUITE_WEP40:
		case WLAN_CIPHER_SUITE_WEP104:
			p.prwise_crypto_type |= WEP_CRYPT;
			break;
		case WLAN_CIPHER_SUITE_TKIP:
			p.prwise_crypto_type |= TKIP_CRYPT;
			break;
		case WLAN_CIPHER_SUITE_CCMP:
			p.prwise_crypto_type |= AES_CRYPT;
			break;
		case WLAN_CIPHER_SUITE_SMS4:
			p.prwise_crypto_type |= WAPI_CRYPT;
			break;
		}
	}
	if (p.prwise_crypto_type == 0) {
		p.prwise_crypto_type = NONE_CRYPT;
		ath6kl_set_cipher(vif, 0, true);
	} else if (info->crypto.n_ciphers_pairwise == 1)
		ath6kl_set_cipher(vif, info->crypto.ciphers_pairwise[0], true);

	switch (info->crypto.cipher_group) {
	case WLAN_CIPHER_SUITE_WEP40:
	case WLAN_CIPHER_SUITE_WEP104:
		p.grp_crypto_type = WEP_CRYPT;
		break;
	case WLAN_CIPHER_SUITE_TKIP:
		p.grp_crypto_type = TKIP_CRYPT;
		break;
	case WLAN_CIPHER_SUITE_CCMP:
		p.grp_crypto_type = AES_CRYPT;
		break;
	case WLAN_CIPHER_SUITE_SMS4:
		p.grp_crypto_type = WAPI_CRYPT;
		break;
	default:
		p.grp_crypto_type = NONE_CRYPT;
		break;
	}
	ath6kl_set_cipher(vif, info->crypto.cipher_group, false);

	p.nw_type = AP_NETWORK;
	vif->nw_type = vif->next_mode;

	p.ssid_len = vif->ssid_len;
	memcpy(p.ssid, vif->ssid, vif->ssid_len);
	p.dot11_auth_mode = vif->dot11_auth_mode;
	p.ch = cpu_to_le16(info->channel->center_freq);

	/* Enable uAPSD support by default */
	res = ath6kl_wmi_ap_set_apsd(ar->wmi, vif->fw_vif_idx, true);
	if (res < 0)
		return res;

	if (vif->wdev.iftype == NL80211_IFTYPE_P2P_GO) {
		p.nw_subtype = SUBTYPE_P2PGO;
	} else {
		/*
		 * Due to firmware limitation, it is not possible to
		 * do P2P mgmt operations in AP mode
		 */
		p.nw_subtype = SUBTYPE_NONE;
	}

	if (info->inactivity_timeout) {
		res = ath6kl_wmi_set_inact_period(ar->wmi, vif->fw_vif_idx,
						  info->inactivity_timeout);
		if (res < 0)
			return res;
	}

	if (ath6kl_set_htcap(vif, info->channel->band,
			     info->channel_type != NL80211_CHAN_NO_HT))
		return -EIO;

	/*
	 * Get the PTKSA replay counter in the RSN IE. Supplicant
	 * will use the RSN IE in M3 message and firmware has to
	 * advertise the same in beacon/probe response. Send
	 * the complete RSN IE capability field to firmware
	 */
	if (!ath6kl_get_rsn_capab(&info->beacon, (u8 *) &rsn_capab) &&
	    test_bit(ATH6KL_FW_CAPABILITY_RSN_CAP_OVERRIDE,
		     ar->fw_capabilities)) {
		res = ath6kl_wmi_set_ie_cmd(ar->wmi, vif->fw_vif_idx,
					    WLAN_EID_RSN, WMI_RSN_IE_CAPB,
					    (const u8 *) &rsn_capab,
					    sizeof(rsn_capab));
		if (res < 0)
			return res;
	}

	memcpy(&vif->profile, &p, sizeof(p));
	res = ath6kl_wmi_ap_profile_commit(ar->wmi, vif->fw_vif_idx, &p);
	if (res < 0)
		return res;

	return 0;
}

static int ath6kl_change_beacon(struct wiphy *wiphy, struct net_device *dev,
				struct cfg80211_beacon_data *beacon)
{
	struct ath6kl_vif *vif = netdev_priv(dev);

	if (!ath6kl_cfg80211_ready(vif))
		return -EIO;

	if (vif->next_mode != AP_NETWORK)
		return -EOPNOTSUPP;

	return ath6kl_set_ies(vif, beacon);
}

static int ath6kl_stop_ap(struct wiphy *wiphy, struct net_device *dev)
{
	struct ath6kl *ar = ath6kl_priv(dev);
	struct ath6kl_vif *vif = netdev_priv(dev);

	if (vif->nw_type != AP_NETWORK)
		return -EOPNOTSUPP;
	if (!test_bit(CONNECTED, &vif->flags))
		return -ENOTCONN;

	ath6kl_wmi_disconnect_cmd(ar->wmi, vif->fw_vif_idx);
	clear_bit(CONNECTED, &vif->flags);

	/* Restore ht setting in firmware */
	return ath6kl_restore_htcap(vif);
}

static const u8 bcast_addr[ETH_ALEN] = { 0xff, 0xff, 0xff, 0xff, 0xff, 0xff };

static int ath6kl_del_station(struct wiphy *wiphy, struct net_device *dev,
			      u8 *mac)
{
	struct ath6kl *ar = ath6kl_priv(dev);
	struct ath6kl_vif *vif = netdev_priv(dev);
	const u8 *addr = mac ? mac : bcast_addr;

	return ath6kl_wmi_ap_set_mlme(ar->wmi, vif->fw_vif_idx, WMI_AP_DEAUTH,
				      addr, WLAN_REASON_PREV_AUTH_NOT_VALID);
}

static int ath6kl_change_station(struct wiphy *wiphy, struct net_device *dev,
				 u8 *mac, struct station_parameters *params)
{
	struct ath6kl *ar = ath6kl_priv(dev);
	struct ath6kl_vif *vif = netdev_priv(dev);

	if (vif->nw_type != AP_NETWORK)
		return -EOPNOTSUPP;

	/* Use this only for authorizing/unauthorizing a station */
	if (!(params->sta_flags_mask & BIT(NL80211_STA_FLAG_AUTHORIZED)))
		return -EOPNOTSUPP;

	if (params->sta_flags_set & BIT(NL80211_STA_FLAG_AUTHORIZED))
		return ath6kl_wmi_ap_set_mlme(ar->wmi, vif->fw_vif_idx,
					      WMI_AP_MLME_AUTHORIZE, mac, 0);
	return ath6kl_wmi_ap_set_mlme(ar->wmi, vif->fw_vif_idx,
				      WMI_AP_MLME_UNAUTHORIZE, mac, 0);
}

static int ath6kl_remain_on_channel(struct wiphy *wiphy,
				    struct net_device *dev,
				    struct ieee80211_channel *chan,
				    enum nl80211_channel_type channel_type,
				    unsigned int duration,
				    u64 *cookie)
{
	struct ath6kl *ar = ath6kl_priv(dev);
	struct ath6kl_vif *vif = netdev_priv(dev);
	u32 id;

	/* TODO: if already pending or ongoing remain-on-channel,
	 * return -EBUSY */
	id = ++vif->last_roc_id;
	if (id == 0) {
		/* Do not use 0 as the cookie value */
		id = ++vif->last_roc_id;
	}
	*cookie = id;

	return ath6kl_wmi_remain_on_chnl_cmd(ar->wmi, vif->fw_vif_idx,
					     chan->center_freq, duration);
}

static int ath6kl_cancel_remain_on_channel(struct wiphy *wiphy,
					   struct net_device *dev,
					   u64 cookie)
{
	struct ath6kl *ar = ath6kl_priv(dev);
	struct ath6kl_vif *vif = netdev_priv(dev);

	if (cookie != vif->last_roc_id)
		return -ENOENT;
	vif->last_cancel_roc_id = cookie;

	return ath6kl_wmi_cancel_remain_on_chnl_cmd(ar->wmi, vif->fw_vif_idx);
}

static int ath6kl_send_go_probe_resp(struct ath6kl_vif *vif,
				     const u8 *buf, size_t len,
				     unsigned int freq)
{
	struct ath6kl *ar = vif->ar;
	const u8 *pos;
	u8 *p2p;
	int p2p_len;
	int ret;
	const struct ieee80211_mgmt *mgmt;

	mgmt = (const struct ieee80211_mgmt *) buf;

	/* Include P2P IE(s) from the frame generated in user space. */

	p2p = kmalloc(len, GFP_KERNEL);
	if (p2p == NULL)
		return -ENOMEM;
	p2p_len = 0;

	pos = mgmt->u.probe_resp.variable;
	while (pos + 1 < buf + len) {
		if (pos + 2 + pos[1] > buf + len)
			break;
		if (ath6kl_is_p2p_ie(pos)) {
			memcpy(p2p + p2p_len, pos, 2 + pos[1]);
			p2p_len += 2 + pos[1];
		}
		pos += 2 + pos[1];
	}

	ret = ath6kl_wmi_send_probe_response_cmd(ar->wmi, vif->fw_vif_idx, freq,
						 mgmt->da, p2p, p2p_len);
	kfree(p2p);
	return ret;
}

static bool ath6kl_mgmt_powersave_ap(struct ath6kl_vif *vif,
				     u32 id,
				     u32 freq,
				     u32 wait,
				     const u8 *buf,
				     size_t len,
				     bool *more_data,
				     bool no_cck)
{
	struct ieee80211_mgmt *mgmt;
	struct ath6kl_sta *conn;
	bool is_psq_empty = false;
	struct ath6kl_mgmt_buff *mgmt_buf;
	size_t mgmt_buf_size;
	struct ath6kl *ar = vif->ar;

	mgmt = (struct ieee80211_mgmt *) buf;
	if (is_multicast_ether_addr(mgmt->da))
		return false;

	conn = ath6kl_find_sta(vif, mgmt->da);
	if (!conn)
		return false;

	if (conn->sta_flags & STA_PS_SLEEP) {
		if (!(conn->sta_flags & STA_PS_POLLED)) {
			/* Queue the frames if the STA is sleeping */
			mgmt_buf_size = len + sizeof(struct ath6kl_mgmt_buff);
			mgmt_buf = kmalloc(mgmt_buf_size, GFP_KERNEL);
			if (!mgmt_buf)
				return false;

			INIT_LIST_HEAD(&mgmt_buf->list);
			mgmt_buf->id = id;
			mgmt_buf->freq = freq;
			mgmt_buf->wait = wait;
			mgmt_buf->len = len;
			mgmt_buf->no_cck = no_cck;
			memcpy(mgmt_buf->buf, buf, len);
			spin_lock_bh(&conn->psq_lock);
			is_psq_empty = skb_queue_empty(&conn->psq) &&
					(conn->mgmt_psq_len == 0);
			list_add_tail(&mgmt_buf->list, &conn->mgmt_psq);
			conn->mgmt_psq_len++;
			spin_unlock_bh(&conn->psq_lock);

			/*
			 * If this is the first pkt getting queued
			 * for this STA, update the PVB for this
			 * STA.
			 */
			if (is_psq_empty)
				ath6kl_wmi_set_pvb_cmd(ar->wmi, vif->fw_vif_idx,
						       conn->aid, 1);
			return true;
		}

		/*
		 * This tx is because of a PsPoll.
		 * Determine if MoreData bit has to be set.
		 */
		spin_lock_bh(&conn->psq_lock);
		if (!skb_queue_empty(&conn->psq) || (conn->mgmt_psq_len != 0))
			*more_data = true;
		spin_unlock_bh(&conn->psq_lock);
	}

	return false;
}

/* Check if SSID length is greater than DIRECT- */
static bool ath6kl_is_p2p_go_ssid(const u8 *buf, size_t len)
{
	const struct ieee80211_mgmt *mgmt;
	mgmt = (const struct ieee80211_mgmt *) buf;

	/* variable[1] contains the SSID tag length */
	if (buf + len >= &mgmt->u.probe_resp.variable[1] &&
	    (mgmt->u.probe_resp.variable[1] > P2P_WILDCARD_SSID_LEN)) {
		return true;
	}

	return false;
}

static int ath6kl_mgmt_tx(struct wiphy *wiphy, struct net_device *dev,
			  struct ieee80211_channel *chan, bool offchan,
			  enum nl80211_channel_type channel_type,
			  bool channel_type_valid, unsigned int wait,
			  const u8 *buf, size_t len, bool no_cck,
			  bool dont_wait_for_ack, u64 *cookie)
{
	struct ath6kl *ar = ath6kl_priv(dev);
	struct ath6kl_vif *vif = netdev_priv(dev);
	u32 id;
	const struct ieee80211_mgmt *mgmt;
	bool more_data, queued;

	mgmt = (const struct ieee80211_mgmt *) buf;
	if (vif->nw_type == AP_NETWORK && test_bit(CONNECTED, &vif->flags) &&
	    ieee80211_is_probe_resp(mgmt->frame_control) &&
	    ath6kl_is_p2p_go_ssid(buf, len)) {
		/*
		 * Send Probe Response frame in GO mode using a separate WMI
		 * command to allow the target to fill in the generic IEs.
		 */
		*cookie = 0; /* TX status not supported */
		return ath6kl_send_go_probe_resp(vif, buf, len,
						 chan->center_freq);
	}

	id = vif->send_action_id++;
	if (id == 0) {
		/*
		 * 0 is a reserved value in the WMI command and shall not be
		 * used for the command.
		 */
		id = vif->send_action_id++;
	}

	*cookie = id;

	/* AP mode Power saving processing */
	if (vif->nw_type == AP_NETWORK) {
		queued = ath6kl_mgmt_powersave_ap(vif,
					id, chan->center_freq,
					wait, buf,
					len, &more_data, no_cck);
		if (queued)
			return 0;
	}

	return ath6kl_wmi_send_mgmt_cmd(ar->wmi, vif->fw_vif_idx, id,
					chan->center_freq, wait,
					buf, len, no_cck);
}

static void ath6kl_mgmt_frame_register(struct wiphy *wiphy,
				       struct net_device *dev,
				       u16 frame_type, bool reg)
{
	struct ath6kl_vif *vif = netdev_priv(dev);

	ath6kl_dbg(ATH6KL_DBG_WLAN_CFG, "%s: frame_type=0x%x reg=%d\n",
		   __func__, frame_type, reg);
	if (frame_type == IEEE80211_STYPE_PROBE_REQ) {
		/*
		 * Note: This notification callback is not allowed to sleep, so
		 * we cannot send WMI_PROBE_REQ_REPORT_CMD here. Instead, we
		 * hardcode target to report Probe Request frames all the time.
		 */
		vif->probe_req_report = reg;
	}
}

static int ath6kl_cfg80211_sscan_start(struct wiphy *wiphy,
			struct net_device *dev,
			struct cfg80211_sched_scan_request *request)
{
	struct ath6kl *ar = ath6kl_priv(dev);
	struct ath6kl_vif *vif = netdev_priv(dev);
	u16 interval;
	int ret;

	if (ar->state != ATH6KL_STATE_ON)
		return -EIO;

	if (vif->sme_state != SME_DISCONNECTED)
		return -EBUSY;

	/* The FW currently can't support multi-vif WoW properly. */
	if (ar->num_vif > 1)
		return -EIO;

	ath6kl_cfg80211_scan_complete_event(vif, true);

	ret = ath6kl_set_probed_ssids(ar, vif, request->ssids,
				      request->n_ssids,
				      request->match_sets,
				      request->n_match_sets);
	if (ret < 0)
		return ret;

	if (!request->n_match_sets) {
		ret = ath6kl_wmi_bssfilter_cmd(ar->wmi, vif->fw_vif_idx,
					       ALL_BSS_FILTER, 0);
		if (ret < 0)
			return ret;
	} else {
		 ret = ath6kl_wmi_bssfilter_cmd(ar->wmi, vif->fw_vif_idx,
						MATCHED_SSID_FILTER, 0);
		if (ret < 0)
			return ret;
	}

	/* fw uses seconds, also make sure that it's >0 */
	interval = max_t(u16, 1, request->interval / 1000);

	ath6kl_wmi_scanparams_cmd(ar->wmi, vif->fw_vif_idx,
				  interval, interval,
				  vif->bg_scan_period, 0, 0, 0, 3, 0, 0, 0);

	ret = ath6kl_wmi_set_wow_mode_cmd(ar->wmi, vif->fw_vif_idx,
					  ATH6KL_WOW_MODE_ENABLE,
					  WOW_FILTER_SSID,
					  WOW_HOST_REQ_DELAY);
	if (ret) {
		ath6kl_warn("Failed to enable wow with ssid filter: %d\n", ret);
		return ret;
	}

	/* this also clears IE in fw if it's not set */
	ret = ath6kl_wmi_set_appie_cmd(ar->wmi, vif->fw_vif_idx,
				       WMI_FRAME_PROBE_REQ,
				       request->ie, request->ie_len);
	if (ret) {
		ath6kl_warn("Failed to set probe request IE for scheduled scan: %d\n",
			    ret);
		return ret;
	}

	ret = ath6kl_wmi_set_host_sleep_mode_cmd(ar->wmi, vif->fw_vif_idx,
						 ATH6KL_HOST_MODE_ASLEEP);
	if (ret) {
		ath6kl_warn("Failed to enable host sleep mode for sched scan: %d\n",
			    ret);
		return ret;
	}

	ar->state = ATH6KL_STATE_SCHED_SCAN;

	return ret;
}

static int ath6kl_cfg80211_sscan_stop(struct wiphy *wiphy,
				      struct net_device *dev)
{
	struct ath6kl_vif *vif = netdev_priv(dev);
	bool stopped;

	stopped = __ath6kl_cfg80211_sscan_stop(vif);

	if (!stopped)
		return -EIO;

	return 0;
}

static int ath6kl_cfg80211_set_bitrate(struct wiphy *wiphy,
				       struct net_device *dev,
				       const u8 *addr,
				       const struct cfg80211_bitrate_mask *mask)
{
	struct ath6kl *ar = ath6kl_priv(dev);
	struct ath6kl_vif *vif = netdev_priv(dev);

	return ath6kl_wmi_set_bitrate_mask(ar->wmi, vif->fw_vif_idx,
					   mask);
}

static const struct ieee80211_txrx_stypes
ath6kl_mgmt_stypes[NUM_NL80211_IFTYPES] = {
	[NL80211_IFTYPE_STATION] = {
		.tx = BIT(IEEE80211_STYPE_ACTION >> 4) |
		BIT(IEEE80211_STYPE_PROBE_RESP >> 4),
		.rx = BIT(IEEE80211_STYPE_ACTION >> 4) |
		BIT(IEEE80211_STYPE_PROBE_REQ >> 4)
	},
	[NL80211_IFTYPE_AP] = {
		.tx = BIT(IEEE80211_STYPE_ACTION >> 4) |
		BIT(IEEE80211_STYPE_PROBE_RESP >> 4),
		.rx = BIT(IEEE80211_STYPE_ACTION >> 4) |
		BIT(IEEE80211_STYPE_PROBE_REQ >> 4)
	},
	[NL80211_IFTYPE_P2P_CLIENT] = {
		.tx = BIT(IEEE80211_STYPE_ACTION >> 4) |
		BIT(IEEE80211_STYPE_PROBE_RESP >> 4),
		.rx = BIT(IEEE80211_STYPE_ACTION >> 4) |
		BIT(IEEE80211_STYPE_PROBE_REQ >> 4)
	},
	[NL80211_IFTYPE_P2P_GO] = {
		.tx = BIT(IEEE80211_STYPE_ACTION >> 4) |
		BIT(IEEE80211_STYPE_PROBE_RESP >> 4),
		.rx = BIT(IEEE80211_STYPE_ACTION >> 4) |
		BIT(IEEE80211_STYPE_PROBE_REQ >> 4)
	},
};

static struct cfg80211_ops ath6kl_cfg80211_ops = {
	.add_virtual_intf = ath6kl_cfg80211_add_iface,
	.del_virtual_intf = ath6kl_cfg80211_del_iface,
	.change_virtual_intf = ath6kl_cfg80211_change_iface,
	.scan = ath6kl_cfg80211_scan,
	.connect = ath6kl_cfg80211_connect,
	.disconnect = ath6kl_cfg80211_disconnect,
	.add_key = ath6kl_cfg80211_add_key,
	.get_key = ath6kl_cfg80211_get_key,
	.del_key = ath6kl_cfg80211_del_key,
	.set_default_key = ath6kl_cfg80211_set_default_key,
	.set_wiphy_params = ath6kl_cfg80211_set_wiphy_params,
	.set_tx_power = ath6kl_cfg80211_set_txpower,
	.get_tx_power = ath6kl_cfg80211_get_txpower,
	.set_power_mgmt = ath6kl_cfg80211_set_power_mgmt,
	.join_ibss = ath6kl_cfg80211_join_ibss,
	.leave_ibss = ath6kl_cfg80211_leave_ibss,
	.get_station = ath6kl_get_station,
	.set_pmksa = ath6kl_set_pmksa,
	.del_pmksa = ath6kl_del_pmksa,
	.flush_pmksa = ath6kl_flush_pmksa,
	CFG80211_TESTMODE_CMD(ath6kl_tm_cmd)
#ifdef CONFIG_PM
	.suspend = __ath6kl_cfg80211_suspend,
	.resume = __ath6kl_cfg80211_resume,
#endif
	.start_ap = ath6kl_start_ap,
	.change_beacon = ath6kl_change_beacon,
	.stop_ap = ath6kl_stop_ap,
	.del_station = ath6kl_del_station,
	.change_station = ath6kl_change_station,
	.remain_on_channel = ath6kl_remain_on_channel,
	.cancel_remain_on_channel = ath6kl_cancel_remain_on_channel,
	.mgmt_tx = ath6kl_mgmt_tx,
	.mgmt_frame_register = ath6kl_mgmt_frame_register,
	.sched_scan_start = ath6kl_cfg80211_sscan_start,
	.sched_scan_stop = ath6kl_cfg80211_sscan_stop,
	.set_bitrate_mask = ath6kl_cfg80211_set_bitrate,
};

void ath6kl_cfg80211_stop(struct ath6kl_vif *vif)
{
	ath6kl_cfg80211_sscan_disable(vif);

	switch (vif->sme_state) {
	case SME_DISCONNECTED:
		break;
	case SME_CONNECTING:
		cfg80211_connect_result(vif->ndev, vif->bssid, NULL, 0,
					NULL, 0,
					WLAN_STATUS_UNSPECIFIED_FAILURE,
					GFP_KERNEL);
		break;
	case SME_CONNECTED:
		cfg80211_disconnected(vif->ndev, 0, NULL, 0, GFP_KERNEL);
		break;
	}

	if (test_bit(CONNECTED, &vif->flags) ||
	    test_bit(CONNECT_PEND, &vif->flags))
		ath6kl_wmi_disconnect_cmd(vif->ar->wmi, vif->fw_vif_idx);

	vif->sme_state = SME_DISCONNECTED;
	clear_bit(CONNECTED, &vif->flags);
	clear_bit(CONNECT_PEND, &vif->flags);

	/* disable scanning */
	if (ath6kl_wmi_scanparams_cmd(vif->ar->wmi, vif->fw_vif_idx, 0xFFFF,
				      0, 0, 0, 0, 0, 0, 0, 0, 0) != 0)
		ath6kl_warn("failed to disable scan during stop\n");

	ath6kl_cfg80211_scan_complete_event(vif, true);
}

void ath6kl_cfg80211_stop_all(struct ath6kl *ar)
{
	struct ath6kl_vif *vif;

	vif = ath6kl_vif_first(ar);
	if (!vif) {
		/* save the current power mode before enabling power save */
		ar->wmi->saved_pwr_mode = ar->wmi->pwr_mode;

		if (ath6kl_wmi_powermode_cmd(ar->wmi, 0, REC_POWER) != 0)
			ath6kl_warn("ath6kl_deep_sleep_enable: wmi_powermode_cmd failed\n");
		return;
	}

	/*
	 * FIXME: we should take ar->list_lock to protect changes in the
	 * vif_list, but that's not trivial to do as ath6kl_cfg80211_stop()
	 * sleeps.
	 */
	list_for_each_entry(vif, &ar->vif_list, list)
		ath6kl_cfg80211_stop(vif);
}

static int ath6kl_cfg80211_vif_init(struct ath6kl_vif *vif)
{
	vif->aggr_cntxt = aggr_init(vif);
	if (!vif->aggr_cntxt) {
		ath6kl_err("failed to initialize aggr\n");
		return -ENOMEM;
	}

	setup_timer(&vif->disconnect_timer, disconnect_timer_handler,
		    (unsigned long) vif->ndev);
	setup_timer(&vif->sched_scan_timer, ath6kl_wmi_sscan_timer,
		    (unsigned long) vif);

	set_bit(WMM_ENABLED, &vif->flags);
	spin_lock_init(&vif->if_lock);

	INIT_LIST_HEAD(&vif->mc_filter);

	return 0;
}

void ath6kl_cfg80211_vif_cleanup(struct ath6kl_vif *vif)
{
	struct ath6kl *ar = vif->ar;
	struct ath6kl_mc_filter *mc_filter, *tmp;

	aggr_module_destroy(vif->aggr_cntxt);

	ar->avail_idx_map |= BIT(vif->fw_vif_idx);

	if (vif->nw_type == ADHOC_NETWORK)
		ar->ibss_if_active = false;

	list_for_each_entry_safe(mc_filter, tmp, &vif->mc_filter, list) {
		list_del(&mc_filter->list);
		kfree(mc_filter);
	}

	unregister_netdevice(vif->ndev);

	ar->num_vif--;
}

struct net_device *ath6kl_interface_add(struct ath6kl *ar, char *name,
					enum nl80211_iftype type, u8 fw_vif_idx,
					u8 nw_type)
{
	struct net_device *ndev;
	struct ath6kl_vif *vif;

	ndev = alloc_netdev(sizeof(*vif), name, ether_setup);
	if (!ndev)
		return NULL;

	vif = netdev_priv(ndev);
	ndev->ieee80211_ptr = &vif->wdev;
	vif->wdev.wiphy = ar->wiphy;
	vif->ar = ar;
	vif->ndev = ndev;
	SET_NETDEV_DEV(ndev, wiphy_dev(vif->wdev.wiphy));
	vif->wdev.netdev = ndev;
	vif->wdev.iftype = type;
	vif->fw_vif_idx = fw_vif_idx;
	vif->nw_type = nw_type;
	vif->next_mode = nw_type;
	vif->listen_intvl_t = ATH6KL_DEFAULT_LISTEN_INTVAL;
	vif->bmiss_time_t = ATH6KL_DEFAULT_BMISS_TIME;
	vif->bg_scan_period = 0;
	vif->htcap[IEEE80211_BAND_2GHZ].ht_enable = true;
	vif->htcap[IEEE80211_BAND_5GHZ].ht_enable = true;

	memcpy(ndev->dev_addr, ar->mac_addr, ETH_ALEN);
	if (fw_vif_idx != 0)
		ndev->dev_addr[0] = (ndev->dev_addr[0] ^ (1 << fw_vif_idx)) |
				     0x2;

	init_netdev(ndev);

	ath6kl_init_control_info(vif);

	if (ath6kl_cfg80211_vif_init(vif))
		goto err;

	if (register_netdevice(ndev))
		goto err;

	ar->avail_idx_map &= ~BIT(fw_vif_idx);
	vif->sme_state = SME_DISCONNECTED;
	set_bit(WLAN_ENABLED, &vif->flags);
	ar->wlan_pwr_state = WLAN_POWER_STATE_ON;
	set_bit(NETDEV_REGISTERED, &vif->flags);

	if (type == NL80211_IFTYPE_ADHOC)
		ar->ibss_if_active = true;

	spin_lock_bh(&ar->list_lock);
	list_add_tail(&vif->list, &ar->vif_list);
	spin_unlock_bh(&ar->list_lock);

	return ndev;

err:
	aggr_module_destroy(vif->aggr_cntxt);
	free_netdev(ndev);
	return NULL;
}

int ath6kl_cfg80211_init(struct ath6kl *ar)
{
	struct wiphy *wiphy = ar->wiphy;
	bool band_2gig = false, band_5gig = false, ht = false;
	int ret;

	wiphy->mgmt_stypes = ath6kl_mgmt_stypes;

	wiphy->max_remain_on_channel_duration = 5000;

	/* set device pointer for wiphy */
	set_wiphy_dev(wiphy, ar->dev);

	wiphy->interface_modes = BIT(NL80211_IFTYPE_STATION) |
				 BIT(NL80211_IFTYPE_ADHOC) |
				 BIT(NL80211_IFTYPE_AP);
	if (ar->p2p) {
		wiphy->interface_modes |= BIT(NL80211_IFTYPE_P2P_GO) |
					  BIT(NL80211_IFTYPE_P2P_CLIENT);
	}

	/* max num of ssids that can be probed during scanning */
	wiphy->max_scan_ssids = MAX_PROBED_SSIDS;

	/* max num of ssids that can be matched after scan */
	if (test_bit(ATH6KL_FW_CAPABILITY_SCHED_SCAN_MATCH_LIST,
		     ar->fw_capabilities))
		wiphy->max_match_sets = MAX_PROBED_SSIDS;

	wiphy->max_scan_ie_len = 1000; /* FIX: what is correct limit? */
	switch (ar->hw.cap) {
	case WMI_11AN_CAP:
		ht = true;
	case WMI_11A_CAP:
		band_5gig = true;
		break;
	case WMI_11GN_CAP:
		ht = true;
	case WMI_11G_CAP:
		band_2gig = true;
		break;
	case WMI_11AGN_CAP:
		ht = true;
	case WMI_11AG_CAP:
		band_2gig = true;
		band_5gig = true;
		break;
	default:
		ath6kl_err("invalid phy capability!\n");
		return -EINVAL;
	}

	/*
	 * Even if the fw has HT support, advertise HT cap only when
	 * the firmware has support to override RSN capability, otherwise
	 * 4-way handshake would fail.
	 */
	if (!(ht &&
	      test_bit(ATH6KL_FW_CAPABILITY_RSN_CAP_OVERRIDE,
		       ar->fw_capabilities))) {
		ath6kl_band_2ghz.ht_cap.cap = 0;
		ath6kl_band_2ghz.ht_cap.ht_supported = false;
		ath6kl_band_5ghz.ht_cap.cap = 0;
		ath6kl_band_5ghz.ht_cap.ht_supported = false;
	}

	if (ar->hw.flags & ATH6KL_HW_FLAG_64BIT_RATES) {
		ath6kl_band_2ghz.ht_cap.mcs.rx_mask[0] = 0xff;
		ath6kl_band_5ghz.ht_cap.mcs.rx_mask[0] = 0xff;
		ath6kl_band_2ghz.ht_cap.mcs.rx_mask[1] = 0xff;
		ath6kl_band_5ghz.ht_cap.mcs.rx_mask[1] = 0xff;
	} else {
		ath6kl_band_2ghz.ht_cap.mcs.rx_mask[0] = 0xff;
		ath6kl_band_5ghz.ht_cap.mcs.rx_mask[0] = 0xff;
	}

	if (band_2gig)
		wiphy->bands[IEEE80211_BAND_2GHZ] = &ath6kl_band_2ghz;
	if (band_5gig)
		wiphy->bands[IEEE80211_BAND_5GHZ] = &ath6kl_band_5ghz;

	wiphy->signal_type = CFG80211_SIGNAL_TYPE_MBM;

	wiphy->cipher_suites = cipher_suites;
	wiphy->n_cipher_suites = ARRAY_SIZE(cipher_suites);

	wiphy->wowlan.flags = WIPHY_WOWLAN_MAGIC_PKT |
			      WIPHY_WOWLAN_DISCONNECT |
			      WIPHY_WOWLAN_GTK_REKEY_FAILURE  |
			      WIPHY_WOWLAN_SUPPORTS_GTK_REKEY |
			      WIPHY_WOWLAN_EAP_IDENTITY_REQ   |
			      WIPHY_WOWLAN_4WAY_HANDSHAKE;
	wiphy->wowlan.n_patterns = WOW_MAX_FILTERS_PER_LIST;
	wiphy->wowlan.pattern_min_len = 1;
	wiphy->wowlan.pattern_max_len = WOW_PATTERN_SIZE;

	wiphy->max_sched_scan_ssids = MAX_PROBED_SSIDS;

	ar->wiphy->flags |= WIPHY_FLAG_SUPPORTS_FW_ROAM |
			    WIPHY_FLAG_HAVE_AP_SME |
			    WIPHY_FLAG_HAS_REMAIN_ON_CHANNEL |
			    WIPHY_FLAG_AP_PROBE_RESP_OFFLOAD;

	if (test_bit(ATH6KL_FW_CAPABILITY_SCHED_SCAN, ar->fw_capabilities))
		ar->wiphy->flags |= WIPHY_FLAG_SUPPORTS_SCHED_SCAN;

	if (test_bit(ATH6KL_FW_CAPABILITY_INACTIVITY_TIMEOUT,
		     ar->fw_capabilities))
		ar->wiphy->features = NL80211_FEATURE_INACTIVITY_TIMER;

	ar->wiphy->probe_resp_offload =
		NL80211_PROBE_RESP_OFFLOAD_SUPPORT_WPS |
		NL80211_PROBE_RESP_OFFLOAD_SUPPORT_WPS2 |
		NL80211_PROBE_RESP_OFFLOAD_SUPPORT_P2P;

	ret = wiphy_register(wiphy);
	if (ret < 0) {
		ath6kl_err("couldn't register wiphy device\n");
		return ret;
	}

	ar->wiphy_registered = true;

	return 0;
}

void ath6kl_cfg80211_cleanup(struct ath6kl *ar)
{
	wiphy_unregister(ar->wiphy);

	ar->wiphy_registered = false;
}

struct ath6kl *ath6kl_cfg80211_create(void)
{
	struct ath6kl *ar;
	struct wiphy *wiphy;

	/* create a new wiphy for use with cfg80211 */
	wiphy = wiphy_new(&ath6kl_cfg80211_ops, sizeof(struct ath6kl));

	if (!wiphy) {
		ath6kl_err("couldn't allocate wiphy device\n");
		return NULL;
	}

	ar = wiphy_priv(wiphy);
	ar->wiphy = wiphy;

	return ar;
}

/* Note: ar variable must not be accessed after calling this! */
void ath6kl_cfg80211_destroy(struct ath6kl *ar)
{
	int i;

	for (i = 0; i < AP_MAX_NUM_STA; i++)
		kfree(ar->sta_list[i].aggr_conn);

	wiphy_free(ar->wiphy);
}
<|MERGE_RESOLUTION|>--- conflicted
+++ resolved
@@ -2650,36 +2650,6 @@
 	return 0;
 }
 
-<<<<<<< HEAD
-static int ath6kl_set_channel(struct wiphy *wiphy, struct net_device *dev,
-			      struct ieee80211_channel *chan,
-			      enum nl80211_channel_type channel_type)
-{
-	struct ath6kl_vif *vif;
-
-	/*
-	 * 'dev' could be NULL if a channel change is required for the hardware
-	 * device itself, instead of a particular VIF.
-	 *
-	 * FIXME: To be handled properly when monitor mode is supported.
-	 */
-	if (!dev)
-		return -EBUSY;
-
-	vif = netdev_priv(dev);
-
-	if (!ath6kl_cfg80211_ready(vif))
-		return -EIO;
-
-	ath6kl_dbg(ATH6KL_DBG_WLAN_CFG, "%s: center_freq=%u hw_value=%u\n",
-		   __func__, chan->center_freq, chan->hw_value);
-	vif->next_chan = chan->center_freq;
-	vif->next_ch_type = channel_type;
-	vif->next_ch_band = chan->band;
-
-	return 0;
-}
-
 void ath6kl_cfg80211_sta_bmiss_enhance(struct ath6kl_vif *vif, bool enable)
 {
 	int err;
@@ -2704,8 +2674,6 @@
 			   enable ? "enable" : "disable", err);
 }
 
-=======
->>>>>>> 211c17aa
 static int ath6kl_get_rsn_capab(struct cfg80211_beacon_data *beacon,
 				u8 *rsn_capab)
 {
