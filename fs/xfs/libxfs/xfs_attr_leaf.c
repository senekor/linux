// SPDX-License-Identifier: GPL-2.0
/*
 * Copyright (c) 2000-2005 Silicon Graphics, Inc.
 * Copyright (c) 2013 Red Hat, Inc.
 * All Rights Reserved.
 */
#include "xfs.h"
#include "xfs_fs.h"
#include "xfs_shared.h"
#include "xfs_format.h"
#include "xfs_log_format.h"
#include "xfs_trans_resv.h"
#include "xfs_sb.h"
#include "xfs_mount.h"
#include "xfs_da_format.h"
#include "xfs_da_btree.h"
#include "xfs_inode.h"
#include "xfs_trans.h"
#include "xfs_bmap_btree.h"
#include "xfs_bmap.h"
#include "xfs_attr_sf.h"
#include "xfs_attr.h"
#include "xfs_attr_remote.h"
#include "xfs_attr_leaf.h"
#include "xfs_error.h"
#include "xfs_trace.h"
#include "xfs_buf_item.h"
#include "xfs_dir2.h"
#include "xfs_log.h"
#include "xfs_ag.h"
#include "xfs_errortag.h"
#include "xfs_health.h"


/*
 * xfs_attr_leaf.c
 *
 * Routines to implement leaf blocks of attributes as Btrees of hashed names.
 */

/*========================================================================
 * Function prototypes for the kernel.
 *========================================================================*/

/*
 * Routines used for growing the Btree.
 */
STATIC int xfs_attr3_leaf_create(struct xfs_da_args *args,
				 xfs_dablk_t which_block, struct xfs_buf **bpp);
STATIC int xfs_attr3_leaf_add_work(struct xfs_buf *leaf_buffer,
				   struct xfs_attr3_icleaf_hdr *ichdr,
				   struct xfs_da_args *args, int freemap_index);
STATIC void xfs_attr3_leaf_compact(struct xfs_da_args *args,
				   struct xfs_attr3_icleaf_hdr *ichdr,
				   struct xfs_buf *leaf_buffer);
STATIC void xfs_attr3_leaf_rebalance(xfs_da_state_t *state,
						   xfs_da_state_blk_t *blk1,
						   xfs_da_state_blk_t *blk2);
STATIC int xfs_attr3_leaf_figure_balance(xfs_da_state_t *state,
			xfs_da_state_blk_t *leaf_blk_1,
			struct xfs_attr3_icleaf_hdr *ichdr1,
			xfs_da_state_blk_t *leaf_blk_2,
			struct xfs_attr3_icleaf_hdr *ichdr2,
			int *number_entries_in_blk1,
			int *number_usedbytes_in_blk1);

/*
 * Utility routines.
 */
STATIC void xfs_attr3_leaf_moveents(struct xfs_da_args *args,
			struct xfs_attr_leafblock *src_leaf,
			struct xfs_attr3_icleaf_hdr *src_ichdr, int src_start,
			struct xfs_attr_leafblock *dst_leaf,
			struct xfs_attr3_icleaf_hdr *dst_ichdr, int dst_start,
			int move_count);
STATIC int xfs_attr_leaf_entsize(xfs_attr_leafblock_t *leaf, int index);

/*
 * attr3 block 'firstused' conversion helpers.
 *
 * firstused refers to the offset of the first used byte of the nameval region
 * of an attr leaf block. The region starts at the tail of the block and expands
 * backwards towards the middle. As such, firstused is initialized to the block
 * size for an empty leaf block and is reduced from there.
 *
 * The attr3 block size is pegged to the fsb size and the maximum fsb is 64k.
 * The in-core firstused field is 32-bit and thus supports the maximum fsb size.
 * The on-disk field is only 16-bit, however, and overflows at 64k. Since this
 * only occurs at exactly 64k, we use zero as a magic on-disk value to represent
 * the attr block size. The following helpers manage the conversion between the
 * in-core and on-disk formats.
 */

static void
xfs_attr3_leaf_firstused_from_disk(
	struct xfs_da_geometry		*geo,
	struct xfs_attr3_icleaf_hdr	*to,
	struct xfs_attr_leafblock	*from)
{
	struct xfs_attr3_leaf_hdr	*hdr3;

	if (from->hdr.info.magic == cpu_to_be16(XFS_ATTR3_LEAF_MAGIC)) {
		hdr3 = (struct xfs_attr3_leaf_hdr *) from;
		to->firstused = be16_to_cpu(hdr3->firstused);
	} else {
		to->firstused = be16_to_cpu(from->hdr.firstused);
	}

	/*
	 * Convert from the magic fsb size value to actual blocksize. This
	 * should only occur for empty blocks when the block size overflows
	 * 16-bits.
	 */
	if (to->firstused == XFS_ATTR3_LEAF_NULLOFF) {
		ASSERT(!to->count && !to->usedbytes);
		ASSERT(geo->blksize > USHRT_MAX);
		to->firstused = geo->blksize;
	}
}

static void
xfs_attr3_leaf_firstused_to_disk(
	struct xfs_da_geometry		*geo,
	struct xfs_attr_leafblock	*to,
	struct xfs_attr3_icleaf_hdr	*from)
{
	struct xfs_attr3_leaf_hdr	*hdr3;
	uint32_t			firstused;

	/* magic value should only be seen on disk */
	ASSERT(from->firstused != XFS_ATTR3_LEAF_NULLOFF);

	/*
	 * Scale down the 32-bit in-core firstused value to the 16-bit on-disk
	 * value. This only overflows at the max supported value of 64k. Use the
	 * magic on-disk value to represent block size in this case.
	 */
	firstused = from->firstused;
	if (firstused > USHRT_MAX) {
		ASSERT(from->firstused == geo->blksize);
		firstused = XFS_ATTR3_LEAF_NULLOFF;
	}

	if (from->magic == XFS_ATTR3_LEAF_MAGIC) {
		hdr3 = (struct xfs_attr3_leaf_hdr *) to;
		hdr3->firstused = cpu_to_be16(firstused);
	} else {
		to->hdr.firstused = cpu_to_be16(firstused);
	}
}

void
xfs_attr3_leaf_hdr_from_disk(
	struct xfs_da_geometry		*geo,
	struct xfs_attr3_icleaf_hdr	*to,
	struct xfs_attr_leafblock	*from)
{
	int	i;

	ASSERT(from->hdr.info.magic == cpu_to_be16(XFS_ATTR_LEAF_MAGIC) ||
	       from->hdr.info.magic == cpu_to_be16(XFS_ATTR3_LEAF_MAGIC));

	if (from->hdr.info.magic == cpu_to_be16(XFS_ATTR3_LEAF_MAGIC)) {
		struct xfs_attr3_leaf_hdr *hdr3 = (struct xfs_attr3_leaf_hdr *)from;

		to->forw = be32_to_cpu(hdr3->info.hdr.forw);
		to->back = be32_to_cpu(hdr3->info.hdr.back);
		to->magic = be16_to_cpu(hdr3->info.hdr.magic);
		to->count = be16_to_cpu(hdr3->count);
		to->usedbytes = be16_to_cpu(hdr3->usedbytes);
		xfs_attr3_leaf_firstused_from_disk(geo, to, from);
		to->holes = hdr3->holes;

		for (i = 0; i < XFS_ATTR_LEAF_MAPSIZE; i++) {
			to->freemap[i].base = be16_to_cpu(hdr3->freemap[i].base);
			to->freemap[i].size = be16_to_cpu(hdr3->freemap[i].size);
		}
		return;
	}
	to->forw = be32_to_cpu(from->hdr.info.forw);
	to->back = be32_to_cpu(from->hdr.info.back);
	to->magic = be16_to_cpu(from->hdr.info.magic);
	to->count = be16_to_cpu(from->hdr.count);
	to->usedbytes = be16_to_cpu(from->hdr.usedbytes);
	xfs_attr3_leaf_firstused_from_disk(geo, to, from);
	to->holes = from->hdr.holes;

	for (i = 0; i < XFS_ATTR_LEAF_MAPSIZE; i++) {
		to->freemap[i].base = be16_to_cpu(from->hdr.freemap[i].base);
		to->freemap[i].size = be16_to_cpu(from->hdr.freemap[i].size);
	}
}

void
xfs_attr3_leaf_hdr_to_disk(
	struct xfs_da_geometry		*geo,
	struct xfs_attr_leafblock	*to,
	struct xfs_attr3_icleaf_hdr	*from)
{
	int				i;

	ASSERT(from->magic == XFS_ATTR_LEAF_MAGIC ||
	       from->magic == XFS_ATTR3_LEAF_MAGIC);

	if (from->magic == XFS_ATTR3_LEAF_MAGIC) {
		struct xfs_attr3_leaf_hdr *hdr3 = (struct xfs_attr3_leaf_hdr *)to;

		hdr3->info.hdr.forw = cpu_to_be32(from->forw);
		hdr3->info.hdr.back = cpu_to_be32(from->back);
		hdr3->info.hdr.magic = cpu_to_be16(from->magic);
		hdr3->count = cpu_to_be16(from->count);
		hdr3->usedbytes = cpu_to_be16(from->usedbytes);
		xfs_attr3_leaf_firstused_to_disk(geo, to, from);
		hdr3->holes = from->holes;
		hdr3->pad1 = 0;

		for (i = 0; i < XFS_ATTR_LEAF_MAPSIZE; i++) {
			hdr3->freemap[i].base = cpu_to_be16(from->freemap[i].base);
			hdr3->freemap[i].size = cpu_to_be16(from->freemap[i].size);
		}
		return;
	}
	to->hdr.info.forw = cpu_to_be32(from->forw);
	to->hdr.info.back = cpu_to_be32(from->back);
	to->hdr.info.magic = cpu_to_be16(from->magic);
	to->hdr.count = cpu_to_be16(from->count);
	to->hdr.usedbytes = cpu_to_be16(from->usedbytes);
	xfs_attr3_leaf_firstused_to_disk(geo, to, from);
	to->hdr.holes = from->holes;
	to->hdr.pad1 = 0;

	for (i = 0; i < XFS_ATTR_LEAF_MAPSIZE; i++) {
		to->hdr.freemap[i].base = cpu_to_be16(from->freemap[i].base);
		to->hdr.freemap[i].size = cpu_to_be16(from->freemap[i].size);
	}
}

static xfs_failaddr_t
xfs_attr3_leaf_verify_entry(
	struct xfs_mount			*mp,
	char					*buf_end,
	struct xfs_attr_leafblock		*leaf,
	struct xfs_attr3_icleaf_hdr		*leafhdr,
	struct xfs_attr_leaf_entry		*ent,
	int					idx,
	__u32					*last_hashval)
{
	struct xfs_attr_leaf_name_local		*lentry;
	struct xfs_attr_leaf_name_remote	*rentry;
	char					*name_end;
	unsigned int				nameidx;
	unsigned int				namesize;
	__u32					hashval;

	/* hash order check */
	hashval = be32_to_cpu(ent->hashval);
	if (hashval < *last_hashval)
		return __this_address;
	*last_hashval = hashval;

	nameidx = be16_to_cpu(ent->nameidx);
	if (nameidx < leafhdr->firstused || nameidx >= mp->m_attr_geo->blksize)
		return __this_address;

	/*
	 * Check the name information.  The namelen fields are u8 so we can't
	 * possibly exceed the maximum name length of 255 bytes.
	 */
	if (ent->flags & XFS_ATTR_LOCAL) {
		lentry = xfs_attr3_leaf_name_local(leaf, idx);
		namesize = xfs_attr_leaf_entsize_local(lentry->namelen,
				be16_to_cpu(lentry->valuelen));
		name_end = (char *)lentry + namesize;
		if (lentry->namelen == 0)
			return __this_address;
	} else {
		rentry = xfs_attr3_leaf_name_remote(leaf, idx);
		namesize = xfs_attr_leaf_entsize_remote(rentry->namelen);
		name_end = (char *)rentry + namesize;
		if (rentry->namelen == 0)
			return __this_address;
		if (!(ent->flags & XFS_ATTR_INCOMPLETE) &&
		    rentry->valueblk == 0)
			return __this_address;
	}

	if (name_end > buf_end)
		return __this_address;

	return NULL;
}

/*
 * Validate an attribute leaf block.
 *
 * Empty leaf blocks can occur under the following circumstances:
 *
 * 1. setxattr adds a new extended attribute to a file;
 * 2. The file has zero existing attributes;
 * 3. The attribute is too large to fit in the attribute fork;
 * 4. The attribute is small enough to fit in a leaf block;
 * 5. A log flush occurs after committing the transaction that creates
 *    the (empty) leaf block; and
 * 6. The filesystem goes down after the log flush but before the new
 *    attribute can be committed to the leaf block.
 *
 * Hence we need to ensure that we don't fail the validation purely
 * because the leaf is empty.
 */
static xfs_failaddr_t
xfs_attr3_leaf_verify(
	struct xfs_buf			*bp)
{
	struct xfs_attr3_icleaf_hdr	ichdr;
	struct xfs_mount		*mp = bp->b_mount;
	struct xfs_attr_leafblock	*leaf = bp->b_addr;
	struct xfs_attr_leaf_entry	*entries;
	struct xfs_attr_leaf_entry	*ent;
	char				*buf_end;
	uint32_t			end;	/* must be 32bit - see below */
	__u32				last_hashval = 0;
	int				i;
	xfs_failaddr_t			fa;

	xfs_attr3_leaf_hdr_from_disk(mp->m_attr_geo, &ichdr, leaf);

	fa = xfs_da3_blkinfo_verify(bp, bp->b_addr);
	if (fa)
		return fa;

	/*
	 * firstused is the block offset of the first name info structure.
	 * Make sure it doesn't go off the block or crash into the header.
	 */
	if (ichdr.firstused > mp->m_attr_geo->blksize)
		return __this_address;
	if (ichdr.firstused < xfs_attr3_leaf_hdr_size(leaf))
		return __this_address;

	/* Make sure the entries array doesn't crash into the name info. */
	entries = xfs_attr3_leaf_entryp(bp->b_addr);
	if ((char *)&entries[ichdr.count] >
	    (char *)bp->b_addr + ichdr.firstused)
		return __this_address;

	/*
	 * NOTE: This verifier historically failed empty leaf buffers because
	 * we expect the fork to be in another format. Empty attr fork format
	 * conversions are possible during xattr set, however, and format
	 * conversion is not atomic with the xattr set that triggers it. We
	 * cannot assume leaf blocks are non-empty until that is addressed.
	*/
	buf_end = (char *)bp->b_addr + mp->m_attr_geo->blksize;
	for (i = 0, ent = entries; i < ichdr.count; ent++, i++) {
		fa = xfs_attr3_leaf_verify_entry(mp, buf_end, leaf, &ichdr,
				ent, i, &last_hashval);
		if (fa)
			return fa;
	}

	/*
	 * Quickly check the freemap information.  Attribute data has to be
	 * aligned to 4-byte boundaries, and likewise for the free space.
	 *
	 * Note that for 64k block size filesystems, the freemap entries cannot
	 * overflow as they are only be16 fields. However, when checking end
	 * pointer of the freemap, we have to be careful to detect overflows and
	 * so use uint32_t for those checks.
	 */
	for (i = 0; i < XFS_ATTR_LEAF_MAPSIZE; i++) {
		if (ichdr.freemap[i].base > mp->m_attr_geo->blksize)
			return __this_address;
		if (ichdr.freemap[i].base & 0x3)
			return __this_address;
		if (ichdr.freemap[i].size > mp->m_attr_geo->blksize)
			return __this_address;
		if (ichdr.freemap[i].size & 0x3)
			return __this_address;

		/* be care of 16 bit overflows here */
		end = (uint32_t)ichdr.freemap[i].base + ichdr.freemap[i].size;
		if (end < ichdr.freemap[i].base)
			return __this_address;
		if (end > mp->m_attr_geo->blksize)
			return __this_address;
	}

	return NULL;
}

xfs_failaddr_t
xfs_attr3_leaf_header_check(
	struct xfs_buf		*bp,
	xfs_ino_t		owner)
{
	struct xfs_mount	*mp = bp->b_mount;

	if (xfs_has_crc(mp)) {
		struct xfs_attr3_leafblock *hdr3 = bp->b_addr;

		if (hdr3->hdr.info.hdr.magic !=
				cpu_to_be16(XFS_ATTR3_LEAF_MAGIC))
			return __this_address;

		if (be64_to_cpu(hdr3->hdr.info.owner) != owner)
			return __this_address;
	}

	return NULL;
}

static void
xfs_attr3_leaf_write_verify(
	struct xfs_buf	*bp)
{
	struct xfs_mount	*mp = bp->b_mount;
	struct xfs_buf_log_item	*bip = bp->b_log_item;
	struct xfs_attr3_leaf_hdr *hdr3 = bp->b_addr;
	xfs_failaddr_t		fa;

	fa = xfs_attr3_leaf_verify(bp);
	if (fa) {
		xfs_verifier_error(bp, -EFSCORRUPTED, fa);
		return;
	}

	if (!xfs_has_crc(mp))
		return;

	if (bip)
		hdr3->info.lsn = cpu_to_be64(bip->bli_item.li_lsn);

	xfs_buf_update_cksum(bp, XFS_ATTR3_LEAF_CRC_OFF);
}

/*
 * leaf/node format detection on trees is sketchy, so a node read can be done on
 * leaf level blocks when detection identifies the tree as a node format tree
 * incorrectly. In this case, we need to swap the verifier to match the correct
 * format of the block being read.
 */
static void
xfs_attr3_leaf_read_verify(
	struct xfs_buf		*bp)
{
	struct xfs_mount	*mp = bp->b_mount;
	xfs_failaddr_t		fa;

	if (xfs_has_crc(mp) &&
	     !xfs_buf_verify_cksum(bp, XFS_ATTR3_LEAF_CRC_OFF))
		xfs_verifier_error(bp, -EFSBADCRC, __this_address);
	else {
		fa = xfs_attr3_leaf_verify(bp);
		if (fa)
			xfs_verifier_error(bp, -EFSCORRUPTED, fa);
	}
}

const struct xfs_buf_ops xfs_attr3_leaf_buf_ops = {
	.name = "xfs_attr3_leaf",
	.magic16 = { cpu_to_be16(XFS_ATTR_LEAF_MAGIC),
		     cpu_to_be16(XFS_ATTR3_LEAF_MAGIC) },
	.verify_read = xfs_attr3_leaf_read_verify,
	.verify_write = xfs_attr3_leaf_write_verify,
	.verify_struct = xfs_attr3_leaf_verify,
};

int
xfs_attr3_leaf_read(
	struct xfs_trans	*tp,
	struct xfs_inode	*dp,
	xfs_ino_t		owner,
	xfs_dablk_t		bno,
	struct xfs_buf		**bpp)
{
	xfs_failaddr_t		fa;
	int			err;

	err = xfs_da_read_buf(tp, dp, bno, 0, bpp, XFS_ATTR_FORK,
			&xfs_attr3_leaf_buf_ops);
	if (err || !(*bpp))
		return err;

	fa = xfs_attr3_leaf_header_check(*bpp, owner);
	if (fa) {
		__xfs_buf_mark_corrupt(*bpp, fa);
		xfs_trans_brelse(tp, *bpp);
		*bpp = NULL;
		xfs_dirattr_mark_sick(dp, XFS_ATTR_FORK);
		return -EFSCORRUPTED;
	}

	if (tp)
		xfs_trans_buf_set_type(tp, *bpp, XFS_BLFT_ATTR_LEAF_BUF);
	return 0;
}

/*========================================================================
 * Namespace helper routines
 *========================================================================*/

/*
 * If we are in log recovery, then we want the lookup to ignore the INCOMPLETE
 * flag on disk - if there's an incomplete attr then recovery needs to tear it
 * down. If there's no incomplete attr, then recovery needs to tear that attr
 * down to replace it with the attr that has been logged. In this case, the
 * INCOMPLETE flag will not be set in attr->attr_filter, but rather
 * XFS_DA_OP_RECOVERY will be set in args->op_flags.
 */
static inline unsigned int xfs_attr_match_mask(const struct xfs_da_args *args)
{
	if (args->op_flags & XFS_DA_OP_RECOVERY)
		return XFS_ATTR_NSP_ONDISK_MASK;
	return XFS_ATTR_NSP_ONDISK_MASK | XFS_ATTR_INCOMPLETE;
}

static inline bool
xfs_attr_parent_match(
	const struct xfs_da_args	*args,
	const void			*value,
	unsigned int			valuelen)
{
	ASSERT(args->value != NULL);

	/* Parent pointers do not use remote values */
	if (!value)
		return false;

	/*
	 * The only value we support is a parent rec.  However, we'll accept
	 * any valuelen so that offline repair can delete ATTR_PARENT values
	 * that are not parent pointers.
	 */
	if (valuelen != args->valuelen)
		return false;

	return memcmp(args->value, value, valuelen) == 0;
}

static bool
xfs_attr_match(
	struct xfs_da_args	*args,
	unsigned int		attr_flags,
	const unsigned char	*name,
	unsigned int		namelen,
	const void		*value,
	unsigned int		valuelen)
{
	unsigned int		mask = xfs_attr_match_mask(args);

	if (args->namelen != namelen)
		return false;
	if ((args->attr_filter & mask) != (attr_flags & mask))
		return false;
	if (memcmp(args->name, name, namelen) != 0)
		return false;

	if (attr_flags & XFS_ATTR_PARENT)
		return xfs_attr_parent_match(args, value, valuelen);

	return true;
}

static int
xfs_attr_copy_value(
	struct xfs_da_args	*args,
	unsigned char		*value,
	int			valuelen)
{
	/*
	 * Parent pointer lookups require the caller to specify the name and
	 * value, so don't copy anything.
	 */
	if (args->attr_filter & XFS_ATTR_PARENT)
		return 0;

	/*
	 * No copy if all we have to do is get the length
	 */
	if (!args->valuelen) {
		args->valuelen = valuelen;
		return 0;
	}

	/*
	 * No copy if the length of the existing buffer is too small
	 */
	if (args->valuelen < valuelen) {
		args->valuelen = valuelen;
		return -ERANGE;
	}

	if (!args->value) {
		args->value = kvmalloc(valuelen, GFP_KERNEL | __GFP_NOLOCKDEP);
		if (!args->value)
			return -ENOMEM;
	}
	args->valuelen = valuelen;

	/* remote block xattr requires IO for copy-in */
	if (args->rmtblkno)
		return xfs_attr_rmtval_get(args);

	/*
	 * This is to prevent a GCC warning because the remote xattr case
	 * doesn't have a value to pass in. In that case, we never reach here,
	 * but GCC can't work that out and so throws a "passing NULL to
	 * memcpy" warning.
	 */
	if (!value)
		return -EINVAL;
	memcpy(args->value, value, valuelen);
	return 0;
}

/*========================================================================
 * External routines when attribute fork size < XFS_LITINO(mp).
 *========================================================================*/

/*
 * Query whether the total requested number of attr fork bytes of extended
 * attribute space will be able to fit inline.
 *
 * Returns zero if not, else the i_forkoff fork offset to be used in the
 * literal area for attribute data once the new bytes have been added.
 *
 * i_forkoff must be 8 byte aligned, hence is stored as a >>3 value;
 * special case for dev/uuid inodes, they have fixed size data forks.
 */
int
xfs_attr_shortform_bytesfit(
	struct xfs_inode	*dp,
	int			bytes)
{
	struct xfs_mount	*mp = dp->i_mount;
	int64_t			dsize;
	int			minforkoff;
	int			maxforkoff;
	int			offset;

	/*
	 * Check if the new size could fit at all first:
	 */
	if (bytes > XFS_LITINO(mp))
		return 0;

	/* rounded down */
	offset = (XFS_LITINO(mp) - bytes) >> 3;

	if (dp->i_df.if_format == XFS_DINODE_FMT_DEV) {
		minforkoff = roundup(sizeof(xfs_dev_t), 8) >> 3;
		return (offset >= minforkoff) ? minforkoff : 0;
	}

	/*
	 * If the requested numbers of bytes is smaller or equal to the
	 * current attribute fork size we can always proceed.
	 *
	 * Note that if_bytes in the data fork might actually be larger than
	 * the current data fork size is due to delalloc extents. In that
	 * case either the extent count will go down when they are converted
	 * to real extents, or the delalloc conversion will take care of the
	 * literal area rebalancing.
	 */
	if (bytes <= xfs_inode_attr_fork_size(dp))
		return dp->i_forkoff;

	/*
	 * For attr2 we can try to move the forkoff if there is space in the
	 * literal area, but for the old format we are done if there is no
	 * space in the fixed attribute fork.
	 */
	if (!xfs_has_attr2(mp))
		return 0;

	dsize = dp->i_df.if_bytes;

	switch (dp->i_df.if_format) {
	case XFS_DINODE_FMT_EXTENTS:
		/*
		 * If there is no attr fork and the data fork is extents,
		 * determine if creating the default attr fork will result
		 * in the extents form migrating to btree. If so, the
		 * minimum offset only needs to be the space required for
		 * the btree root.
		 */
		if (!dp->i_forkoff && dp->i_df.if_bytes >
		    xfs_default_attroffset(dp))
			dsize = XFS_BMDR_SPACE_CALC(MINDBTPTRS);
		break;
	case XFS_DINODE_FMT_BTREE:
		/*
		 * If we have a data btree then keep forkoff if we have one,
		 * otherwise we are adding a new attr, so then we set
		 * minforkoff to where the btree root can finish so we have
		 * plenty of room for attrs
		 */
		if (dp->i_forkoff) {
			if (offset < dp->i_forkoff)
				return 0;
			return dp->i_forkoff;
		}
		dsize = XFS_BMAP_BROOT_SPACE(mp, dp->i_df.if_broot);
		break;
	}

	/*
	 * A data fork btree root must have space for at least
	 * MINDBTPTRS key/ptr pairs if the data fork is small or empty.
	 */
	minforkoff = max_t(int64_t, dsize, XFS_BMDR_SPACE_CALC(MINDBTPTRS));
	minforkoff = roundup(minforkoff, 8) >> 3;

	/* attr fork btree root can have at least this many key/ptr pairs */
	maxforkoff = XFS_LITINO(mp) - XFS_BMDR_SPACE_CALC(MINABTPTRS);
	maxforkoff = maxforkoff >> 3;	/* rounded down */

	if (offset >= maxforkoff)
		return maxforkoff;
	if (offset >= minforkoff)
		return offset;
	return 0;
}

/*
 * Switch on the ATTR2 superblock bit (implies also FEATURES2) unless:
 * - noattr2 mount option is set,
 * - on-disk version bit says it is already set, or
 * - the attr2 mount option is not set to enable automatic upgrade from attr1.
 */
STATIC void
xfs_sbversion_add_attr2(
	struct xfs_mount	*mp,
	struct xfs_trans	*tp)
{
	if (xfs_has_noattr2(mp))
		return;
	if (mp->m_sb.sb_features2 & XFS_SB_VERSION2_ATTR2BIT)
		return;
	if (!xfs_has_attr2(mp))
		return;

	spin_lock(&mp->m_sb_lock);
	xfs_add_attr2(mp);
	spin_unlock(&mp->m_sb_lock);
	xfs_log_sb(tp);
}

/*
 * Create the initial contents of a shortform attribute list.
 */
void
xfs_attr_shortform_create(
	struct xfs_da_args	*args)
{
	struct xfs_inode	*dp = args->dp;
	struct xfs_ifork	*ifp = &dp->i_af;
	struct xfs_attr_sf_hdr	*hdr;

	trace_xfs_attr_sf_create(args);

	ASSERT(ifp->if_bytes == 0);
	if (ifp->if_format == XFS_DINODE_FMT_EXTENTS)
		ifp->if_format = XFS_DINODE_FMT_LOCAL;

	hdr = xfs_idata_realloc(dp, sizeof(*hdr), XFS_ATTR_FORK);
	memset(hdr, 0, sizeof(*hdr));
	hdr->totsize = cpu_to_be16(sizeof(*hdr));
	xfs_trans_log_inode(args->trans, dp, XFS_ILOG_CORE | XFS_ILOG_ADATA);
}

/*
 * Return the entry if the attr in args is found, or NULL if not.
 */
struct xfs_attr_sf_entry *
xfs_attr_sf_findname(
	struct xfs_da_args		*args)
{
	struct xfs_attr_sf_hdr		*sf = args->dp->i_af.if_data;
	struct xfs_attr_sf_entry	*sfe;

	for (sfe = xfs_attr_sf_firstentry(sf);
	     sfe < xfs_attr_sf_endptr(sf);
	     sfe = xfs_attr_sf_nextentry(sfe)) {
<<<<<<< HEAD
		if (xfs_attr_match(args, sfe->namelen, sfe->nameval,
				sfe->flags))
=======
		if (xfs_attr_match(args, sfe->flags, sfe->nameval,
				sfe->namelen, &sfe->nameval[sfe->namelen],
				sfe->valuelen))
>>>>>>> 0c383648
			return sfe;
	}

	return NULL;
}

/*
 * Add a name/value pair to the shortform attribute list.
 * Overflow from the inode has already been checked for.
 */
void
xfs_attr_shortform_add(
	struct xfs_da_args		*args,
	int				forkoff)
{
	struct xfs_inode		*dp = args->dp;
	struct xfs_mount		*mp = dp->i_mount;
	struct xfs_ifork		*ifp = &dp->i_af;
	struct xfs_attr_sf_hdr		*sf = ifp->if_data;
	struct xfs_attr_sf_entry	*sfe;
	int				size;

	trace_xfs_attr_sf_add(args);

	dp->i_forkoff = forkoff;

	ASSERT(ifp->if_format == XFS_DINODE_FMT_LOCAL);
	ASSERT(!xfs_attr_sf_findname(args));

	size = xfs_attr_sf_entsize_byname(args->namelen, args->valuelen);
	sf = xfs_idata_realloc(dp, size, XFS_ATTR_FORK);

	sfe = xfs_attr_sf_endptr(sf);
	sfe->namelen = args->namelen;
	sfe->valuelen = args->valuelen;
	sfe->flags = args->attr_filter;
	memcpy(sfe->nameval, args->name, args->namelen);
	memcpy(&sfe->nameval[args->namelen], args->value, args->valuelen);
	sf->count++;
	be16_add_cpu(&sf->totsize, size);
	xfs_trans_log_inode(args->trans, dp, XFS_ILOG_CORE | XFS_ILOG_ADATA);

	xfs_sbversion_add_attr2(mp, args->trans);
}

/*
 * After the last attribute is removed revert to original inode format,
 * making all literal area available to the data fork once more.
 */
void
xfs_attr_fork_remove(
	struct xfs_inode	*ip,
	struct xfs_trans	*tp)
{
	ASSERT(ip->i_af.if_nextents == 0);

	xfs_ifork_zap_attr(ip);
	ip->i_forkoff = 0;
	xfs_trans_log_inode(tp, ip, XFS_ILOG_CORE);
}

/*
 * Remove an attribute from the shortform attribute list structure.
 */
int
xfs_attr_sf_removename(
	struct xfs_da_args		*args)
{
	struct xfs_inode		*dp = args->dp;
	struct xfs_mount		*mp = dp->i_mount;
	struct xfs_attr_sf_hdr		*sf = dp->i_af.if_data;
	struct xfs_attr_sf_entry	*sfe;
	uint16_t			totsize = be16_to_cpu(sf->totsize);
	void				*next, *end;
	int				size = 0;

	trace_xfs_attr_sf_remove(args);

	sfe = xfs_attr_sf_findname(args);
	if (!sfe) {
		/*
		 * If we are recovering an operation, finding nothing to remove
		 * is not an error, it just means there was nothing to clean up.
		 */
		if (args->op_flags & XFS_DA_OP_RECOVERY)
			return 0;
		return -ENOATTR;
	}

	/*
	 * Fix up the attribute fork data, covering the hole
	 */
	size = xfs_attr_sf_entsize(sfe);
	next = xfs_attr_sf_nextentry(sfe);
	end = xfs_attr_sf_endptr(sf);
	if (next < end)
		memmove(sfe, next, end - next);
	sf->count--;
	totsize -= size;
	sf->totsize = cpu_to_be16(totsize);

	/*
	 * Fix up the start offset of the attribute fork
	 */
	if (totsize == sizeof(struct xfs_attr_sf_hdr) && xfs_has_attr2(mp) &&
	    (dp->i_df.if_format != XFS_DINODE_FMT_BTREE) &&
	    !(args->op_flags & (XFS_DA_OP_ADDNAME | XFS_DA_OP_REPLACE)) &&
	    !xfs_has_parent(mp)) {
		xfs_attr_fork_remove(dp, args->trans);
	} else {
		xfs_idata_realloc(dp, -size, XFS_ATTR_FORK);
		dp->i_forkoff = xfs_attr_shortform_bytesfit(dp, totsize);
		ASSERT(dp->i_forkoff);
		ASSERT(totsize > sizeof(struct xfs_attr_sf_hdr) ||
				(args->op_flags & XFS_DA_OP_ADDNAME) ||
				!xfs_has_attr2(mp) ||
				dp->i_df.if_format == XFS_DINODE_FMT_BTREE ||
				xfs_has_parent(mp));
		xfs_trans_log_inode(args->trans, dp,
					XFS_ILOG_CORE | XFS_ILOG_ADATA);
	}

	xfs_sbversion_add_attr2(mp, args->trans);

	return 0;
}

/*
 * Retrieve the attribute value and length.
 *
 * If args->valuelen is zero, only the length needs to be returned.  Unlike a
 * lookup, we only return an error if the attribute does not exist or we can't
 * retrieve the value.
 */
int
xfs_attr_shortform_getvalue(
	struct xfs_da_args		*args)
{
	struct xfs_attr_sf_entry	*sfe;

	ASSERT(args->dp->i_af.if_format == XFS_DINODE_FMT_LOCAL);

	trace_xfs_attr_sf_lookup(args);

	sfe = xfs_attr_sf_findname(args);
	if (!sfe)
		return -ENOATTR;
	return xfs_attr_copy_value(args, &sfe->nameval[args->namelen],
			sfe->valuelen);
}

/* Convert from using the shortform to the leaf format. */
int
xfs_attr_shortform_to_leaf(
	struct xfs_da_args		*args)
{
	struct xfs_inode		*dp = args->dp;
	struct xfs_ifork		*ifp = &dp->i_af;
	struct xfs_attr_sf_hdr		*sf = ifp->if_data;
	struct xfs_attr_sf_entry	*sfe;
	int				size = be16_to_cpu(sf->totsize);
	struct xfs_da_args		nargs;
	char				*tmpbuffer;
	int				error, i;
	xfs_dablk_t			blkno;
	struct xfs_buf			*bp;

	trace_xfs_attr_sf_to_leaf(args);

	tmpbuffer = kmalloc(size, GFP_KERNEL | __GFP_NOFAIL);
	memcpy(tmpbuffer, ifp->if_data, size);
	sf = (struct xfs_attr_sf_hdr *)tmpbuffer;

	xfs_idata_realloc(dp, -size, XFS_ATTR_FORK);
	xfs_bmap_local_to_extents_empty(args->trans, dp, XFS_ATTR_FORK);

	bp = NULL;
	error = xfs_da_grow_inode(args, &blkno);
	if (error)
		goto out;

	ASSERT(blkno == 0);
	error = xfs_attr3_leaf_create(args, blkno, &bp);
	if (error)
		goto out;

	memset((char *)&nargs, 0, sizeof(nargs));
	nargs.dp = dp;
	nargs.geo = args->geo;
	nargs.total = args->total;
	nargs.whichfork = XFS_ATTR_FORK;
	nargs.trans = args->trans;
	nargs.op_flags = XFS_DA_OP_OKNOENT;
	nargs.owner = args->owner;

	sfe = xfs_attr_sf_firstentry(sf);
	for (i = 0; i < sf->count; i++) {
		nargs.name = sfe->nameval;
		nargs.namelen = sfe->namelen;
		nargs.value = &sfe->nameval[nargs.namelen];
		nargs.valuelen = sfe->valuelen;
		nargs.attr_filter = sfe->flags & XFS_ATTR_NSP_ONDISK_MASK;
		if (!xfs_attr_check_namespace(sfe->flags)) {
			xfs_da_mark_sick(args);
			error = -EFSCORRUPTED;
			goto out;
		}
		xfs_attr_sethash(&nargs);
		error = xfs_attr3_leaf_lookup_int(bp, &nargs); /* set a->index */
		ASSERT(error == -ENOATTR);
		error = xfs_attr3_leaf_add(bp, &nargs);
		ASSERT(error != -ENOSPC);
		if (error)
			goto out;
		sfe = xfs_attr_sf_nextentry(sfe);
	}
	error = 0;
out:
	kfree(tmpbuffer);
	return error;
}

/*
 * Check a leaf attribute block to see if all the entries would fit into
 * a shortform attribute list.
 */
int
xfs_attr_shortform_allfit(
	struct xfs_buf		*bp,
	struct xfs_inode	*dp)
{
	struct xfs_attr_leafblock *leaf;
	struct xfs_attr_leaf_entry *entry;
	xfs_attr_leaf_name_local_t *name_loc;
	struct xfs_attr3_icleaf_hdr leafhdr;
	int			bytes;
	int			i;
	struct xfs_mount	*mp = bp->b_mount;

	leaf = bp->b_addr;
	xfs_attr3_leaf_hdr_from_disk(mp->m_attr_geo, &leafhdr, leaf);
	entry = xfs_attr3_leaf_entryp(leaf);

	bytes = sizeof(struct xfs_attr_sf_hdr);
	for (i = 0; i < leafhdr.count; entry++, i++) {
		if (entry->flags & XFS_ATTR_INCOMPLETE)
			continue;		/* don't copy partial entries */
		if (!(entry->flags & XFS_ATTR_LOCAL))
			return 0;
		name_loc = xfs_attr3_leaf_name_local(leaf, i);
		if (name_loc->namelen >= XFS_ATTR_SF_ENTSIZE_MAX)
			return 0;
		if (be16_to_cpu(name_loc->valuelen) >= XFS_ATTR_SF_ENTSIZE_MAX)
			return 0;
		bytes += xfs_attr_sf_entsize_byname(name_loc->namelen,
					be16_to_cpu(name_loc->valuelen));
	}
	if (xfs_has_attr2(dp->i_mount) &&
	    (dp->i_df.if_format != XFS_DINODE_FMT_BTREE) &&
	    (bytes == sizeof(struct xfs_attr_sf_hdr)))
		return -1;
	return xfs_attr_shortform_bytesfit(dp, bytes);
}

/* Verify the consistency of a raw inline attribute fork. */
xfs_failaddr_t
xfs_attr_shortform_verify(
	struct xfs_attr_sf_hdr		*sfp,
	size_t				size)
{
	struct xfs_attr_sf_entry	*sfep = xfs_attr_sf_firstentry(sfp);
	struct xfs_attr_sf_entry	*next_sfep;
	char				*endp;
	int				i;

	/*
	 * Give up if the attribute is way too short.
	 */
	if (size < sizeof(struct xfs_attr_sf_hdr))
		return __this_address;

	endp = (char *)sfp + size;

	/* Check all reported entries */
	for (i = 0; i < sfp->count; i++) {
		/*
		 * struct xfs_attr_sf_entry has a variable length.
		 * Check the fixed-offset parts of the structure are
		 * within the data buffer.
		 * xfs_attr_sf_entry is defined with a 1-byte variable
		 * array at the end, so we must subtract that off.
		 */
		if (((char *)sfep + sizeof(*sfep)) >= endp)
			return __this_address;

		/* Don't allow names with known bad length. */
		if (sfep->namelen == 0)
			return __this_address;

		/*
		 * Check that the variable-length part of the structure is
		 * within the data buffer.  The next entry starts after the
		 * name component, so nextentry is an acceptable test.
		 */
		next_sfep = xfs_attr_sf_nextentry(sfep);
		if ((char *)next_sfep > endp)
			return __this_address;

		/*
		 * Check for unknown flags.  Short form doesn't support
		 * the incomplete or local bits, so we can use the namespace
		 * mask here.
		 */
		if (sfep->flags & ~XFS_ATTR_NSP_ONDISK_MASK)
			return __this_address;

		/*
		 * Check for invalid namespace combinations.  We only allow
		 * one namespace flag per xattr, so we can just count the
		 * bits (i.e. hweight) here.
		 */
		if (!xfs_attr_check_namespace(sfep->flags))
			return __this_address;

		sfep = next_sfep;
	}
	if ((void *)sfep != (void *)endp)
		return __this_address;

	return NULL;
}

/*
 * Convert a leaf attribute list to shortform attribute list
 */
int
xfs_attr3_leaf_to_shortform(
	struct xfs_buf		*bp,
	struct xfs_da_args	*args,
	int			forkoff)
{
	struct xfs_attr_leafblock *leaf;
	struct xfs_attr3_icleaf_hdr ichdr;
	struct xfs_attr_leaf_entry *entry;
	struct xfs_attr_leaf_name_local *name_loc;
	struct xfs_da_args	nargs;
	struct xfs_inode	*dp = args->dp;
	char			*tmpbuffer;
	int			error;
	int			i;

	trace_xfs_attr_leaf_to_sf(args);

	tmpbuffer = kmalloc(args->geo->blksize, GFP_KERNEL | __GFP_NOFAIL);
	if (!tmpbuffer)
		return -ENOMEM;

	memcpy(tmpbuffer, bp->b_addr, args->geo->blksize);

	leaf = (xfs_attr_leafblock_t *)tmpbuffer;
	xfs_attr3_leaf_hdr_from_disk(args->geo, &ichdr, leaf);
	entry = xfs_attr3_leaf_entryp(leaf);

	/* XXX (dgc): buffer is about to be marked stale - why zero it? */
	memset(bp->b_addr, 0, args->geo->blksize);

	/*
	 * Clean out the prior contents of the attribute list.
	 */
	error = xfs_da_shrink_inode(args, 0, bp);
	if (error)
		goto out;

	if (forkoff == -1) {
		/*
		 * Don't remove the attr fork if this operation is the first
		 * part of a attr replace operations. We're going to add a new
		 * attr immediately, so we need to keep the attr fork around in
		 * this case.
		 */
		if (!(args->op_flags & XFS_DA_OP_REPLACE)) {
			ASSERT(xfs_has_attr2(dp->i_mount));
			ASSERT(dp->i_df.if_format != XFS_DINODE_FMT_BTREE);
			xfs_attr_fork_remove(dp, args->trans);
		}
		goto out;
	}

	xfs_attr_shortform_create(args);

	/*
	 * Copy the attributes
	 */
	memset((char *)&nargs, 0, sizeof(nargs));
	nargs.geo = args->geo;
	nargs.dp = dp;
	nargs.total = args->total;
	nargs.whichfork = XFS_ATTR_FORK;
	nargs.trans = args->trans;
	nargs.op_flags = XFS_DA_OP_OKNOENT;
	nargs.owner = args->owner;

	for (i = 0; i < ichdr.count; entry++, i++) {
		if (entry->flags & XFS_ATTR_INCOMPLETE)
			continue;	/* don't copy partial entries */
		if (!entry->nameidx)
			continue;
		ASSERT(entry->flags & XFS_ATTR_LOCAL);
		name_loc = xfs_attr3_leaf_name_local(leaf, i);
		nargs.name = name_loc->nameval;
		nargs.namelen = name_loc->namelen;
		nargs.value = &name_loc->nameval[nargs.namelen];
		nargs.valuelen = be16_to_cpu(name_loc->valuelen);
		nargs.hashval = be32_to_cpu(entry->hashval);
		nargs.attr_filter = entry->flags & XFS_ATTR_NSP_ONDISK_MASK;
		xfs_attr_shortform_add(&nargs, forkoff);
	}
	error = 0;

out:
	kfree(tmpbuffer);
	return error;
}

/*
 * Convert from using a single leaf to a root node and a leaf.
 */
int
xfs_attr3_leaf_to_node(
	struct xfs_da_args	*args)
{
	struct xfs_attr_leafblock *leaf;
	struct xfs_attr3_icleaf_hdr icleafhdr;
	struct xfs_attr_leaf_entry *entries;
	struct xfs_da3_icnode_hdr icnodehdr;
	struct xfs_da_intnode	*node;
	struct xfs_inode	*dp = args->dp;
	struct xfs_mount	*mp = dp->i_mount;
	struct xfs_buf		*bp1 = NULL;
	struct xfs_buf		*bp2 = NULL;
	xfs_dablk_t		blkno;
	int			error;

	trace_xfs_attr_leaf_to_node(args);

	if (XFS_TEST_ERROR(false, mp, XFS_ERRTAG_ATTR_LEAF_TO_NODE)) {
		error = -EIO;
		goto out;
	}

	error = xfs_da_grow_inode(args, &blkno);
	if (error)
		goto out;
	error = xfs_attr3_leaf_read(args->trans, dp, args->owner, 0, &bp1);
	if (error)
		goto out;

	error = xfs_da_get_buf(args->trans, dp, blkno, &bp2, XFS_ATTR_FORK);
	if (error)
		goto out;

	/*
	 * Copy leaf to new buffer and log it.
	 */
	xfs_da_buf_copy(bp2, bp1, args->geo->blksize);
	xfs_trans_log_buf(args->trans, bp2, 0, args->geo->blksize - 1);

	/*
	 * Set up the new root node.
	 */
	error = xfs_da3_node_create(args, 0, 1, &bp1, XFS_ATTR_FORK);
	if (error)
		goto out;
	node = bp1->b_addr;
	xfs_da3_node_hdr_from_disk(mp, &icnodehdr, node);

	leaf = bp2->b_addr;
	xfs_attr3_leaf_hdr_from_disk(args->geo, &icleafhdr, leaf);
	entries = xfs_attr3_leaf_entryp(leaf);

	/* both on-disk, don't endian-flip twice */
	icnodehdr.btree[0].hashval = entries[icleafhdr.count - 1].hashval;
	icnodehdr.btree[0].before = cpu_to_be32(blkno);
	icnodehdr.count = 1;
	xfs_da3_node_hdr_to_disk(dp->i_mount, node, &icnodehdr);
	xfs_trans_log_buf(args->trans, bp1, 0, args->geo->blksize - 1);
	error = 0;
out:
	return error;
}

/*========================================================================
 * Routines used for growing the Btree.
 *========================================================================*/

/*
 * Create the initial contents of a leaf attribute list
 * or a leaf in a node attribute list.
 */
STATIC int
xfs_attr3_leaf_create(
	struct xfs_da_args	*args,
	xfs_dablk_t		blkno,
	struct xfs_buf		**bpp)
{
	struct xfs_attr_leafblock *leaf;
	struct xfs_attr3_icleaf_hdr ichdr;
	struct xfs_inode	*dp = args->dp;
	struct xfs_mount	*mp = dp->i_mount;
	struct xfs_buf		*bp;
	int			error;

	trace_xfs_attr_leaf_create(args);

	error = xfs_da_get_buf(args->trans, args->dp, blkno, &bp,
					    XFS_ATTR_FORK);
	if (error)
		return error;
	bp->b_ops = &xfs_attr3_leaf_buf_ops;
	xfs_trans_buf_set_type(args->trans, bp, XFS_BLFT_ATTR_LEAF_BUF);
	leaf = bp->b_addr;
	memset(leaf, 0, args->geo->blksize);

	memset(&ichdr, 0, sizeof(ichdr));
	ichdr.firstused = args->geo->blksize;

	if (xfs_has_crc(mp)) {
		struct xfs_da3_blkinfo *hdr3 = bp->b_addr;

		ichdr.magic = XFS_ATTR3_LEAF_MAGIC;

		hdr3->blkno = cpu_to_be64(xfs_buf_daddr(bp));
		hdr3->owner = cpu_to_be64(args->owner);
		uuid_copy(&hdr3->uuid, &mp->m_sb.sb_meta_uuid);

		ichdr.freemap[0].base = sizeof(struct xfs_attr3_leaf_hdr);
	} else {
		ichdr.magic = XFS_ATTR_LEAF_MAGIC;
		ichdr.freemap[0].base = sizeof(struct xfs_attr_leaf_hdr);
	}
	ichdr.freemap[0].size = ichdr.firstused - ichdr.freemap[0].base;

	xfs_attr3_leaf_hdr_to_disk(args->geo, leaf, &ichdr);
	xfs_trans_log_buf(args->trans, bp, 0, args->geo->blksize - 1);

	*bpp = bp;
	return 0;
}

/*
 * Split the leaf node, rebalance, then add the new entry.
 */
int
xfs_attr3_leaf_split(
	struct xfs_da_state	*state,
	struct xfs_da_state_blk	*oldblk,
	struct xfs_da_state_blk	*newblk)
{
	xfs_dablk_t blkno;
	int error;

	trace_xfs_attr_leaf_split(state->args);

	/*
	 * Allocate space for a new leaf node.
	 */
	ASSERT(oldblk->magic == XFS_ATTR_LEAF_MAGIC);
	error = xfs_da_grow_inode(state->args, &blkno);
	if (error)
		return error;
	error = xfs_attr3_leaf_create(state->args, blkno, &newblk->bp);
	if (error)
		return error;
	newblk->blkno = blkno;
	newblk->magic = XFS_ATTR_LEAF_MAGIC;

	/*
	 * Rebalance the entries across the two leaves.
	 * NOTE: rebalance() currently depends on the 2nd block being empty.
	 */
	xfs_attr3_leaf_rebalance(state, oldblk, newblk);
	error = xfs_da3_blk_link(state, oldblk, newblk);
	if (error)
		return error;

	/*
	 * Save info on "old" attribute for "atomic rename" ops, leaf_add()
	 * modifies the index/blkno/rmtblk/rmtblkcnt fields to show the
	 * "new" attrs info.  Will need the "old" info to remove it later.
	 *
	 * Insert the "new" entry in the correct block.
	 */
	if (state->inleaf) {
		trace_xfs_attr_leaf_add_old(state->args);
		error = xfs_attr3_leaf_add(oldblk->bp, state->args);
	} else {
		trace_xfs_attr_leaf_add_new(state->args);
		error = xfs_attr3_leaf_add(newblk->bp, state->args);
	}

	/*
	 * Update last hashval in each block since we added the name.
	 */
	oldblk->hashval = xfs_attr_leaf_lasthash(oldblk->bp, NULL);
	newblk->hashval = xfs_attr_leaf_lasthash(newblk->bp, NULL);
	return error;
}

/*
 * Add a name to the leaf attribute list structure.
 */
int
xfs_attr3_leaf_add(
	struct xfs_buf		*bp,
	struct xfs_da_args	*args)
{
	struct xfs_attr_leafblock *leaf;
	struct xfs_attr3_icleaf_hdr ichdr;
	int			tablesize;
	int			entsize;
	int			sum;
	int			tmp;
	int			i;

	trace_xfs_attr_leaf_add(args);

	leaf = bp->b_addr;
	xfs_attr3_leaf_hdr_from_disk(args->geo, &ichdr, leaf);
	ASSERT(args->index >= 0 && args->index <= ichdr.count);
	entsize = xfs_attr_leaf_newentsize(args, NULL);

	/*
	 * Search through freemap for first-fit on new name length.
	 * (may need to figure in size of entry struct too)
	 */
	tablesize = (ichdr.count + 1) * sizeof(xfs_attr_leaf_entry_t)
					+ xfs_attr3_leaf_hdr_size(leaf);
	for (sum = 0, i = XFS_ATTR_LEAF_MAPSIZE - 1; i >= 0; i--) {
		if (tablesize > ichdr.firstused) {
			sum += ichdr.freemap[i].size;
			continue;
		}
		if (!ichdr.freemap[i].size)
			continue;	/* no space in this map */
		tmp = entsize;
		if (ichdr.freemap[i].base < ichdr.firstused)
			tmp += sizeof(xfs_attr_leaf_entry_t);
		if (ichdr.freemap[i].size >= tmp) {
			tmp = xfs_attr3_leaf_add_work(bp, &ichdr, args, i);
			goto out_log_hdr;
		}
		sum += ichdr.freemap[i].size;
	}

	/*
	 * If there are no holes in the address space of the block,
	 * and we don't have enough freespace, then compaction will do us
	 * no good and we should just give up.
	 */
	if (!ichdr.holes && sum < entsize)
		return -ENOSPC;

	/*
	 * Compact the entries to coalesce free space.
	 * This may change the hdr->count via dropping INCOMPLETE entries.
	 */
	xfs_attr3_leaf_compact(args, &ichdr, bp);

	/*
	 * After compaction, the block is guaranteed to have only one
	 * free region, in freemap[0].  If it is not big enough, give up.
	 */
	if (ichdr.freemap[0].size < (entsize + sizeof(xfs_attr_leaf_entry_t))) {
		tmp = -ENOSPC;
		goto out_log_hdr;
	}

	tmp = xfs_attr3_leaf_add_work(bp, &ichdr, args, 0);

out_log_hdr:
	xfs_attr3_leaf_hdr_to_disk(args->geo, leaf, &ichdr);
	xfs_trans_log_buf(args->trans, bp,
		XFS_DA_LOGRANGE(leaf, &leaf->hdr,
				xfs_attr3_leaf_hdr_size(leaf)));
	return tmp;
}

/*
 * Add a name to a leaf attribute list structure.
 */
STATIC int
xfs_attr3_leaf_add_work(
	struct xfs_buf		*bp,
	struct xfs_attr3_icleaf_hdr *ichdr,
	struct xfs_da_args	*args,
	int			mapindex)
{
	struct xfs_attr_leafblock *leaf;
	struct xfs_attr_leaf_entry *entry;
	struct xfs_attr_leaf_name_local *name_loc;
	struct xfs_attr_leaf_name_remote *name_rmt;
	struct xfs_mount	*mp;
	int			tmp;
	int			i;

	trace_xfs_attr_leaf_add_work(args);

	leaf = bp->b_addr;
	ASSERT(mapindex >= 0 && mapindex < XFS_ATTR_LEAF_MAPSIZE);
	ASSERT(args->index >= 0 && args->index <= ichdr->count);

	/*
	 * Force open some space in the entry array and fill it in.
	 */
	entry = &xfs_attr3_leaf_entryp(leaf)[args->index];
	if (args->index < ichdr->count) {
		tmp  = ichdr->count - args->index;
		tmp *= sizeof(xfs_attr_leaf_entry_t);
		memmove(entry + 1, entry, tmp);
		xfs_trans_log_buf(args->trans, bp,
		    XFS_DA_LOGRANGE(leaf, entry, tmp + sizeof(*entry)));
	}
	ichdr->count++;

	/*
	 * Allocate space for the new string (at the end of the run).
	 */
	mp = args->trans->t_mountp;
	ASSERT(ichdr->freemap[mapindex].base < args->geo->blksize);
	ASSERT((ichdr->freemap[mapindex].base & 0x3) == 0);
	ASSERT(ichdr->freemap[mapindex].size >=
		xfs_attr_leaf_newentsize(args, NULL));
	ASSERT(ichdr->freemap[mapindex].size < args->geo->blksize);
	ASSERT((ichdr->freemap[mapindex].size & 0x3) == 0);

	ichdr->freemap[mapindex].size -= xfs_attr_leaf_newentsize(args, &tmp);

	entry->nameidx = cpu_to_be16(ichdr->freemap[mapindex].base +
				     ichdr->freemap[mapindex].size);
	entry->hashval = cpu_to_be32(args->hashval);
	entry->flags = args->attr_filter;
	if (tmp)
		entry->flags |= XFS_ATTR_LOCAL;
	if (args->op_flags & XFS_DA_OP_REPLACE) {
		if (!(args->op_flags & XFS_DA_OP_LOGGED))
			entry->flags |= XFS_ATTR_INCOMPLETE;
		if ((args->blkno2 == args->blkno) &&
		    (args->index2 <= args->index)) {
			args->index2++;
		}
	}
	xfs_trans_log_buf(args->trans, bp,
			  XFS_DA_LOGRANGE(leaf, entry, sizeof(*entry)));
	ASSERT((args->index == 0) ||
	       (be32_to_cpu(entry->hashval) >= be32_to_cpu((entry-1)->hashval)));
	ASSERT((args->index == ichdr->count - 1) ||
	       (be32_to_cpu(entry->hashval) <= be32_to_cpu((entry+1)->hashval)));

	/*
	 * For "remote" attribute values, simply note that we need to
	 * allocate space for the "remote" value.  We can't actually
	 * allocate the extents in this transaction, and we can't decide
	 * which blocks they should be as we might allocate more blocks
	 * as part of this transaction (a split operation for example).
	 */
	if (entry->flags & XFS_ATTR_LOCAL) {
		name_loc = xfs_attr3_leaf_name_local(leaf, args->index);
		name_loc->namelen = args->namelen;
		name_loc->valuelen = cpu_to_be16(args->valuelen);
		memcpy((char *)name_loc->nameval, args->name, args->namelen);
		memcpy((char *)&name_loc->nameval[args->namelen], args->value,
				   be16_to_cpu(name_loc->valuelen));
	} else {
		name_rmt = xfs_attr3_leaf_name_remote(leaf, args->index);
		name_rmt->namelen = args->namelen;
		memcpy((char *)name_rmt->name, args->name, args->namelen);
		entry->flags |= XFS_ATTR_INCOMPLETE;
		/* just in case */
		name_rmt->valuelen = 0;
		name_rmt->valueblk = 0;
		args->rmtblkno = 1;
		args->rmtblkcnt = xfs_attr3_rmt_blocks(mp, args->valuelen);
		args->rmtvaluelen = args->valuelen;
	}
	xfs_trans_log_buf(args->trans, bp,
	     XFS_DA_LOGRANGE(leaf, xfs_attr3_leaf_name(leaf, args->index),
				   xfs_attr_leaf_entsize(leaf, args->index)));

	/*
	 * Update the control info for this leaf node
	 */
	if (be16_to_cpu(entry->nameidx) < ichdr->firstused)
		ichdr->firstused = be16_to_cpu(entry->nameidx);

	ASSERT(ichdr->firstused >= ichdr->count * sizeof(xfs_attr_leaf_entry_t)
					+ xfs_attr3_leaf_hdr_size(leaf));
	tmp = (ichdr->count - 1) * sizeof(xfs_attr_leaf_entry_t)
					+ xfs_attr3_leaf_hdr_size(leaf);

	for (i = 0; i < XFS_ATTR_LEAF_MAPSIZE; i++) {
		if (ichdr->freemap[i].base == tmp) {
			ichdr->freemap[i].base += sizeof(xfs_attr_leaf_entry_t);
			ichdr->freemap[i].size -=
				min_t(uint16_t, ichdr->freemap[i].size,
						sizeof(xfs_attr_leaf_entry_t));
		}
	}
	ichdr->usedbytes += xfs_attr_leaf_entsize(leaf, args->index);
	return 0;
}

/*
 * Garbage collect a leaf attribute list block by copying it to a new buffer.
 */
STATIC void
xfs_attr3_leaf_compact(
	struct xfs_da_args	*args,
	struct xfs_attr3_icleaf_hdr *ichdr_dst,
	struct xfs_buf		*bp)
{
	struct xfs_attr_leafblock *leaf_src;
	struct xfs_attr_leafblock *leaf_dst;
	struct xfs_attr3_icleaf_hdr ichdr_src;
	struct xfs_trans	*trans = args->trans;
	char			*tmpbuffer;

	trace_xfs_attr_leaf_compact(args);

	tmpbuffer = kmalloc(args->geo->blksize, GFP_KERNEL | __GFP_NOFAIL);
	memcpy(tmpbuffer, bp->b_addr, args->geo->blksize);
	memset(bp->b_addr, 0, args->geo->blksize);
	leaf_src = (xfs_attr_leafblock_t *)tmpbuffer;
	leaf_dst = bp->b_addr;

	/*
	 * Copy the on-disk header back into the destination buffer to ensure
	 * all the information in the header that is not part of the incore
	 * header structure is preserved.
	 */
	memcpy(bp->b_addr, tmpbuffer, xfs_attr3_leaf_hdr_size(leaf_src));

	/* Initialise the incore headers */
	ichdr_src = *ichdr_dst;	/* struct copy */
	ichdr_dst->firstused = args->geo->blksize;
	ichdr_dst->usedbytes = 0;
	ichdr_dst->count = 0;
	ichdr_dst->holes = 0;
	ichdr_dst->freemap[0].base = xfs_attr3_leaf_hdr_size(leaf_src);
	ichdr_dst->freemap[0].size = ichdr_dst->firstused -
						ichdr_dst->freemap[0].base;

	/* write the header back to initialise the underlying buffer */
	xfs_attr3_leaf_hdr_to_disk(args->geo, leaf_dst, ichdr_dst);

	/*
	 * Copy all entry's in the same (sorted) order,
	 * but allocate name/value pairs packed and in sequence.
	 */
	xfs_attr3_leaf_moveents(args, leaf_src, &ichdr_src, 0,
				leaf_dst, ichdr_dst, 0, ichdr_src.count);
	/*
	 * this logs the entire buffer, but the caller must write the header
	 * back to the buffer when it is finished modifying it.
	 */
	xfs_trans_log_buf(trans, bp, 0, args->geo->blksize - 1);

	kfree(tmpbuffer);
}

/*
 * Compare two leaf blocks "order".
 * Return 0 unless leaf2 should go before leaf1.
 */
static int
xfs_attr3_leaf_order(
	struct xfs_buf	*leaf1_bp,
	struct xfs_attr3_icleaf_hdr *leaf1hdr,
	struct xfs_buf	*leaf2_bp,
	struct xfs_attr3_icleaf_hdr *leaf2hdr)
{
	struct xfs_attr_leaf_entry *entries1;
	struct xfs_attr_leaf_entry *entries2;

	entries1 = xfs_attr3_leaf_entryp(leaf1_bp->b_addr);
	entries2 = xfs_attr3_leaf_entryp(leaf2_bp->b_addr);
	if (leaf1hdr->count > 0 && leaf2hdr->count > 0 &&
	    ((be32_to_cpu(entries2[0].hashval) <
	      be32_to_cpu(entries1[0].hashval)) ||
	     (be32_to_cpu(entries2[leaf2hdr->count - 1].hashval) <
	      be32_to_cpu(entries1[leaf1hdr->count - 1].hashval)))) {
		return 1;
	}
	return 0;
}

int
xfs_attr_leaf_order(
	struct xfs_buf	*leaf1_bp,
	struct xfs_buf	*leaf2_bp)
{
	struct xfs_attr3_icleaf_hdr ichdr1;
	struct xfs_attr3_icleaf_hdr ichdr2;
	struct xfs_mount *mp = leaf1_bp->b_mount;

	xfs_attr3_leaf_hdr_from_disk(mp->m_attr_geo, &ichdr1, leaf1_bp->b_addr);
	xfs_attr3_leaf_hdr_from_disk(mp->m_attr_geo, &ichdr2, leaf2_bp->b_addr);
	return xfs_attr3_leaf_order(leaf1_bp, &ichdr1, leaf2_bp, &ichdr2);
}

/*
 * Redistribute the attribute list entries between two leaf nodes,
 * taking into account the size of the new entry.
 *
 * NOTE: if new block is empty, then it will get the upper half of the
 * old block.  At present, all (one) callers pass in an empty second block.
 *
 * This code adjusts the args->index/blkno and args->index2/blkno2 fields
 * to match what it is doing in splitting the attribute leaf block.  Those
 * values are used in "atomic rename" operations on attributes.  Note that
 * the "new" and "old" values can end up in different blocks.
 */
STATIC void
xfs_attr3_leaf_rebalance(
	struct xfs_da_state	*state,
	struct xfs_da_state_blk	*blk1,
	struct xfs_da_state_blk	*blk2)
{
	struct xfs_da_args	*args;
	struct xfs_attr_leafblock *leaf1;
	struct xfs_attr_leafblock *leaf2;
	struct xfs_attr3_icleaf_hdr ichdr1;
	struct xfs_attr3_icleaf_hdr ichdr2;
	struct xfs_attr_leaf_entry *entries1;
	struct xfs_attr_leaf_entry *entries2;
	int			count;
	int			totallen;
	int			max;
	int			space;
	int			swap;

	/*
	 * Set up environment.
	 */
	ASSERT(blk1->magic == XFS_ATTR_LEAF_MAGIC);
	ASSERT(blk2->magic == XFS_ATTR_LEAF_MAGIC);
	leaf1 = blk1->bp->b_addr;
	leaf2 = blk2->bp->b_addr;
	xfs_attr3_leaf_hdr_from_disk(state->args->geo, &ichdr1, leaf1);
	xfs_attr3_leaf_hdr_from_disk(state->args->geo, &ichdr2, leaf2);
	ASSERT(ichdr2.count == 0);
	args = state->args;

	trace_xfs_attr_leaf_rebalance(args);

	/*
	 * Check ordering of blocks, reverse if it makes things simpler.
	 *
	 * NOTE: Given that all (current) callers pass in an empty
	 * second block, this code should never set "swap".
	 */
	swap = 0;
	if (xfs_attr3_leaf_order(blk1->bp, &ichdr1, blk2->bp, &ichdr2)) {
		swap(blk1, blk2);

		/* swap structures rather than reconverting them */
		swap(ichdr1, ichdr2);

		leaf1 = blk1->bp->b_addr;
		leaf2 = blk2->bp->b_addr;
		swap = 1;
	}

	/*
	 * Examine entries until we reduce the absolute difference in
	 * byte usage between the two blocks to a minimum.  Then get
	 * the direction to copy and the number of elements to move.
	 *
	 * "inleaf" is true if the new entry should be inserted into blk1.
	 * If "swap" is also true, then reverse the sense of "inleaf".
	 */
	state->inleaf = xfs_attr3_leaf_figure_balance(state, blk1, &ichdr1,
						      blk2, &ichdr2,
						      &count, &totallen);
	if (swap)
		state->inleaf = !state->inleaf;

	/*
	 * Move any entries required from leaf to leaf:
	 */
	if (count < ichdr1.count) {
		/*
		 * Figure the total bytes to be added to the destination leaf.
		 */
		/* number entries being moved */
		count = ichdr1.count - count;
		space  = ichdr1.usedbytes - totallen;
		space += count * sizeof(xfs_attr_leaf_entry_t);

		/*
		 * leaf2 is the destination, compact it if it looks tight.
		 */
		max  = ichdr2.firstused - xfs_attr3_leaf_hdr_size(leaf1);
		max -= ichdr2.count * sizeof(xfs_attr_leaf_entry_t);
		if (space > max)
			xfs_attr3_leaf_compact(args, &ichdr2, blk2->bp);

		/*
		 * Move high entries from leaf1 to low end of leaf2.
		 */
		xfs_attr3_leaf_moveents(args, leaf1, &ichdr1,
				ichdr1.count - count, leaf2, &ichdr2, 0, count);

	} else if (count > ichdr1.count) {
		/*
		 * I assert that since all callers pass in an empty
		 * second buffer, this code should never execute.
		 */
		ASSERT(0);

		/*
		 * Figure the total bytes to be added to the destination leaf.
		 */
		/* number entries being moved */
		count -= ichdr1.count;
		space  = totallen - ichdr1.usedbytes;
		space += count * sizeof(xfs_attr_leaf_entry_t);

		/*
		 * leaf1 is the destination, compact it if it looks tight.
		 */
		max  = ichdr1.firstused - xfs_attr3_leaf_hdr_size(leaf1);
		max -= ichdr1.count * sizeof(xfs_attr_leaf_entry_t);
		if (space > max)
			xfs_attr3_leaf_compact(args, &ichdr1, blk1->bp);

		/*
		 * Move low entries from leaf2 to high end of leaf1.
		 */
		xfs_attr3_leaf_moveents(args, leaf2, &ichdr2, 0, leaf1, &ichdr1,
					ichdr1.count, count);
	}

	xfs_attr3_leaf_hdr_to_disk(state->args->geo, leaf1, &ichdr1);
	xfs_attr3_leaf_hdr_to_disk(state->args->geo, leaf2, &ichdr2);
	xfs_trans_log_buf(args->trans, blk1->bp, 0, args->geo->blksize - 1);
	xfs_trans_log_buf(args->trans, blk2->bp, 0, args->geo->blksize - 1);

	/*
	 * Copy out last hashval in each block for B-tree code.
	 */
	entries1 = xfs_attr3_leaf_entryp(leaf1);
	entries2 = xfs_attr3_leaf_entryp(leaf2);
	blk1->hashval = be32_to_cpu(entries1[ichdr1.count - 1].hashval);
	blk2->hashval = be32_to_cpu(entries2[ichdr2.count - 1].hashval);

	/*
	 * Adjust the expected index for insertion.
	 * NOTE: this code depends on the (current) situation that the
	 * second block was originally empty.
	 *
	 * If the insertion point moved to the 2nd block, we must adjust
	 * the index.  We must also track the entry just following the
	 * new entry for use in an "atomic rename" operation, that entry
	 * is always the "old" entry and the "new" entry is what we are
	 * inserting.  The index/blkno fields refer to the "old" entry,
	 * while the index2/blkno2 fields refer to the "new" entry.
	 */
	if (blk1->index > ichdr1.count) {
		ASSERT(state->inleaf == 0);
		blk2->index = blk1->index - ichdr1.count;
		args->index = args->index2 = blk2->index;
		args->blkno = args->blkno2 = blk2->blkno;
	} else if (blk1->index == ichdr1.count) {
		if (state->inleaf) {
			args->index = blk1->index;
			args->blkno = blk1->blkno;
			args->index2 = 0;
			args->blkno2 = blk2->blkno;
		} else {
			/*
			 * On a double leaf split, the original attr location
			 * is already stored in blkno2/index2, so don't
			 * overwrite it overwise we corrupt the tree.
			 */
			blk2->index = blk1->index - ichdr1.count;
			args->index = blk2->index;
			args->blkno = blk2->blkno;
			if (!state->extravalid) {
				/*
				 * set the new attr location to match the old
				 * one and let the higher level split code
				 * decide where in the leaf to place it.
				 */
				args->index2 = blk2->index;
				args->blkno2 = blk2->blkno;
			}
		}
	} else {
		ASSERT(state->inleaf == 1);
		args->index = args->index2 = blk1->index;
		args->blkno = args->blkno2 = blk1->blkno;
	}
}

/*
 * Examine entries until we reduce the absolute difference in
 * byte usage between the two blocks to a minimum.
 * GROT: Is this really necessary?  With other than a 512 byte blocksize,
 * GROT: there will always be enough room in either block for a new entry.
 * GROT: Do a double-split for this case?
 */
STATIC int
xfs_attr3_leaf_figure_balance(
	struct xfs_da_state		*state,
	struct xfs_da_state_blk		*blk1,
	struct xfs_attr3_icleaf_hdr	*ichdr1,
	struct xfs_da_state_blk		*blk2,
	struct xfs_attr3_icleaf_hdr	*ichdr2,
	int				*countarg,
	int				*usedbytesarg)
{
	struct xfs_attr_leafblock	*leaf1 = blk1->bp->b_addr;
	struct xfs_attr_leafblock	*leaf2 = blk2->bp->b_addr;
	struct xfs_attr_leaf_entry	*entry;
	int				count;
	int				max;
	int				index;
	int				totallen = 0;
	int				half;
	int				lastdelta;
	int				foundit = 0;
	int				tmp;

	/*
	 * Examine entries until we reduce the absolute difference in
	 * byte usage between the two blocks to a minimum.
	 */
	max = ichdr1->count + ichdr2->count;
	half = (max + 1) * sizeof(*entry);
	half += ichdr1->usedbytes + ichdr2->usedbytes +
			xfs_attr_leaf_newentsize(state->args, NULL);
	half /= 2;
	lastdelta = state->args->geo->blksize;
	entry = xfs_attr3_leaf_entryp(leaf1);
	for (count = index = 0; count < max; entry++, index++, count++) {

#define XFS_ATTR_ABS(A)	(((A) < 0) ? -(A) : (A))
		/*
		 * The new entry is in the first block, account for it.
		 */
		if (count == blk1->index) {
			tmp = totallen + sizeof(*entry) +
				xfs_attr_leaf_newentsize(state->args, NULL);
			if (XFS_ATTR_ABS(half - tmp) > lastdelta)
				break;
			lastdelta = XFS_ATTR_ABS(half - tmp);
			totallen = tmp;
			foundit = 1;
		}

		/*
		 * Wrap around into the second block if necessary.
		 */
		if (count == ichdr1->count) {
			leaf1 = leaf2;
			entry = xfs_attr3_leaf_entryp(leaf1);
			index = 0;
		}

		/*
		 * Figure out if next leaf entry would be too much.
		 */
		tmp = totallen + sizeof(*entry) + xfs_attr_leaf_entsize(leaf1,
									index);
		if (XFS_ATTR_ABS(half - tmp) > lastdelta)
			break;
		lastdelta = XFS_ATTR_ABS(half - tmp);
		totallen = tmp;
#undef XFS_ATTR_ABS
	}

	/*
	 * Calculate the number of usedbytes that will end up in lower block.
	 * If new entry not in lower block, fix up the count.
	 */
	totallen -= count * sizeof(*entry);
	if (foundit) {
		totallen -= sizeof(*entry) +
				xfs_attr_leaf_newentsize(state->args, NULL);
	}

	*countarg = count;
	*usedbytesarg = totallen;
	return foundit;
}

/*========================================================================
 * Routines used for shrinking the Btree.
 *========================================================================*/

/*
 * Check a leaf block and its neighbors to see if the block should be
 * collapsed into one or the other neighbor.  Always keep the block
 * with the smaller block number.
 * If the current block is over 50% full, don't try to join it, return 0.
 * If the block is empty, fill in the state structure and return 2.
 * If it can be collapsed, fill in the state structure and return 1.
 * If nothing can be done, return 0.
 *
 * GROT: allow for INCOMPLETE entries in calculation.
 */
int
xfs_attr3_leaf_toosmall(
	struct xfs_da_state	*state,
	int			*action)
{
	struct xfs_attr_leafblock *leaf;
	struct xfs_da_state_blk	*blk;
	struct xfs_attr3_icleaf_hdr ichdr;
	struct xfs_buf		*bp;
	xfs_dablk_t		blkno;
	int			bytes;
	int			forward;
	int			error;
	int			retval;
	int			i;

	trace_xfs_attr_leaf_toosmall(state->args);

	/*
	 * Check for the degenerate case of the block being over 50% full.
	 * If so, it's not worth even looking to see if we might be able
	 * to coalesce with a sibling.
	 */
	blk = &state->path.blk[ state->path.active-1 ];
	leaf = blk->bp->b_addr;
	xfs_attr3_leaf_hdr_from_disk(state->args->geo, &ichdr, leaf);
	bytes = xfs_attr3_leaf_hdr_size(leaf) +
		ichdr.count * sizeof(xfs_attr_leaf_entry_t) +
		ichdr.usedbytes;
	if (bytes > (state->args->geo->blksize >> 1)) {
		*action = 0;	/* blk over 50%, don't try to join */
		return 0;
	}

	/*
	 * Check for the degenerate case of the block being empty.
	 * If the block is empty, we'll simply delete it, no need to
	 * coalesce it with a sibling block.  We choose (arbitrarily)
	 * to merge with the forward block unless it is NULL.
	 */
	if (ichdr.count == 0) {
		/*
		 * Make altpath point to the block we want to keep and
		 * path point to the block we want to drop (this one).
		 */
		forward = (ichdr.forw != 0);
		memcpy(&state->altpath, &state->path, sizeof(state->path));
		error = xfs_da3_path_shift(state, &state->altpath, forward,
						 0, &retval);
		if (error)
			return error;
		if (retval) {
			*action = 0;
		} else {
			*action = 2;
		}
		return 0;
	}

	/*
	 * Examine each sibling block to see if we can coalesce with
	 * at least 25% free space to spare.  We need to figure out
	 * whether to merge with the forward or the backward block.
	 * We prefer coalescing with the lower numbered sibling so as
	 * to shrink an attribute list over time.
	 */
	/* start with smaller blk num */
	forward = ichdr.forw < ichdr.back;
	for (i = 0; i < 2; forward = !forward, i++) {
		struct xfs_attr3_icleaf_hdr ichdr2;
		if (forward)
			blkno = ichdr.forw;
		else
			blkno = ichdr.back;
		if (blkno == 0)
			continue;
		error = xfs_attr3_leaf_read(state->args->trans, state->args->dp,
					state->args->owner, blkno, &bp);
		if (error)
			return error;

		xfs_attr3_leaf_hdr_from_disk(state->args->geo, &ichdr2, bp->b_addr);

		bytes = state->args->geo->blksize -
			(state->args->geo->blksize >> 2) -
			ichdr.usedbytes - ichdr2.usedbytes -
			((ichdr.count + ichdr2.count) *
					sizeof(xfs_attr_leaf_entry_t)) -
			xfs_attr3_leaf_hdr_size(leaf);

		xfs_trans_brelse(state->args->trans, bp);
		if (bytes >= 0)
			break;	/* fits with at least 25% to spare */
	}
	if (i >= 2) {
		*action = 0;
		return 0;
	}

	/*
	 * Make altpath point to the block we want to keep (the lower
	 * numbered block) and path point to the block we want to drop.
	 */
	memcpy(&state->altpath, &state->path, sizeof(state->path));
	if (blkno < blk->blkno) {
		error = xfs_da3_path_shift(state, &state->altpath, forward,
						 0, &retval);
	} else {
		error = xfs_da3_path_shift(state, &state->path, forward,
						 0, &retval);
	}
	if (error)
		return error;
	if (retval) {
		*action = 0;
	} else {
		*action = 1;
	}
	return 0;
}

/*
 * Remove a name from the leaf attribute list structure.
 *
 * Return 1 if leaf is less than 37% full, 0 if >= 37% full.
 * If two leaves are 37% full, when combined they will leave 25% free.
 */
int
xfs_attr3_leaf_remove(
	struct xfs_buf		*bp,
	struct xfs_da_args	*args)
{
	struct xfs_attr_leafblock *leaf;
	struct xfs_attr3_icleaf_hdr ichdr;
	struct xfs_attr_leaf_entry *entry;
	int			before;
	int			after;
	int			smallest;
	int			entsize;
	int			tablesize;
	int			tmp;
	int			i;

	trace_xfs_attr_leaf_remove(args);

	leaf = bp->b_addr;
	xfs_attr3_leaf_hdr_from_disk(args->geo, &ichdr, leaf);

	ASSERT(ichdr.count > 0 && ichdr.count < args->geo->blksize / 8);
	ASSERT(args->index >= 0 && args->index < ichdr.count);
	ASSERT(ichdr.firstused >= ichdr.count * sizeof(*entry) +
					xfs_attr3_leaf_hdr_size(leaf));

	entry = &xfs_attr3_leaf_entryp(leaf)[args->index];

	ASSERT(be16_to_cpu(entry->nameidx) >= ichdr.firstused);
	ASSERT(be16_to_cpu(entry->nameidx) < args->geo->blksize);

	/*
	 * Scan through free region table:
	 *    check for adjacency of free'd entry with an existing one,
	 *    find smallest free region in case we need to replace it,
	 *    adjust any map that borders the entry table,
	 */
	tablesize = ichdr.count * sizeof(xfs_attr_leaf_entry_t)
					+ xfs_attr3_leaf_hdr_size(leaf);
	tmp = ichdr.freemap[0].size;
	before = after = -1;
	smallest = XFS_ATTR_LEAF_MAPSIZE - 1;
	entsize = xfs_attr_leaf_entsize(leaf, args->index);
	for (i = 0; i < XFS_ATTR_LEAF_MAPSIZE; i++) {
		ASSERT(ichdr.freemap[i].base < args->geo->blksize);
		ASSERT(ichdr.freemap[i].size < args->geo->blksize);
		if (ichdr.freemap[i].base == tablesize) {
			ichdr.freemap[i].base -= sizeof(xfs_attr_leaf_entry_t);
			ichdr.freemap[i].size += sizeof(xfs_attr_leaf_entry_t);
		}

		if (ichdr.freemap[i].base + ichdr.freemap[i].size ==
				be16_to_cpu(entry->nameidx)) {
			before = i;
		} else if (ichdr.freemap[i].base ==
				(be16_to_cpu(entry->nameidx) + entsize)) {
			after = i;
		} else if (ichdr.freemap[i].size < tmp) {
			tmp = ichdr.freemap[i].size;
			smallest = i;
		}
	}

	/*
	 * Coalesce adjacent freemap regions,
	 * or replace the smallest region.
	 */
	if ((before >= 0) || (after >= 0)) {
		if ((before >= 0) && (after >= 0)) {
			ichdr.freemap[before].size += entsize;
			ichdr.freemap[before].size += ichdr.freemap[after].size;
			ichdr.freemap[after].base = 0;
			ichdr.freemap[after].size = 0;
		} else if (before >= 0) {
			ichdr.freemap[before].size += entsize;
		} else {
			ichdr.freemap[after].base = be16_to_cpu(entry->nameidx);
			ichdr.freemap[after].size += entsize;
		}
	} else {
		/*
		 * Replace smallest region (if it is smaller than free'd entry)
		 */
		if (ichdr.freemap[smallest].size < entsize) {
			ichdr.freemap[smallest].base = be16_to_cpu(entry->nameidx);
			ichdr.freemap[smallest].size = entsize;
		}
	}

	/*
	 * Did we remove the first entry?
	 */
	if (be16_to_cpu(entry->nameidx) == ichdr.firstused)
		smallest = 1;
	else
		smallest = 0;

	/*
	 * Compress the remaining entries and zero out the removed stuff.
	 */
	memset(xfs_attr3_leaf_name(leaf, args->index), 0, entsize);
	ichdr.usedbytes -= entsize;
	xfs_trans_log_buf(args->trans, bp,
	     XFS_DA_LOGRANGE(leaf, xfs_attr3_leaf_name(leaf, args->index),
				   entsize));

	tmp = (ichdr.count - args->index) * sizeof(xfs_attr_leaf_entry_t);
	memmove(entry, entry + 1, tmp);
	ichdr.count--;
	xfs_trans_log_buf(args->trans, bp,
	    XFS_DA_LOGRANGE(leaf, entry, tmp + sizeof(xfs_attr_leaf_entry_t)));

	entry = &xfs_attr3_leaf_entryp(leaf)[ichdr.count];
	memset(entry, 0, sizeof(xfs_attr_leaf_entry_t));

	/*
	 * If we removed the first entry, re-find the first used byte
	 * in the name area.  Note that if the entry was the "firstused",
	 * then we don't have a "hole" in our block resulting from
	 * removing the name.
	 */
	if (smallest) {
		tmp = args->geo->blksize;
		entry = xfs_attr3_leaf_entryp(leaf);
		for (i = ichdr.count - 1; i >= 0; entry++, i--) {
			ASSERT(be16_to_cpu(entry->nameidx) >= ichdr.firstused);
			ASSERT(be16_to_cpu(entry->nameidx) < args->geo->blksize);

			if (be16_to_cpu(entry->nameidx) < tmp)
				tmp = be16_to_cpu(entry->nameidx);
		}
		ichdr.firstused = tmp;
		ASSERT(ichdr.firstused != 0);
	} else {
		ichdr.holes = 1;	/* mark as needing compaction */
	}
	xfs_attr3_leaf_hdr_to_disk(args->geo, leaf, &ichdr);
	xfs_trans_log_buf(args->trans, bp,
			  XFS_DA_LOGRANGE(leaf, &leaf->hdr,
					  xfs_attr3_leaf_hdr_size(leaf)));

	/*
	 * Check if leaf is less than 50% full, caller may want to
	 * "join" the leaf with a sibling if so.
	 */
	tmp = ichdr.usedbytes + xfs_attr3_leaf_hdr_size(leaf) +
	      ichdr.count * sizeof(xfs_attr_leaf_entry_t);

	return tmp < args->geo->magicpct; /* leaf is < 37% full */
}

/*
 * Move all the attribute list entries from drop_leaf into save_leaf.
 */
void
xfs_attr3_leaf_unbalance(
	struct xfs_da_state	*state,
	struct xfs_da_state_blk	*drop_blk,
	struct xfs_da_state_blk	*save_blk)
{
	struct xfs_attr_leafblock *drop_leaf = drop_blk->bp->b_addr;
	struct xfs_attr_leafblock *save_leaf = save_blk->bp->b_addr;
	struct xfs_attr3_icleaf_hdr drophdr;
	struct xfs_attr3_icleaf_hdr savehdr;
	struct xfs_attr_leaf_entry *entry;

	trace_xfs_attr_leaf_unbalance(state->args);

	xfs_attr3_leaf_hdr_from_disk(state->args->geo, &drophdr, drop_leaf);
	xfs_attr3_leaf_hdr_from_disk(state->args->geo, &savehdr, save_leaf);
	entry = xfs_attr3_leaf_entryp(drop_leaf);

	/*
	 * Save last hashval from dying block for later Btree fixup.
	 */
	drop_blk->hashval = be32_to_cpu(entry[drophdr.count - 1].hashval);

	/*
	 * Check if we need a temp buffer, or can we do it in place.
	 * Note that we don't check "leaf" for holes because we will
	 * always be dropping it, toosmall() decided that for us already.
	 */
	if (savehdr.holes == 0) {
		/*
		 * dest leaf has no holes, so we add there.  May need
		 * to make some room in the entry array.
		 */
		if (xfs_attr3_leaf_order(save_blk->bp, &savehdr,
					 drop_blk->bp, &drophdr)) {
			xfs_attr3_leaf_moveents(state->args,
						drop_leaf, &drophdr, 0,
						save_leaf, &savehdr, 0,
						drophdr.count);
		} else {
			xfs_attr3_leaf_moveents(state->args,
						drop_leaf, &drophdr, 0,
						save_leaf, &savehdr,
						savehdr.count, drophdr.count);
		}
	} else {
		/*
		 * Destination has holes, so we make a temporary copy
		 * of the leaf and add them both to that.
		 */
		struct xfs_attr_leafblock *tmp_leaf;
		struct xfs_attr3_icleaf_hdr tmphdr;

		tmp_leaf = kzalloc(state->args->geo->blksize,
				GFP_KERNEL | __GFP_NOFAIL);

		/*
		 * Copy the header into the temp leaf so that all the stuff
		 * not in the incore header is present and gets copied back in
		 * once we've moved all the entries.
		 */
		memcpy(tmp_leaf, save_leaf, xfs_attr3_leaf_hdr_size(save_leaf));

		memset(&tmphdr, 0, sizeof(tmphdr));
		tmphdr.magic = savehdr.magic;
		tmphdr.forw = savehdr.forw;
		tmphdr.back = savehdr.back;
		tmphdr.firstused = state->args->geo->blksize;

		/* write the header to the temp buffer to initialise it */
		xfs_attr3_leaf_hdr_to_disk(state->args->geo, tmp_leaf, &tmphdr);

		if (xfs_attr3_leaf_order(save_blk->bp, &savehdr,
					 drop_blk->bp, &drophdr)) {
			xfs_attr3_leaf_moveents(state->args,
						drop_leaf, &drophdr, 0,
						tmp_leaf, &tmphdr, 0,
						drophdr.count);
			xfs_attr3_leaf_moveents(state->args,
						save_leaf, &savehdr, 0,
						tmp_leaf, &tmphdr, tmphdr.count,
						savehdr.count);
		} else {
			xfs_attr3_leaf_moveents(state->args,
						save_leaf, &savehdr, 0,
						tmp_leaf, &tmphdr, 0,
						savehdr.count);
			xfs_attr3_leaf_moveents(state->args,
						drop_leaf, &drophdr, 0,
						tmp_leaf, &tmphdr, tmphdr.count,
						drophdr.count);
		}
		memcpy(save_leaf, tmp_leaf, state->args->geo->blksize);
		savehdr = tmphdr; /* struct copy */
		kfree(tmp_leaf);
	}

	xfs_attr3_leaf_hdr_to_disk(state->args->geo, save_leaf, &savehdr);
	xfs_trans_log_buf(state->args->trans, save_blk->bp, 0,
					   state->args->geo->blksize - 1);

	/*
	 * Copy out last hashval in each block for B-tree code.
	 */
	entry = xfs_attr3_leaf_entryp(save_leaf);
	save_blk->hashval = be32_to_cpu(entry[savehdr.count - 1].hashval);
}

/*========================================================================
 * Routines used for finding things in the Btree.
 *========================================================================*/

/*
 * Look up a name in a leaf attribute list structure.
 * This is the internal routine, it uses the caller's buffer.
 *
 * Note that duplicate keys are allowed, but only check within the
 * current leaf node.  The Btree code must check in adjacent leaf nodes.
 *
 * Return in args->index the index into the entry[] array of either
 * the found entry, or where the entry should have been (insert before
 * that entry).
 *
 * Don't change the args->value unless we find the attribute.
 */
int
xfs_attr3_leaf_lookup_int(
	struct xfs_buf		*bp,
	struct xfs_da_args	*args)
{
	struct xfs_attr_leafblock *leaf;
	struct xfs_attr3_icleaf_hdr ichdr;
	struct xfs_attr_leaf_entry *entry;
	struct xfs_attr_leaf_entry *entries;
	struct xfs_attr_leaf_name_local *name_loc;
	struct xfs_attr_leaf_name_remote *name_rmt;
	xfs_dahash_t		hashval;
	int			probe;
	int			span;

	trace_xfs_attr_leaf_lookup(args);

	leaf = bp->b_addr;
	xfs_attr3_leaf_hdr_from_disk(args->geo, &ichdr, leaf);
	entries = xfs_attr3_leaf_entryp(leaf);
	if (ichdr.count >= args->geo->blksize / 8) {
		xfs_buf_mark_corrupt(bp);
		xfs_da_mark_sick(args);
		return -EFSCORRUPTED;
	}

	/*
	 * Binary search.  (note: small blocks will skip this loop)
	 */
	hashval = args->hashval;
	probe = span = ichdr.count / 2;
	for (entry = &entries[probe]; span > 4; entry = &entries[probe]) {
		span /= 2;
		if (be32_to_cpu(entry->hashval) < hashval)
			probe += span;
		else if (be32_to_cpu(entry->hashval) > hashval)
			probe -= span;
		else
			break;
	}
	if (!(probe >= 0 && (!ichdr.count || probe < ichdr.count))) {
		xfs_buf_mark_corrupt(bp);
		xfs_da_mark_sick(args);
		return -EFSCORRUPTED;
	}
	if (!(span <= 4 || be32_to_cpu(entry->hashval) == hashval)) {
		xfs_buf_mark_corrupt(bp);
		xfs_da_mark_sick(args);
		return -EFSCORRUPTED;
	}

	/*
	 * Since we may have duplicate hashval's, find the first matching
	 * hashval in the leaf.
	 */
	while (probe > 0 && be32_to_cpu(entry->hashval) >= hashval) {
		entry--;
		probe--;
	}
	while (probe < ichdr.count &&
	       be32_to_cpu(entry->hashval) < hashval) {
		entry++;
		probe++;
	}
	if (probe == ichdr.count || be32_to_cpu(entry->hashval) != hashval) {
		args->index = probe;
		return -ENOATTR;
	}

	/*
	 * Duplicate keys may be present, so search all of them for a match.
	 */
	for (; probe < ichdr.count && (be32_to_cpu(entry->hashval) == hashval);
			entry++, probe++) {
/*
 * GROT: Add code to remove incomplete entries.
 */
		if (entry->flags & XFS_ATTR_LOCAL) {
			name_loc = xfs_attr3_leaf_name_local(leaf, probe);
			if (!xfs_attr_match(args, entry->flags,
					name_loc->nameval, name_loc->namelen,
					&name_loc->nameval[name_loc->namelen],
					be16_to_cpu(name_loc->valuelen)))
				continue;
			args->index = probe;
			return -EEXIST;
		} else {
			unsigned int	valuelen;

			name_rmt = xfs_attr3_leaf_name_remote(leaf, probe);
			valuelen = be32_to_cpu(name_rmt->valuelen);
			if (!xfs_attr_match(args, entry->flags, name_rmt->name,
					name_rmt->namelen, NULL, valuelen))
				continue;
			args->index = probe;
			args->rmtvaluelen = valuelen;
			args->rmtblkno = be32_to_cpu(name_rmt->valueblk);
			args->rmtblkcnt = xfs_attr3_rmt_blocks(
							args->dp->i_mount,
							args->rmtvaluelen);
			return -EEXIST;
		}
	}
	args->index = probe;
	return -ENOATTR;
}

/*
 * Get the value associated with an attribute name from a leaf attribute
 * list structure.
 *
 * If args->valuelen is zero, only the length needs to be returned.  Unlike a
 * lookup, we only return an error if the attribute does not exist or we can't
 * retrieve the value.
 */
int
xfs_attr3_leaf_getvalue(
	struct xfs_buf		*bp,
	struct xfs_da_args	*args)
{
	struct xfs_attr_leafblock *leaf;
	struct xfs_attr3_icleaf_hdr ichdr;
	struct xfs_attr_leaf_entry *entry;
	struct xfs_attr_leaf_name_local *name_loc;
	struct xfs_attr_leaf_name_remote *name_rmt;

	leaf = bp->b_addr;
	xfs_attr3_leaf_hdr_from_disk(args->geo, &ichdr, leaf);
	ASSERT(ichdr.count < args->geo->blksize / 8);
	ASSERT(args->index < ichdr.count);

	entry = &xfs_attr3_leaf_entryp(leaf)[args->index];
	if (entry->flags & XFS_ATTR_LOCAL) {
		name_loc = xfs_attr3_leaf_name_local(leaf, args->index);
		ASSERT(name_loc->namelen == args->namelen);
		ASSERT(memcmp(args->name, name_loc->nameval, args->namelen) == 0);
		return xfs_attr_copy_value(args,
					&name_loc->nameval[args->namelen],
					be16_to_cpu(name_loc->valuelen));
	}

	name_rmt = xfs_attr3_leaf_name_remote(leaf, args->index);
	ASSERT(name_rmt->namelen == args->namelen);
	ASSERT(memcmp(args->name, name_rmt->name, args->namelen) == 0);
	args->rmtvaluelen = be32_to_cpu(name_rmt->valuelen);
	args->rmtblkno = be32_to_cpu(name_rmt->valueblk);
	args->rmtblkcnt = xfs_attr3_rmt_blocks(args->dp->i_mount,
					       args->rmtvaluelen);
	return xfs_attr_copy_value(args, NULL, args->rmtvaluelen);
}

/*========================================================================
 * Utility routines.
 *========================================================================*/

/*
 * Move the indicated entries from one leaf to another.
 * NOTE: this routine modifies both source and destination leaves.
 */
/*ARGSUSED*/
STATIC void
xfs_attr3_leaf_moveents(
	struct xfs_da_args		*args,
	struct xfs_attr_leafblock	*leaf_s,
	struct xfs_attr3_icleaf_hdr	*ichdr_s,
	int				start_s,
	struct xfs_attr_leafblock	*leaf_d,
	struct xfs_attr3_icleaf_hdr	*ichdr_d,
	int				start_d,
	int				count)
{
	struct xfs_attr_leaf_entry	*entry_s;
	struct xfs_attr_leaf_entry	*entry_d;
	int				desti;
	int				tmp;
	int				i;

	/*
	 * Check for nothing to do.
	 */
	if (count == 0)
		return;

	/*
	 * Set up environment.
	 */
	ASSERT(ichdr_s->magic == XFS_ATTR_LEAF_MAGIC ||
	       ichdr_s->magic == XFS_ATTR3_LEAF_MAGIC);
	ASSERT(ichdr_s->magic == ichdr_d->magic);
	ASSERT(ichdr_s->count > 0 && ichdr_s->count < args->geo->blksize / 8);
	ASSERT(ichdr_s->firstused >= (ichdr_s->count * sizeof(*entry_s))
					+ xfs_attr3_leaf_hdr_size(leaf_s));
	ASSERT(ichdr_d->count < args->geo->blksize / 8);
	ASSERT(ichdr_d->firstused >= (ichdr_d->count * sizeof(*entry_d))
					+ xfs_attr3_leaf_hdr_size(leaf_d));

	ASSERT(start_s < ichdr_s->count);
	ASSERT(start_d <= ichdr_d->count);
	ASSERT(count <= ichdr_s->count);


	/*
	 * Move the entries in the destination leaf up to make a hole?
	 */
	if (start_d < ichdr_d->count) {
		tmp  = ichdr_d->count - start_d;
		tmp *= sizeof(xfs_attr_leaf_entry_t);
		entry_s = &xfs_attr3_leaf_entryp(leaf_d)[start_d];
		entry_d = &xfs_attr3_leaf_entryp(leaf_d)[start_d + count];
		memmove(entry_d, entry_s, tmp);
	}

	/*
	 * Copy all entry's in the same (sorted) order,
	 * but allocate attribute info packed and in sequence.
	 */
	entry_s = &xfs_attr3_leaf_entryp(leaf_s)[start_s];
	entry_d = &xfs_attr3_leaf_entryp(leaf_d)[start_d];
	desti = start_d;
	for (i = 0; i < count; entry_s++, entry_d++, desti++, i++) {
		ASSERT(be16_to_cpu(entry_s->nameidx) >= ichdr_s->firstused);
		tmp = xfs_attr_leaf_entsize(leaf_s, start_s + i);
#ifdef GROT
		/*
		 * Code to drop INCOMPLETE entries.  Difficult to use as we
		 * may also need to change the insertion index.  Code turned
		 * off for 6.2, should be revisited later.
		 */
		if (entry_s->flags & XFS_ATTR_INCOMPLETE) { /* skip partials? */
			memset(xfs_attr3_leaf_name(leaf_s, start_s + i), 0, tmp);
			ichdr_s->usedbytes -= tmp;
			ichdr_s->count -= 1;
			entry_d--;	/* to compensate for ++ in loop hdr */
			desti--;
			if ((start_s + i) < offset)
				result++;	/* insertion index adjustment */
		} else {
#endif /* GROT */
			ichdr_d->firstused -= tmp;
			/* both on-disk, don't endian flip twice */
			entry_d->hashval = entry_s->hashval;
			entry_d->nameidx = cpu_to_be16(ichdr_d->firstused);
			entry_d->flags = entry_s->flags;
			ASSERT(be16_to_cpu(entry_d->nameidx) + tmp
							<= args->geo->blksize);
			memmove(xfs_attr3_leaf_name(leaf_d, desti),
				xfs_attr3_leaf_name(leaf_s, start_s + i), tmp);
			ASSERT(be16_to_cpu(entry_s->nameidx) + tmp
							<= args->geo->blksize);
			memset(xfs_attr3_leaf_name(leaf_s, start_s + i), 0, tmp);
			ichdr_s->usedbytes -= tmp;
			ichdr_d->usedbytes += tmp;
			ichdr_s->count -= 1;
			ichdr_d->count += 1;
			tmp = ichdr_d->count * sizeof(xfs_attr_leaf_entry_t)
					+ xfs_attr3_leaf_hdr_size(leaf_d);
			ASSERT(ichdr_d->firstused >= tmp);
#ifdef GROT
		}
#endif /* GROT */
	}

	/*
	 * Zero out the entries we just copied.
	 */
	if (start_s == ichdr_s->count) {
		tmp = count * sizeof(xfs_attr_leaf_entry_t);
		entry_s = &xfs_attr3_leaf_entryp(leaf_s)[start_s];
		ASSERT(((char *)entry_s + tmp) <=
		       ((char *)leaf_s + args->geo->blksize));
		memset(entry_s, 0, tmp);
	} else {
		/*
		 * Move the remaining entries down to fill the hole,
		 * then zero the entries at the top.
		 */
		tmp  = (ichdr_s->count - count) * sizeof(xfs_attr_leaf_entry_t);
		entry_s = &xfs_attr3_leaf_entryp(leaf_s)[start_s + count];
		entry_d = &xfs_attr3_leaf_entryp(leaf_s)[start_s];
		memmove(entry_d, entry_s, tmp);

		tmp = count * sizeof(xfs_attr_leaf_entry_t);
		entry_s = &xfs_attr3_leaf_entryp(leaf_s)[ichdr_s->count];
		ASSERT(((char *)entry_s + tmp) <=
		       ((char *)leaf_s + args->geo->blksize));
		memset(entry_s, 0, tmp);
	}

	/*
	 * Fill in the freemap information
	 */
	ichdr_d->freemap[0].base = xfs_attr3_leaf_hdr_size(leaf_d);
	ichdr_d->freemap[0].base += ichdr_d->count * sizeof(xfs_attr_leaf_entry_t);
	ichdr_d->freemap[0].size = ichdr_d->firstused - ichdr_d->freemap[0].base;
	ichdr_d->freemap[1].base = 0;
	ichdr_d->freemap[2].base = 0;
	ichdr_d->freemap[1].size = 0;
	ichdr_d->freemap[2].size = 0;
	ichdr_s->holes = 1;	/* leaf may not be compact */
}

/*
 * Pick up the last hashvalue from a leaf block.
 */
xfs_dahash_t
xfs_attr_leaf_lasthash(
	struct xfs_buf	*bp,
	int		*count)
{
	struct xfs_attr3_icleaf_hdr ichdr;
	struct xfs_attr_leaf_entry *entries;
	struct xfs_mount *mp = bp->b_mount;

	xfs_attr3_leaf_hdr_from_disk(mp->m_attr_geo, &ichdr, bp->b_addr);
	entries = xfs_attr3_leaf_entryp(bp->b_addr);
	if (count)
		*count = ichdr.count;
	if (!ichdr.count)
		return 0;
	return be32_to_cpu(entries[ichdr.count - 1].hashval);
}

/*
 * Calculate the number of bytes used to store the indicated attribute
 * (whether local or remote only calculate bytes in this block).
 */
STATIC int
xfs_attr_leaf_entsize(xfs_attr_leafblock_t *leaf, int index)
{
	struct xfs_attr_leaf_entry *entries;
	xfs_attr_leaf_name_local_t *name_loc;
	xfs_attr_leaf_name_remote_t *name_rmt;
	int size;

	entries = xfs_attr3_leaf_entryp(leaf);
	if (entries[index].flags & XFS_ATTR_LOCAL) {
		name_loc = xfs_attr3_leaf_name_local(leaf, index);
		size = xfs_attr_leaf_entsize_local(name_loc->namelen,
						   be16_to_cpu(name_loc->valuelen));
	} else {
		name_rmt = xfs_attr3_leaf_name_remote(leaf, index);
		size = xfs_attr_leaf_entsize_remote(name_rmt->namelen);
	}
	return size;
}

/*
 * Calculate the number of bytes that would be required to store the new
 * attribute (whether local or remote only calculate bytes in this block).
 * This routine decides as a side effect whether the attribute will be
 * a "local" or a "remote" attribute.
 */
int
xfs_attr_leaf_newentsize(
	struct xfs_da_args	*args,
	int			*local)
{
	int			size;

	size = xfs_attr_leaf_entsize_local(args->namelen, args->valuelen);
	if (size < xfs_attr_leaf_entsize_local_max(args->geo->blksize)) {
		if (local)
			*local = 1;
		return size;
	}
	if (local)
		*local = 0;
	return xfs_attr_leaf_entsize_remote(args->namelen);
}


/*========================================================================
 * Manage the INCOMPLETE flag in a leaf entry
 *========================================================================*/

/*
 * Clear the INCOMPLETE flag on an entry in a leaf block.
 */
int
xfs_attr3_leaf_clearflag(
	struct xfs_da_args	*args)
{
	struct xfs_attr_leafblock *leaf;
	struct xfs_attr_leaf_entry *entry;
	struct xfs_attr_leaf_name_remote *name_rmt;
	struct xfs_buf		*bp;
	int			error;
#ifdef DEBUG
	struct xfs_attr3_icleaf_hdr ichdr;
	xfs_attr_leaf_name_local_t *name_loc;
	int namelen;
	char *name;
#endif /* DEBUG */

	trace_xfs_attr_leaf_clearflag(args);
	/*
	 * Set up the operation.
	 */
	error = xfs_attr3_leaf_read(args->trans, args->dp, args->owner,
			args->blkno, &bp);
	if (error)
		return error;

	leaf = bp->b_addr;
	entry = &xfs_attr3_leaf_entryp(leaf)[args->index];
	ASSERT(entry->flags & XFS_ATTR_INCOMPLETE);

#ifdef DEBUG
	xfs_attr3_leaf_hdr_from_disk(args->geo, &ichdr, leaf);
	ASSERT(args->index < ichdr.count);
	ASSERT(args->index >= 0);

	if (entry->flags & XFS_ATTR_LOCAL) {
		name_loc = xfs_attr3_leaf_name_local(leaf, args->index);
		namelen = name_loc->namelen;
		name = (char *)name_loc->nameval;
	} else {
		name_rmt = xfs_attr3_leaf_name_remote(leaf, args->index);
		namelen = name_rmt->namelen;
		name = (char *)name_rmt->name;
	}
	ASSERT(be32_to_cpu(entry->hashval) == args->hashval);
	ASSERT(namelen == args->namelen);
	ASSERT(memcmp(name, args->name, namelen) == 0);
#endif /* DEBUG */

	entry->flags &= ~XFS_ATTR_INCOMPLETE;
	xfs_trans_log_buf(args->trans, bp,
			 XFS_DA_LOGRANGE(leaf, entry, sizeof(*entry)));

	if (args->rmtblkno) {
		ASSERT((entry->flags & XFS_ATTR_LOCAL) == 0);
		name_rmt = xfs_attr3_leaf_name_remote(leaf, args->index);
		name_rmt->valueblk = cpu_to_be32(args->rmtblkno);
		name_rmt->valuelen = cpu_to_be32(args->rmtvaluelen);
		xfs_trans_log_buf(args->trans, bp,
			 XFS_DA_LOGRANGE(leaf, name_rmt, sizeof(*name_rmt)));
	}

	return 0;
}

/*
 * Set the INCOMPLETE flag on an entry in a leaf block.
 */
int
xfs_attr3_leaf_setflag(
	struct xfs_da_args	*args)
{
	struct xfs_attr_leafblock *leaf;
	struct xfs_attr_leaf_entry *entry;
	struct xfs_attr_leaf_name_remote *name_rmt;
	struct xfs_buf		*bp;
	int error;
#ifdef DEBUG
	struct xfs_attr3_icleaf_hdr ichdr;
#endif

	trace_xfs_attr_leaf_setflag(args);

	/*
	 * Set up the operation.
	 */
	error = xfs_attr3_leaf_read(args->trans, args->dp, args->owner,
			args->blkno, &bp);
	if (error)
		return error;

	leaf = bp->b_addr;
#ifdef DEBUG
	xfs_attr3_leaf_hdr_from_disk(args->geo, &ichdr, leaf);
	ASSERT(args->index < ichdr.count);
	ASSERT(args->index >= 0);
#endif
	entry = &xfs_attr3_leaf_entryp(leaf)[args->index];

	ASSERT((entry->flags & XFS_ATTR_INCOMPLETE) == 0);
	entry->flags |= XFS_ATTR_INCOMPLETE;
	xfs_trans_log_buf(args->trans, bp,
			XFS_DA_LOGRANGE(leaf, entry, sizeof(*entry)));
	if ((entry->flags & XFS_ATTR_LOCAL) == 0) {
		name_rmt = xfs_attr3_leaf_name_remote(leaf, args->index);
		name_rmt->valueblk = 0;
		name_rmt->valuelen = 0;
		xfs_trans_log_buf(args->trans, bp,
			 XFS_DA_LOGRANGE(leaf, name_rmt, sizeof(*name_rmt)));
	}

	return 0;
}

/*
 * In a single transaction, clear the INCOMPLETE flag on the leaf entry
 * given by args->blkno/index and set the INCOMPLETE flag on the leaf
 * entry given by args->blkno2/index2.
 *
 * Note that they could be in different blocks, or in the same block.
 */
int
xfs_attr3_leaf_flipflags(
	struct xfs_da_args	*args)
{
	struct xfs_attr_leafblock *leaf1;
	struct xfs_attr_leafblock *leaf2;
	struct xfs_attr_leaf_entry *entry1;
	struct xfs_attr_leaf_entry *entry2;
	struct xfs_attr_leaf_name_remote *name_rmt;
	struct xfs_buf		*bp1;
	struct xfs_buf		*bp2;
	int error;
#ifdef DEBUG
	struct xfs_attr3_icleaf_hdr ichdr1;
	struct xfs_attr3_icleaf_hdr ichdr2;
	xfs_attr_leaf_name_local_t *name_loc;
	int namelen1, namelen2;
	char *name1, *name2;
#endif /* DEBUG */

	trace_xfs_attr_leaf_flipflags(args);

	/*
	 * Read the block containing the "old" attr
	 */
	error = xfs_attr3_leaf_read(args->trans, args->dp, args->owner,
			args->blkno, &bp1);
	if (error)
		return error;

	/*
	 * Read the block containing the "new" attr, if it is different
	 */
	if (args->blkno2 != args->blkno) {
		error = xfs_attr3_leaf_read(args->trans, args->dp, args->owner,
				args->blkno2, &bp2);
		if (error)
			return error;
	} else {
		bp2 = bp1;
	}

	leaf1 = bp1->b_addr;
	entry1 = &xfs_attr3_leaf_entryp(leaf1)[args->index];

	leaf2 = bp2->b_addr;
	entry2 = &xfs_attr3_leaf_entryp(leaf2)[args->index2];

#ifdef DEBUG
	xfs_attr3_leaf_hdr_from_disk(args->geo, &ichdr1, leaf1);
	ASSERT(args->index < ichdr1.count);
	ASSERT(args->index >= 0);

	xfs_attr3_leaf_hdr_from_disk(args->geo, &ichdr2, leaf2);
	ASSERT(args->index2 < ichdr2.count);
	ASSERT(args->index2 >= 0);

	if (entry1->flags & XFS_ATTR_LOCAL) {
		name_loc = xfs_attr3_leaf_name_local(leaf1, args->index);
		namelen1 = name_loc->namelen;
		name1 = (char *)name_loc->nameval;
	} else {
		name_rmt = xfs_attr3_leaf_name_remote(leaf1, args->index);
		namelen1 = name_rmt->namelen;
		name1 = (char *)name_rmt->name;
	}
	if (entry2->flags & XFS_ATTR_LOCAL) {
		name_loc = xfs_attr3_leaf_name_local(leaf2, args->index2);
		namelen2 = name_loc->namelen;
		name2 = (char *)name_loc->nameval;
	} else {
		name_rmt = xfs_attr3_leaf_name_remote(leaf2, args->index2);
		namelen2 = name_rmt->namelen;
		name2 = (char *)name_rmt->name;
	}
	ASSERT(be32_to_cpu(entry1->hashval) == be32_to_cpu(entry2->hashval));
	ASSERT(namelen1 == namelen2);
	ASSERT(memcmp(name1, name2, namelen1) == 0);
#endif /* DEBUG */

	ASSERT(entry1->flags & XFS_ATTR_INCOMPLETE);
	ASSERT((entry2->flags & XFS_ATTR_INCOMPLETE) == 0);

	entry1->flags &= ~XFS_ATTR_INCOMPLETE;
	xfs_trans_log_buf(args->trans, bp1,
			  XFS_DA_LOGRANGE(leaf1, entry1, sizeof(*entry1)));
	if (args->rmtblkno) {
		ASSERT((entry1->flags & XFS_ATTR_LOCAL) == 0);
		name_rmt = xfs_attr3_leaf_name_remote(leaf1, args->index);
		name_rmt->valueblk = cpu_to_be32(args->rmtblkno);
		name_rmt->valuelen = cpu_to_be32(args->rmtvaluelen);
		xfs_trans_log_buf(args->trans, bp1,
			 XFS_DA_LOGRANGE(leaf1, name_rmt, sizeof(*name_rmt)));
	}

	entry2->flags |= XFS_ATTR_INCOMPLETE;
	xfs_trans_log_buf(args->trans, bp2,
			  XFS_DA_LOGRANGE(leaf2, entry2, sizeof(*entry2)));
	if ((entry2->flags & XFS_ATTR_LOCAL) == 0) {
		name_rmt = xfs_attr3_leaf_name_remote(leaf2, args->index2);
		name_rmt->valueblk = 0;
		name_rmt->valuelen = 0;
		xfs_trans_log_buf(args->trans, bp2,
			 XFS_DA_LOGRANGE(leaf2, name_rmt, sizeof(*name_rmt)));
	}

	return 0;
}<|MERGE_RESOLUTION|>--- conflicted
+++ resolved
@@ -782,14 +782,9 @@
 	for (sfe = xfs_attr_sf_firstentry(sf);
 	     sfe < xfs_attr_sf_endptr(sf);
 	     sfe = xfs_attr_sf_nextentry(sfe)) {
-<<<<<<< HEAD
-		if (xfs_attr_match(args, sfe->namelen, sfe->nameval,
-				sfe->flags))
-=======
 		if (xfs_attr_match(args, sfe->flags, sfe->nameval,
 				sfe->namelen, &sfe->nameval[sfe->namelen],
 				sfe->valuelen))
->>>>>>> 0c383648
 			return sfe;
 	}
 
