--- conflicted
+++ resolved
@@ -27,10 +27,7 @@
 #include <asm/hardware/gic.h>
 
 #include <mach/iomap.h>
-<<<<<<< HEAD
-=======
 #include <mach/powergate.h>
->>>>>>> 83fe628e
 
 #include "board.h"
 #include "clock.h"
@@ -117,32 +114,21 @@
 #ifdef CONFIG_ARCH_TEGRA_2x_SOC
 void __init tegra20_init_early(void)
 {
-	disable_hlt();  /* idle WFI usage needs to be confirmed */
-
 	tegra_init_fuse();
 	tegra2_init_clocks();
 	tegra_clk_init_from_table(tegra20_clk_init_table);
 	tegra_init_cache(0x331, 0x441);
 	tegra_pmc_init();
-<<<<<<< HEAD
-=======
 	tegra_powergate_init();
->>>>>>> 83fe628e
 }
 #endif
 #ifdef CONFIG_ARCH_TEGRA_3x_SOC
 void __init tegra30_init_early(void)
 {
-<<<<<<< HEAD
-	tegra30_init_clocks();
-	tegra_init_cache(0x441, 0x551);
-	tegra_pmc_init();
-=======
 	tegra_init_fuse();
 	tegra30_init_clocks();
 	tegra_init_cache(0x441, 0x551);
 	tegra_pmc_init();
 	tegra_powergate_init();
->>>>>>> 83fe628e
 }
 #endif