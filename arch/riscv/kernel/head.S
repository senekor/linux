--- conflicted
+++ resolved
@@ -168,17 +168,6 @@
 	la a3, .Lsecondary_park
 	csrw CSR_TVEC, a3
 
-<<<<<<< HEAD
-	slli a3, a0, LGREG
-	la a4, __cpu_up_stack_pointer
-	XIP_FIXUP_OFFSET a4
-	la a5, __cpu_up_task_pointer
-	XIP_FIXUP_OFFSET a5
-	add a4, a3, a4
-	add a5, a3, a5
-	REG_L sp, (a4)
-	REG_L tp, (a5)
-=======
 	/* a0 contains the hartid & a1 contains boot data */
 	li a2, SBI_HART_BOOT_TASK_PTR_OFFSET
 	XIP_FIXUP_OFFSET a2
@@ -188,7 +177,6 @@
 	XIP_FIXUP_OFFSET a3
 	add a3, a3, a1
 	REG_L sp, (a3)
->>>>>>> ed9f4f96
 
 .Lsecondary_start_common:
 
@@ -382,11 +370,7 @@
 	fence
 
 	tail .Lsecondary_start_common
-<<<<<<< HEAD
-#endif
-=======
 #endif /* CONFIG_RISCV_BOOT_SPINWAIT */
->>>>>>> ed9f4f96
 
 END(_start_kernel)
 
