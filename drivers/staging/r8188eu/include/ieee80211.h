--- conflicted
+++ resolved
@@ -178,38 +178,6 @@
 /* this is stolen from ipw2200 driver */
 #define IEEE_IBSS_MAC_HASH_SIZE 31
 
-<<<<<<< HEAD
-struct rtw_ieee80211_hdr {
-	__le16 frame_ctl;
-	__le16 duration_id;
-	u8 addr1[ETH_ALEN];
-	u8 addr2[ETH_ALEN];
-	u8 addr3[ETH_ALEN];
-	u16 seq_ctl;
-	u8 addr4[ETH_ALEN];
-} __packed;
-
-struct rtw_ieee80211_hdr_3addr {
-	__le16 frame_ctl;
-	__le16 duration_id;
-	u8 addr1[ETH_ALEN];
-	u8 addr2[ETH_ALEN];
-	u8 addr3[ETH_ALEN];
-	u16 seq_ctl;
-} __packed;
-
-struct rtw_ieee80211_hdr_3addr_qos {
-	__le16 frame_ctl;
-	__le16 duration_id;
-	u8 addr1[ETH_ALEN];
-	u8 addr2[ETH_ALEN];
-	u8 addr3[ETH_ALEN];
-	u16 seq_ctl;
-	u16     qc;
-}  __packed;
-
-=======
->>>>>>> 88084a3d
 #define IEEE80211_3ADDR_LEN 24
 #define IEEE80211_4ADDR_LEN 30
 #define IEEE80211_FCS_LEN    4
