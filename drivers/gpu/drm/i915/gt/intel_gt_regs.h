/* SPDX-License-Identifier: MIT */
/*
 * Copyright © 2022 Intel Corporation
 */

#ifndef __INTEL_GT_REGS__
#define __INTEL_GT_REGS__

#include "i915_reg_defs.h"

#define MCR_REG(offset)	((const i915_mcr_reg_t){ .reg = (offset) })

/*
 * The perf control registers are technically multicast registers, but the
 * driver never needs to read/write them directly; we only use them to build
 * lists of registers (where they're mixed in with other non-MCR registers)
 * and then operate on the offset directly.  For now we'll just define them
 * as non-multicast so we can place them on the same list, but we may want
 * to try to come up with a better way to handle heterogeneous lists of
 * registers in the future.
 */
#define PERF_REG(offset)			_MMIO(offset)

/* RPM unit config (Gen8+) */
#define RPM_CONFIG0				_MMIO(0xd00)
#define   GEN9_RPM_CONFIG0_CRYSTAL_CLOCK_FREQ_SHIFT	3
#define   GEN9_RPM_CONFIG0_CRYSTAL_CLOCK_FREQ_MASK	(1 << GEN9_RPM_CONFIG0_CRYSTAL_CLOCK_FREQ_SHIFT)
#define   GEN9_RPM_CONFIG0_CRYSTAL_CLOCK_FREQ_19_2_MHZ	0
#define   GEN9_RPM_CONFIG0_CRYSTAL_CLOCK_FREQ_24_MHZ	1
#define   GEN11_RPM_CONFIG0_CRYSTAL_CLOCK_FREQ_SHIFT	3
#define   GEN11_RPM_CONFIG0_CRYSTAL_CLOCK_FREQ_MASK	(0x7 << GEN11_RPM_CONFIG0_CRYSTAL_CLOCK_FREQ_SHIFT)
#define   GEN11_RPM_CONFIG0_CRYSTAL_CLOCK_FREQ_24_MHZ	0
#define   GEN11_RPM_CONFIG0_CRYSTAL_CLOCK_FREQ_19_2_MHZ	1
#define   GEN11_RPM_CONFIG0_CRYSTAL_CLOCK_FREQ_38_4_MHZ	2
#define   GEN11_RPM_CONFIG0_CRYSTAL_CLOCK_FREQ_25_MHZ	3
#define   GEN10_RPM_CONFIG0_CTC_SHIFT_PARAMETER_SHIFT	1
#define   GEN10_RPM_CONFIG0_CTC_SHIFT_PARAMETER_MASK	(0x3 << GEN10_RPM_CONFIG0_CTC_SHIFT_PARAMETER_SHIFT)

#define RPM_CONFIG1				_MMIO(0xd04)
#define   GEN10_GT_NOA_ENABLE			(1 << 9)

/* RCP unit config (Gen8+) */
#define RCP_CONFIG				_MMIO(0xd08)

#define RC6_LOCATION				_MMIO(0xd40)
#define   RC6_CTX_IN_DRAM			(1 << 0)
#define RC6_CTX_BASE				_MMIO(0xd48)
#define   RC6_CTX_BASE_MASK			0xFFFFFFF0

#define FORCEWAKE_ACK_MEDIA_VDBOX_GEN11(n)	_MMIO(0xd50 + (n) * 4)
#define FORCEWAKE_ACK_MEDIA_VEBOX_GEN11(n)	_MMIO(0xd70 + (n) * 4)
#define FORCEWAKE_ACK_RENDER_GEN9		_MMIO(0xd84)
#define FORCEWAKE_ACK_MEDIA_GEN9		_MMIO(0xd88)

<<<<<<< HEAD
#define GMD_ID_GRAPHICS				_MMIO(0xd8c)
#define GMD_ID_MEDIA				_MMIO(MTL_MEDIA_GSI_BASE + 0xd8c)
=======
#define FORCEWAKE_ACK_GSC			_MMIO(0xdf8)
#define FORCEWAKE_ACK_GT_MTL			_MMIO(0xdfc)
>>>>>>> 8f956e9a

#define MCFG_MCR_SELECTOR			_MMIO(0xfd0)
#define MTL_MCR_SELECTOR			_MMIO(0xfd4)
#define SF_MCR_SELECTOR				_MMIO(0xfd8)
#define GEN8_MCR_SELECTOR			_MMIO(0xfdc)
#define GAM_MCR_SELECTOR			_MMIO(0xfe0)
#define   GEN8_MCR_SLICE(slice)			(((slice) & 3) << 26)
#define   GEN8_MCR_SLICE_MASK			GEN8_MCR_SLICE(3)
#define   GEN8_MCR_SUBSLICE(subslice)		(((subslice) & 3) << 24)
#define   GEN8_MCR_SUBSLICE_MASK		GEN8_MCR_SUBSLICE(3)
#define   GEN11_MCR_MULTICAST			REG_BIT(31)
#define   GEN11_MCR_SLICE(slice)		(((slice) & 0xf) << 27)
#define   GEN11_MCR_SLICE_MASK			GEN11_MCR_SLICE(0xf)
#define   GEN11_MCR_SUBSLICE(subslice)		(((subslice) & 0x7) << 24)
#define   GEN11_MCR_SUBSLICE_MASK		GEN11_MCR_SUBSLICE(0x7)
#define   MTL_MCR_GROUPID			REG_GENMASK(11, 8)
#define   MTL_MCR_INSTANCEID			REG_GENMASK(3, 0)

#define IPEIR_I965				_MMIO(0x2064)
#define IPEHR_I965				_MMIO(0x2068)

/*
 * On GEN4, only the render ring INSTDONE exists and has a different
 * layout than the GEN7+ version.
 * The GEN2 counterpart of this register is GEN2_INSTDONE.
 */
#define INSTPS					_MMIO(0x2070) /* 965+ only */
#define GEN4_INSTDONE1				_MMIO(0x207c) /* 965+ only, aka INSTDONE_2 on SNB */
#define ACTHD_I965				_MMIO(0x2074)
#define HWS_PGA					_MMIO(0x2080)
#define   HWS_ADDRESS_MASK			0xfffff000
#define   HWS_START_ADDRESS_SHIFT		4

#define _3D_CHICKEN				_MMIO(0x2084)
#define   _3D_CHICKEN_HIZ_PLANE_DISABLE_MSAA_4X_SNB	(1 << 10)

#define PWRCTXA					_MMIO(0x2088) /* 965GM+ only */
#define   PWRCTX_EN				(1 << 0)

#define FF_SLICE_CHICKEN			_MMIO(0x2088)
#define   FF_SLICE_CHICKEN_CL_PROVOKING_VERTEX_FIX	(1 << 1)

/* GM45+ chicken bits -- debug workaround bits that may be required
 * for various sorts of correct behavior.  The top 16 bits of each are
 * the enables for writing to the corresponding low bit.
 */
#define _3D_CHICKEN2				_MMIO(0x208c)
/* Disables pipelining of read flushes past the SF-WIZ interface.
 * Required on all Ironlake steppings according to the B-Spec, but the
 * particular danger of not doing so is not specified.
 */
#define   _3D_CHICKEN2_WM_READ_PIPELINED	(1 << 14)

#define _3D_CHICKEN3				_MMIO(0x2090)
#define   _3D_CHICKEN_SF_PROVOKING_VERTEX_FIX	(1 << 12)
#define   _3D_CHICKEN_SF_DISABLE_OBJEND_CULL	(1 << 10)
#define   _3D_CHICKEN3_AA_LINE_QUALITY_FIX_ENABLE	(1 << 5)
#define   _3D_CHICKEN3_SF_DISABLE_FASTCLIP_CULL	(1 << 5)
#define   _3D_CHICKEN_SDE_LIMIT_FIFO_POLY_DEPTH(x)	((x) << 1) /* gen8+ */
#define   _3D_CHICKEN3_SF_DISABLE_PIPELINED_ATTR_FETCH	(1 << 1) /* gen6 */

#define GEN2_INSTDONE				_MMIO(0x2090)
#define NOPID					_MMIO(0x2094)
#define HWSTAM					_MMIO(0x2098)

#define WAIT_FOR_RC6_EXIT			_MMIO(0x20cc)
/* HSW only */
#define   HSW_SELECTIVE_READ_ADDRESSING_SHIFT	2
#define   HSW_SELECTIVE_READ_ADDRESSING_MASK	(0x3 << HSW_SLECTIVE_READ_ADDRESSING_SHIFT)
#define   HSW_SELECTIVE_WRITE_ADDRESS_SHIFT	4
#define   HSW_SELECTIVE_WRITE_ADDRESS_MASK	(0x7 << HSW_SELECTIVE_WRITE_ADDRESS_SHIFT)
/* HSW+ */
#define   HSW_WAIT_FOR_RC6_EXIT_ENABLE		(1 << 0)
#define   HSW_RCS_CONTEXT_ENABLE		(1 << 7)
#define   HSW_RCS_INHIBIT			(1 << 8)
/* Gen8 */
#define   GEN8_SELECTIVE_WRITE_ADDRESS_SHIFT	4
#define   GEN8_SELECTIVE_WRITE_ADDRESS_MASK	(0x3 << GEN8_SELECTIVE_WRITE_ADDRESS_SHIFT)
#define   GEN8_SELECTIVE_WRITE_ADDRESS_SHIFT	4
#define   GEN8_SELECTIVE_WRITE_ADDRESS_MASK	(0x3 << GEN8_SELECTIVE_WRITE_ADDRESS_SHIFT)
#define   GEN8_SELECTIVE_WRITE_ADDRESSING_ENABLE	(1 << 6)
#define   GEN8_SELECTIVE_READ_SUBSLICE_SELECT_SHIFT	9
#define   GEN8_SELECTIVE_READ_SUBSLICE_SELECT_MASK	(0x3 << GEN8_SELECTIVE_READ_SUBSLICE_SELECT_SHIFT)
#define   GEN8_SELECTIVE_READ_SLICE_SELECT_SHIFT	11
#define   GEN8_SELECTIVE_READ_SLICE_SELECT_MASK	(0x3 << GEN8_SELECTIVE_READ_SLICE_SELECT_SHIFT)
#define   GEN8_SELECTIVE_READ_ADDRESSING_ENABLE	(1 << 13)

#define GEN6_GT_MODE				_MMIO(0x20d0)
#define   GEN6_WIZ_HASHING(hi, lo)		(((hi) << 9) | ((lo) << 7))
#define   GEN6_WIZ_HASHING_8x8			GEN6_WIZ_HASHING(0, 0)
#define   GEN6_WIZ_HASHING_8x4			GEN6_WIZ_HASHING(0, 1)
#define   GEN6_WIZ_HASHING_16x4			GEN6_WIZ_HASHING(1, 0)
#define   GEN6_WIZ_HASHING_MASK			GEN6_WIZ_HASHING(1, 1)
#define   GEN6_TD_FOUR_ROW_DISPATCH_DISABLE	(1 << 5)

/* chicken reg for WaConextSwitchWithConcurrentTLBInvalidate */
#define GEN9_CSFE_CHICKEN1_RCS			_MMIO(0x20d4)
#define   GEN9_PREEMPT_GPGPU_SYNC_SWITCH_DISABLE	(1 << 2)
#define   GEN11_ENABLE_32_PLANE_MODE		(1 << 7)

#define GEN7_FF_SLICE_CS_CHICKEN1		_MMIO(0x20e0)
#define   GEN9_FFSC_PERCTX_PREEMPT_CTRL		(1 << 14)

#define FF_SLICE_CS_CHICKEN2			_MMIO(0x20e4)
#define   GEN9_TSG_BARRIER_ACK_DISABLE		(1 << 8)
#define   GEN9_POOLED_EU_LOAD_BALANCING_FIX_DISABLE	(1 << 10)
#define   GEN12_PERF_FIX_BALANCING_CFE_DISABLE	REG_BIT(15)

#define GEN9_CS_DEBUG_MODE1			_MMIO(0x20ec)
#define   FF_DOP_CLOCK_GATE_DISABLE		REG_BIT(1)
#define GEN12_CS_DEBUG_MODE1_CCCSUNIT_BE_COMMON	_MMIO(0x20ec)
#define   GEN12_REPLAY_MODE_GRANULARITY		REG_BIT(0)

/* WaClearTdlStateAckDirtyBits */
#define GEN8_STATE_ACK				_MMIO(0x20f0)
#define GEN9_STATE_ACK_SLICE1			_MMIO(0x20f8)
#define GEN9_STATE_ACK_SLICE2			_MMIO(0x2100)
#define   GEN9_STATE_ACK_TDL0			(1 << 12)
#define   GEN9_STATE_ACK_TDL1			(1 << 13)
#define   GEN9_STATE_ACK_TDL2			(1 << 14)
#define   GEN9_STATE_ACK_TDL3			(1 << 15)
#define   GEN9_SUBSLICE_TDL_ACK_BITS	\
	(GEN9_STATE_ACK_TDL3 | GEN9_STATE_ACK_TDL2 | \
	 GEN9_STATE_ACK_TDL1 | GEN9_STATE_ACK_TDL0)

#define CACHE_MODE_0				_MMIO(0x2120) /* 915+ only */
#define   CM0_PIPELINED_RENDER_FLUSH_DISABLE	(1 << 8)
#define   CM0_IZ_OPT_DISABLE			(1 << 6)
#define   CM0_ZR_OPT_DISABLE			(1 << 5)
#define	  CM0_STC_EVICT_DISABLE_LRA_SNB		(1 << 5)
#define   CM0_DEPTH_EVICT_DISABLE		(1 << 4)
#define   CM0_COLOR_EVICT_DISABLE		(1 << 3)
#define   CM0_DEPTH_WRITE_DISABLE		(1 << 1)
#define   CM0_RC_OP_FLUSH_DISABLE		(1 << 0)

#define GFX_FLSH_CNTL				_MMIO(0x2170) /* 915+ only */

/*
 * Logical Context regs
 */
/*
 * Notes on SNB/IVB/VLV context size:
 * - Power context is saved elsewhere (LLC or stolen)
 * - Ring/execlist context is saved on SNB, not on IVB
 * - Extended context size already includes render context size
 * - We always need to follow the extended context size.
 *   SNB BSpec has comments indicating that we should use the
 *   render context size instead if execlists are disabled, but
 *   based on empirical testing that's just nonsense.
 * - Pipelined/VF state is saved on SNB/IVB respectively
 * - GT1 size just indicates how much of render context
 *   doesn't need saving on GT1
 */
#define CXT_SIZE				_MMIO(0x21a0)
#define   GEN6_CXT_POWER_SIZE(cxt_reg)		(((cxt_reg) >> 24) & 0x3f)
#define   GEN6_CXT_RING_SIZE(cxt_reg)		(((cxt_reg) >> 18) & 0x3f)
#define   GEN6_CXT_RENDER_SIZE(cxt_reg)		(((cxt_reg) >> 12) & 0x3f)
#define   GEN6_CXT_EXTENDED_SIZE(cxt_reg)	(((cxt_reg) >> 6) & 0x3f)
#define   GEN6_CXT_PIPELINE_SIZE(cxt_reg)	(((cxt_reg) >> 0) & 0x3f)
#define   GEN6_CXT_TOTAL_SIZE(cxt_reg)		(GEN6_CXT_RING_SIZE(cxt_reg) + \
						GEN6_CXT_EXTENDED_SIZE(cxt_reg) + \
						GEN6_CXT_PIPELINE_SIZE(cxt_reg))
#define GEN7_CXT_SIZE				_MMIO(0x21a8)
#define   GEN7_CXT_POWER_SIZE(ctx_reg)		(((ctx_reg) >> 25) & 0x7f)
#define   GEN7_CXT_RING_SIZE(ctx_reg)		(((ctx_reg) >> 22) & 0x7)
#define   GEN7_CXT_RENDER_SIZE(ctx_reg)		(((ctx_reg) >> 16) & 0x3f)
#define   GEN7_CXT_EXTENDED_SIZE(ctx_reg)	(((ctx_reg) >> 9) & 0x7f)
#define   GEN7_CXT_GT1_SIZE(ctx_reg)		(((ctx_reg) >> 6) & 0x7)
#define   GEN7_CXT_VFSTATE_SIZE(ctx_reg)	(((ctx_reg) >> 0) & 0x3f)
#define   GEN7_CXT_TOTAL_SIZE(ctx_reg)		(GEN7_CXT_EXTENDED_SIZE(ctx_reg) + \
						 GEN7_CXT_VFSTATE_SIZE(ctx_reg))

#define HSW_MI_PREDICATE_RESULT_2		_MMIO(0x2214)

#define GEN9_CTX_PREEMPT_REG			_MMIO(0x2248)
#define   GEN12_DISABLE_POSH_BUSY_FF_DOP_CG	REG_BIT(11)

#define GPGPU_THREADS_DISPATCHED		_MMIO(0x2290)
#define GPGPU_THREADS_DISPATCHED_UDW		_MMIO(0x2290 + 4)

#define GEN9_RCS_FE_FSM2			_MMIO(0x22a4)
#define GEN6_RCS_PWR_FSM			_MMIO(0x22ac)

#define HS_INVOCATION_COUNT			_MMIO(0x2300)
#define HS_INVOCATION_COUNT_UDW			_MMIO(0x2300 + 4)
#define DS_INVOCATION_COUNT			_MMIO(0x2308)
#define DS_INVOCATION_COUNT_UDW			_MMIO(0x2308 + 4)
#define IA_VERTICES_COUNT			_MMIO(0x2310)
#define IA_VERTICES_COUNT_UDW			_MMIO(0x2310 + 4)
#define IA_PRIMITIVES_COUNT			_MMIO(0x2318)
#define IA_PRIMITIVES_COUNT_UDW			_MMIO(0x2318 + 4)
#define VS_INVOCATION_COUNT			_MMIO(0x2320)
#define VS_INVOCATION_COUNT_UDW			_MMIO(0x2320 + 4)
#define GS_INVOCATION_COUNT			_MMIO(0x2328)
#define GS_INVOCATION_COUNT_UDW			_MMIO(0x2328 + 4)
#define GS_PRIMITIVES_COUNT			_MMIO(0x2330)
#define GS_PRIMITIVES_COUNT_UDW			_MMIO(0x2330 + 4)
#define CL_INVOCATION_COUNT			_MMIO(0x2338)
#define CL_INVOCATION_COUNT_UDW			_MMIO(0x2338 + 4)
#define CL_PRIMITIVES_COUNT			_MMIO(0x2340)
#define CL_PRIMITIVES_COUNT_UDW			_MMIO(0x2340 + 4)
#define PS_INVOCATION_COUNT			_MMIO(0x2348)
#define PS_INVOCATION_COUNT_UDW			_MMIO(0x2348 + 4)
#define PS_DEPTH_COUNT				_MMIO(0x2350)
#define PS_DEPTH_COUNT_UDW			_MMIO(0x2350 + 4)
#define GEN7_3DPRIM_END_OFFSET			_MMIO(0x2420)
#define GEN7_3DPRIM_START_VERTEX		_MMIO(0x2430)
#define GEN7_3DPRIM_VERTEX_COUNT		_MMIO(0x2434)
#define GEN7_3DPRIM_INSTANCE_COUNT		_MMIO(0x2438)
#define GEN7_3DPRIM_START_INSTANCE		_MMIO(0x243c)
#define GEN7_3DPRIM_BASE_VERTEX			_MMIO(0x2440)
#define GEN7_GPGPU_DISPATCHDIMX			_MMIO(0x2500)
#define GEN7_GPGPU_DISPATCHDIMY			_MMIO(0x2504)
#define GEN7_GPGPU_DISPATCHDIMZ			_MMIO(0x2508)

#define GFX_MODE				_MMIO(0x2520)

#define GEN8_CS_CHICKEN1			_MMIO(0x2580)
#define   GEN9_PREEMPT_3D_OBJECT_LEVEL		(1 << 0)
#define   GEN9_PREEMPT_GPGPU_LEVEL(hi, lo)	(((hi) << 2) | ((lo) << 1))
#define   GEN9_PREEMPT_GPGPU_MID_THREAD_LEVEL	GEN9_PREEMPT_GPGPU_LEVEL(0, 0)
#define   GEN9_PREEMPT_GPGPU_THREAD_GROUP_LEVEL	GEN9_PREEMPT_GPGPU_LEVEL(0, 1)
#define   GEN9_PREEMPT_GPGPU_COMMAND_LEVEL	GEN9_PREEMPT_GPGPU_LEVEL(1, 0)
#define   GEN9_PREEMPT_GPGPU_LEVEL_MASK		GEN9_PREEMPT_GPGPU_LEVEL(1, 1)

#define DRAW_WATERMARK				_MMIO(0x26c0)
#define   VERT_WM_VAL				REG_GENMASK(9, 0)

#define GEN12_GLOBAL_MOCS(i)			_MMIO(0x4000 + (i) * 4) /* Global MOCS regs */

#define RENDER_HWS_PGA_GEN7			_MMIO(0x4080)

#define GEN8_GAMW_ECO_DEV_RW_IA			_MMIO(0x4080)
#define   GAMW_ECO_ENABLE_64K_IPS_FIELD		0xF
#define   GAMW_ECO_DEV_CTX_RELOAD_DISABLE	(1 << 7)

#define GAM_ECOCHK				_MMIO(0x4090)
#define   BDW_DISABLE_HDC_INVALIDATION		(1 << 25)
#define   ECOCHK_SNB_BIT			(1 << 10)
#define   ECOCHK_DIS_TLB			(1 << 8)
#define   HSW_ECOCHK_ARB_PRIO_SOL		(1 << 6)
#define   ECOCHK_PPGTT_CACHE64B			(0x3 << 3)
#define   ECOCHK_PPGTT_CACHE4B			(0x0 << 3)
#define   ECOCHK_PPGTT_GFDT_IVB			(0x1 << 4)
#define   ECOCHK_PPGTT_LLC_IVB			(0x1 << 3)
#define   ECOCHK_PPGTT_UC_HSW			(0x1 << 3)
#define   ECOCHK_PPGTT_WT_HSW			(0x2 << 3)
#define   ECOCHK_PPGTT_WB_HSW			(0x3 << 3)

#define GEN8_RING_FAULT_REG			_MMIO(0x4094)
#define _RING_FAULT_REG_RCS			0x4094
#define _RING_FAULT_REG_VCS			0x4194
#define _RING_FAULT_REG_BCS			0x4294
#define _RING_FAULT_REG_VECS			0x4394
#define RING_FAULT_REG(engine)			_MMIO(_PICK((engine)->class, \
							    _RING_FAULT_REG_RCS, \
							    _RING_FAULT_REG_VCS, \
							    _RING_FAULT_REG_VECS, \
							    _RING_FAULT_REG_BCS))

#define ERROR_GEN6				_MMIO(0x40a0)

#define DONE_REG				_MMIO(0x40b0)
#define GEN8_PRIVATE_PAT_LO			_MMIO(0x40e0)
#define GEN8_PRIVATE_PAT_HI			_MMIO(0x40e0 + 4)
#define GEN10_PAT_INDEX(index)			_MMIO(0x40e0 + (index) * 4)
#define BSD_HWS_PGA_GEN7			_MMIO(0x4180)
#define GEN12_GFX_CCS_AUX_NV			_MMIO(0x4208)
#define GEN12_VD0_AUX_NV			_MMIO(0x4218)
#define GEN12_VD1_AUX_NV			_MMIO(0x4228)

#define GEN8_RTCR				_MMIO(0x4260)
#define GEN8_M1TCR				_MMIO(0x4264)
#define GEN8_M2TCR				_MMIO(0x4268)
#define GEN8_BTCR				_MMIO(0x426c)
#define GEN8_VTCR				_MMIO(0x4270)

#define GEN12_VD2_AUX_NV			_MMIO(0x4298)
#define GEN12_VD3_AUX_NV			_MMIO(0x42a8)
#define GEN12_VE0_AUX_NV			_MMIO(0x4238)

#define BLT_HWS_PGA_GEN7			_MMIO(0x4280)

#define GEN12_VE1_AUX_NV			_MMIO(0x42b8)
#define   AUX_INV				REG_BIT(0)
#define VEBOX_HWS_PGA_GEN7			_MMIO(0x4380)

#define GEN12_AUX_ERR_DBG			_MMIO(0x43f4)

#define GEN7_TLB_RD_ADDR			_MMIO(0x4700)

#define GEN12_PAT_INDEX(index)			_MMIO(0x4800 + (index) * 4)
#define XEHP_PAT_INDEX(index)			MCR_REG(0x4800 + (index) * 4)

#define XEHP_TILE0_ADDR_RANGE			MCR_REG(0x4900)
#define   XEHP_TILE_LMEM_RANGE_SHIFT		8

#define XEHP_FLAT_CCS_BASE_ADDR			MCR_REG(0x4910)
#define   XEHP_CCS_BASE_SHIFT			8

#define GAMTARBMODE				_MMIO(0x4a08)
#define   ARB_MODE_BWGTLB_DISABLE		(1 << 9)
#define   ARB_MODE_SWIZZLE_BDW			(1 << 1)

#define GEN9_GAMT_ECO_REG_RW_IA			_MMIO(0x4ab0)
#define   GAMT_ECO_ENABLE_IN_PLACE_DECOMPRESS	(1 << 18)

#define GAMT_CHKN_BIT_REG			_MMIO(0x4ab8)
#define   GAMT_CHKN_DISABLE_L3_COH_PIPE		(1 << 31)
#define   GAMT_CHKN_DISABLE_DYNAMIC_CREDIT_SHARING	(1 << 28)
#define   GAMT_CHKN_DISABLE_I2M_CYCLE_ON_WR_PORT	(1 << 24)

#define GEN8_FAULT_TLB_DATA0			_MMIO(0x4b10)
#define GEN8_FAULT_TLB_DATA1			_MMIO(0x4b14)

#define GEN11_GACB_PERF_CTRL			_MMIO(0x4b80)
#define   GEN11_HASH_CTRL_MASK			(0x3 << 12 | 0xf << 0)
#define   GEN11_HASH_CTRL_BIT0			(1 << 0)
#define   GEN11_HASH_CTRL_BIT4			(1 << 12)

/* gamt regs */
#define GEN8_L3_LRA_1_GPGPU			_MMIO(0x4dd4)
#define   GEN8_L3_LRA_1_GPGPU_DEFAULT_VALUE_BDW	0x67F1427F /* max/min for LRA1/2 */
#define   GEN8_L3_LRA_1_GPGPU_DEFAULT_VALUE_CHV	0x5FF101FF /* max/min for LRA1/2 */
#define   GEN9_L3_LRA_1_GPGPU_DEFAULT_VALUE_SKL	0x67F1427F /*    "        " */
#define   GEN9_L3_LRA_1_GPGPU_DEFAULT_VALUE_BXT	0x5FF101FF /*    "        " */

#define MMCD_MISC_CTRL				_MMIO(0x4ddc) /* skl+ */
#define   MMCD_PCLA				(1 << 31)
#define   MMCD_HOTSPOT_EN			(1 << 27)

/* There are the 4 64-bit counter registers, one for each stream output */
#define GEN7_SO_NUM_PRIMS_WRITTEN(n)		_MMIO(0x5200 + (n) * 8)
#define GEN7_SO_NUM_PRIMS_WRITTEN_UDW(n)	_MMIO(0x5200 + (n) * 8 + 4)

#define GEN7_SO_PRIM_STORAGE_NEEDED(n)		_MMIO(0x5240 + (n) * 8)
#define GEN7_SO_PRIM_STORAGE_NEEDED_UDW(n)	_MMIO(0x5240 + (n) * 8 + 4)

#define GEN9_WM_CHICKEN3			_MMIO(0x5588)
#define   GEN9_FACTOR_IN_CLR_VAL_HIZ		(1 << 9)

#define CHICKEN_RASTER_1			_MMIO(0x6204)
#define   DIS_SF_ROUND_NEAREST_EVEN		REG_BIT(8)

#define CHICKEN_RASTER_2			_MMIO(0x6208)
#define   TBIMR_FAST_CLIP			REG_BIT(5)

#define VFLSKPD					MCR_REG(0x62a8)
#define   DIS_OVER_FETCH_CACHE			REG_BIT(1)
#define   DIS_MULT_MISS_RD_SQUASH		REG_BIT(0)

#define GEN12_FF_MODE2				_MMIO(0x6604)
#define XEHP_FF_MODE2				MCR_REG(0x6604)
#define   FF_MODE2_GS_TIMER_MASK		REG_GENMASK(31, 24)
#define   FF_MODE2_GS_TIMER_224			REG_FIELD_PREP(FF_MODE2_GS_TIMER_MASK, 224)
#define   FF_MODE2_TDS_TIMER_MASK		REG_GENMASK(23, 16)
#define   FF_MODE2_TDS_TIMER_128		REG_FIELD_PREP(FF_MODE2_TDS_TIMER_MASK, 4)

#define XEHPG_INSTDONE_GEOM_SVG			MCR_REG(0x666c)

#define CACHE_MODE_0_GEN7			_MMIO(0x7000) /* IVB+ */
#define   RC_OP_FLUSH_ENABLE			(1 << 0)
#define   HIZ_RAW_STALL_OPT_DISABLE		(1 << 2)
#define CACHE_MODE_1				_MMIO(0x7004) /* IVB+ */
#define   PIXEL_SUBSPAN_COLLECT_OPT_DISABLE	(1 << 6)
#define   GEN8_4x4_STC_OPTIMIZATION_DISABLE	(1 << 6)
#define   GEN9_PARTIAL_RESOLVE_IN_VC_DISABLE	(1 << 1)

#define GEN7_GT_MODE				_MMIO(0x7008)
#define   GEN9_IZ_HASHING_MASK(slice)		(0x3 << ((slice) * 2))
#define   GEN9_IZ_HASHING(slice, val)		((val) << ((slice) * 2))

/* GEN7 chicken */
#define GEN7_COMMON_SLICE_CHICKEN1		_MMIO(0x7010)
#define   GEN7_CSC1_RHWO_OPT_DISABLE_IN_RCC	(1 << 10)
#define   GEN9_RHWO_OPTIMIZATION_DISABLE	(1 << 14)

#define COMMON_SLICE_CHICKEN2			_MMIO(0x7014)
#define   GEN9_PBE_COMPRESSED_HASH_SELECTION	(1 << 13)
#define   GEN9_DISABLE_GATHER_AT_SET_SHADER_COMMON_SLICE	(1 << 12)
#define   GEN8_SBE_DISABLE_REPLAY_BUF_OPTIMIZATION	(1 << 8)
#define   GEN8_CSC2_SBE_VUE_CACHE_CONSERVATIVE	(1 << 0)

#define HIZ_CHICKEN				_MMIO(0x7018)
#define   CHV_HZ_8X8_MODE_IN_1X			REG_BIT(15)
#define   DG1_HZ_READ_SUPPRESSION_OPTIMIZATION_DISABLE	REG_BIT(14)
#define   HZ_DEPTH_TEST_LE_GE_OPT_DISABLE	REG_BIT(13)
#define   BDW_HIZ_POWER_COMPILER_CLOCK_GATING_DISABLE	REG_BIT(3)

#define GEN8_L3CNTLREG				_MMIO(0x7034)
#define   GEN8_ERRDETBCTRL			(1 << 9)

#define GEN7_SC_INSTDONE			_MMIO(0x7100)
#define GEN12_SC_INSTDONE_EXTRA			_MMIO(0x7104)
#define GEN12_SC_INSTDONE_EXTRA2		_MMIO(0x7108)

/* GEN8 chicken */
#define HDC_CHICKEN0				_MMIO(0x7300)
#define   HDC_FORCE_CSR_NON_COHERENT_OVR_DISABLE	(1 << 15)
#define   HDC_FENCE_DEST_SLM_DISABLE		(1 << 14)
#define   HDC_DONOT_FETCH_MEM_WHEN_MASKED	(1 << 11)
#define   HDC_FORCE_CONTEXT_SAVE_RESTORE_NON_COHERENT	(1 << 5)
#define   HDC_FORCE_NON_COHERENT		(1 << 4)
#define   HDC_BARRIER_PERFORMANCE_DISABLE	(1 << 10)

#define GEN8_HDC_CHICKEN1			_MMIO(0x7304)

#define GEN11_COMMON_SLICE_CHICKEN3		_MMIO(0x7304)
#define XEHP_COMMON_SLICE_CHICKEN3		MCR_REG(0x7304)
#define   DG1_FLOAT_POINT_BLEND_OPT_STRICT_MODE_EN	REG_BIT(12)
#define   XEHP_DUAL_SIMD8_SEQ_MERGE_DISABLE	REG_BIT(12)
#define   GEN11_BLEND_EMB_FIX_DISABLE_IN_RCC	REG_BIT(11)
#define   GEN12_DISABLE_CPS_AWARE_COLOR_PIPE	REG_BIT(9)

#define GEN9_SLICE_COMMON_ECO_CHICKEN1		_MMIO(0x731c)
#define XEHP_SLICE_COMMON_ECO_CHICKEN1		MCR_REG(0x731c)
#define   MSC_MSAA_REODER_BUF_BYPASS_DISABLE	REG_BIT(14)
#define   GEN11_STATE_CACHE_REDIRECT_TO_CS	(1 << 11)

#define GEN9_SLICE_PGCTL_ACK(slice)		_MMIO(0x804c + (slice) * 0x4)
#define GEN10_SLICE_PGCTL_ACK(slice)		_MMIO(0x804c + ((slice) / 3) * 0x34 + \
						      ((slice) % 3) * 0x4)
#define   GEN9_PGCTL_SLICE_ACK			(1 << 0)
#define   GEN9_PGCTL_SS_ACK(subslice)		(1 << (2 + (subslice) * 2))
#define   GEN10_PGCTL_VALID_SS_MASK(slice)	((slice) == 0 ? 0x7F : 0x1F)

#define GEN9_SS01_EU_PGCTL_ACK(slice)		_MMIO(0x805c + (slice) * 0x8)
#define GEN10_SS01_EU_PGCTL_ACK(slice)		_MMIO(0x805c + ((slice) / 3) * 0x30 + \
						      ((slice) % 3) * 0x8)
#define GEN9_SS23_EU_PGCTL_ACK(slice)		_MMIO(0x8060 + (slice) * 0x8)
#define GEN10_SS23_EU_PGCTL_ACK(slice)		_MMIO(0x8060 + ((slice) / 3) * 0x30 + \
						      ((slice) % 3) * 0x8)
#define   GEN9_PGCTL_SSA_EU08_ACK		(1 << 0)
#define   GEN9_PGCTL_SSA_EU19_ACK		(1 << 2)
#define   GEN9_PGCTL_SSA_EU210_ACK		(1 << 4)
#define   GEN9_PGCTL_SSA_EU311_ACK		(1 << 6)
#define   GEN9_PGCTL_SSB_EU08_ACK		(1 << 8)
#define   GEN9_PGCTL_SSB_EU19_ACK		(1 << 10)
#define   GEN9_PGCTL_SSB_EU210_ACK		(1 << 12)
#define   GEN9_PGCTL_SSB_EU311_ACK		(1 << 14)

#define VF_PREEMPTION				_MMIO(0x83a4)
#define   PREEMPTION_VERTEX_COUNT		REG_GENMASK(15, 0)

#define VFG_PREEMPTION_CHICKEN			_MMIO(0x83b4)
#define   POLYGON_TRIFAN_LINELOOP_DISABLE	REG_BIT(4)

#define GEN8_RC6_CTX_INFO			_MMIO(0x8504)

#define XEHP_SQCM				MCR_REG(0x8724)
#define   EN_32B_ACCESS				REG_BIT(30)

#define HSW_IDICR				_MMIO(0x9008)
#define   IDIHASHMSK(x)				(((x) & 0x3f) << 16)

#define GEN6_MBCUNIT_SNPCR			_MMIO(0x900c) /* for LLC config */
#define   GEN6_MBC_SNPCR_SHIFT			21
#define   GEN6_MBC_SNPCR_MASK			(3 << 21)
#define   GEN6_MBC_SNPCR_MAX			(0 << 21)
#define   GEN6_MBC_SNPCR_MED			(1 << 21)
#define   GEN6_MBC_SNPCR_LOW			(2 << 21)
#define   GEN6_MBC_SNPCR_MIN			(3 << 21) /* only 1/16th of the cache is shared */

#define VLV_G3DCTL				_MMIO(0x9024)
#define VLV_GSCKGCTL				_MMIO(0x9028)

/* WaCatErrorRejectionIssue */
#define GEN7_SQ_CHICKEN_MBCUNIT_CONFIG		_MMIO(0x9030)
#define   GEN7_SQ_CHICKEN_MBCUNIT_SQINTMOB	(1 << 11)

#define FBC_LLC_READ_CTRL			_MMIO(0x9044)
#define   FBC_LLC_FULLY_OPEN			REG_BIT(30)

#define GEN6_MBCTL				_MMIO(0x907c)
#define   GEN6_MBCTL_ENABLE_BOOT_FETCH		(1 << 4)
#define   GEN6_MBCTL_CTX_FETCH_NEEDED		(1 << 3)
#define   GEN6_MBCTL_BME_UPDATE_ENABLE		(1 << 2)
#define   GEN6_MBCTL_MAE_UPDATE_ENABLE		(1 << 1)
#define   GEN6_MBCTL_BOOT_FETCH_MECH		(1 << 0)

/* Fuse readout registers for GT */
#define XEHP_FUSE4				_MMIO(0x9114)
#define   GT_L3_EXC_MASK			REG_GENMASK(6, 4)
#define	GEN10_MIRROR_FUSE3			_MMIO(0x9118)
#define   GEN10_L3BANK_PAIR_COUNT		4
#define   GEN10_L3BANK_MASK			0x0F
/* on Xe_HP the same fuses indicates mslices instead of L3 banks */
#define   GEN12_MAX_MSLICES			4
#define   GEN12_MEML3_EN_MASK			0x0F

#define HSW_PAVP_FUSE1				_MMIO(0x911c)
#define   XEHP_SFC_ENABLE_MASK			REG_GENMASK(27, 24)
#define   HSW_F1_EU_DIS_MASK			REG_GENMASK(17, 16)
#define   HSW_F1_EU_DIS_10EUS			0
#define   HSW_F1_EU_DIS_8EUS			1
#define   HSW_F1_EU_DIS_6EUS			2

#define GEN8_FUSE2				_MMIO(0x9120)
#define   GEN8_F2_SS_DIS_SHIFT			21
#define   GEN8_F2_SS_DIS_MASK			(0x7 << GEN8_F2_SS_DIS_SHIFT)
#define   GEN8_F2_S_ENA_SHIFT			25
#define   GEN8_F2_S_ENA_MASK			(0x7 << GEN8_F2_S_ENA_SHIFT)
#define   GEN9_F2_SS_DIS_SHIFT			20
#define   GEN9_F2_SS_DIS_MASK			(0xf << GEN9_F2_SS_DIS_SHIFT)
#define   GEN10_F2_S_ENA_SHIFT			22
#define   GEN10_F2_S_ENA_MASK			(0x3f << GEN10_F2_S_ENA_SHIFT)
#define   GEN10_F2_SS_DIS_SHIFT			18
#define   GEN10_F2_SS_DIS_MASK			(0xf << GEN10_F2_SS_DIS_SHIFT)

#define GEN8_EU_DISABLE0			_MMIO(0x9134)
#define GEN9_EU_DISABLE(slice)			_MMIO(0x9134 + (slice) * 0x4)
#define GEN11_EU_DISABLE			_MMIO(0x9134)
#define   GEN8_EU_DIS0_S0_MASK			0xffffff
#define   GEN8_EU_DIS0_S1_SHIFT			24
#define   GEN8_EU_DIS0_S1_MASK			(0xff << GEN8_EU_DIS0_S1_SHIFT)
#define   GEN11_EU_DIS_MASK			0xFF
#define XEHP_EU_ENABLE				_MMIO(0x9134)
#define   XEHP_EU_ENA_MASK			0xFF

#define GEN8_EU_DISABLE1			_MMIO(0x9138)
#define   GEN8_EU_DIS1_S1_MASK			0xffff
#define   GEN8_EU_DIS1_S2_SHIFT			16
#define   GEN8_EU_DIS1_S2_MASK			(0xffff << GEN8_EU_DIS1_S2_SHIFT)

#define GEN11_GT_SLICE_ENABLE			_MMIO(0x9138)
#define   GEN11_GT_S_ENA_MASK			0xFF

#define GEN8_EU_DISABLE2			_MMIO(0x913c)
#define   GEN8_EU_DIS2_S2_MASK			0xff

#define GEN11_GT_SUBSLICE_DISABLE		_MMIO(0x913c)
#define GEN12_GT_GEOMETRY_DSS_ENABLE		_MMIO(0x913c)

#define GEN10_EU_DISABLE3			_MMIO(0x9140)
#define   GEN10_EU_DIS_SS_MASK			0xff
#define GEN11_GT_VEBOX_VDBOX_DISABLE		_MMIO(0x9140)
#define   GEN11_GT_VDBOX_DISABLE_MASK		0xff
#define   GEN11_GT_VEBOX_DISABLE_SHIFT		16
#define   GEN11_GT_VEBOX_DISABLE_MASK		(0x0f << GEN11_GT_VEBOX_DISABLE_SHIFT)

#define GEN12_GT_COMPUTE_DSS_ENABLE		_MMIO(0x9144)
#define XEHPC_GT_COMPUTE_DSS_ENABLE_EXT		_MMIO(0x9148)

#define GEN6_UCGCTL1				_MMIO(0x9400)
#define   GEN6_GAMUNIT_CLOCK_GATE_DISABLE	(1 << 22)
#define   GEN6_EU_TCUNIT_CLOCK_GATE_DISABLE	(1 << 16)
#define   GEN6_BLBUNIT_CLOCK_GATE_DISABLE	(1 << 5)
#define   GEN6_CSUNIT_CLOCK_GATE_DISABLE		(1 << 7)

#define GEN6_UCGCTL2				_MMIO(0x9404)
#define   GEN6_VFUNIT_CLOCK_GATE_DISABLE	(1 << 31)
#define   GEN7_VDSUNIT_CLOCK_GATE_DISABLE	(1 << 30)
#define   GEN7_TDLUNIT_CLOCK_GATE_DISABLE	(1 << 22)
#define   GEN6_RCZUNIT_CLOCK_GATE_DISABLE	(1 << 13)
#define   GEN6_RCPBUNIT_CLOCK_GATE_DISABLE	(1 << 12)
#define   GEN6_RCCUNIT_CLOCK_GATE_DISABLE	(1 << 11)

#define GEN6_UCGCTL3				_MMIO(0x9408)
#define   GEN6_OACSUNIT_CLOCK_GATE_DISABLE	(1 << 20)

#define GEN7_UCGCTL4				_MMIO(0x940c)
#define   GEN7_L3BANK2X_CLOCK_GATE_DISABLE	(1 << 25)
#define   GEN8_EU_GAUNIT_CLOCK_GATE_DISABLE	(1 << 14)

#define GEN6_RCGCTL1				_MMIO(0x9410)
#define GEN6_RCGCTL2				_MMIO(0x9414)

#define GEN6_GDRST				_MMIO(0x941c)
#define   GEN6_GRDOM_FULL			(1 << 0)
#define   GEN6_GRDOM_RENDER			(1 << 1)
#define   GEN6_GRDOM_MEDIA			(1 << 2)
#define   GEN6_GRDOM_BLT			(1 << 3)
#define   GEN6_GRDOM_VECS			(1 << 4)
#define   GEN9_GRDOM_GUC			(1 << 5)
#define   GEN8_GRDOM_MEDIA2			(1 << 7)
/* GEN11 changed all bit defs except for FULL & RENDER */
#define   GEN11_GRDOM_FULL			GEN6_GRDOM_FULL
#define   GEN11_GRDOM_RENDER			GEN6_GRDOM_RENDER
#define   XEHPC_GRDOM_BLT8			REG_BIT(31)
#define   XEHPC_GRDOM_BLT7			REG_BIT(30)
#define   XEHPC_GRDOM_BLT6			REG_BIT(29)
#define   XEHPC_GRDOM_BLT5			REG_BIT(28)
#define   XEHPC_GRDOM_BLT4			REG_BIT(27)
#define   XEHPC_GRDOM_BLT3			REG_BIT(26)
#define   XEHPC_GRDOM_BLT2			REG_BIT(25)
#define   XEHPC_GRDOM_BLT1			REG_BIT(24)
#define   GEN11_GRDOM_SFC3			REG_BIT(20)
#define   GEN11_GRDOM_SFC2			REG_BIT(19)
#define   GEN11_GRDOM_SFC1			REG_BIT(18)
#define   GEN11_GRDOM_SFC0			REG_BIT(17)
#define   GEN11_GRDOM_VECS4			REG_BIT(16)
#define   GEN11_GRDOM_VECS3			REG_BIT(15)
#define   GEN11_GRDOM_VECS2			REG_BIT(14)
#define   GEN11_GRDOM_VECS			REG_BIT(13)
#define   GEN11_GRDOM_MEDIA8			REG_BIT(12)
#define   GEN11_GRDOM_MEDIA7			REG_BIT(11)
#define   GEN11_GRDOM_MEDIA6			REG_BIT(10)
#define   GEN11_GRDOM_MEDIA5			REG_BIT(9)
#define   GEN11_GRDOM_MEDIA4			REG_BIT(8)
#define   GEN11_GRDOM_MEDIA3			REG_BIT(7)
#define   GEN11_GRDOM_MEDIA2			REG_BIT(6)
#define   GEN11_GRDOM_MEDIA			REG_BIT(5)
#define   GEN11_GRDOM_GUC			REG_BIT(3)
#define   GEN11_GRDOM_BLT			REG_BIT(2)
#define   GEN11_VCS_SFC_RESET_BIT(instance)	(GEN11_GRDOM_SFC0 << ((instance) >> 1))
#define   GEN11_VECS_SFC_RESET_BIT(instance)	(GEN11_GRDOM_SFC0 << (instance))

#define GEN6_RSTCTL				_MMIO(0x9420)

#define GEN7_MISCCPCTL				_MMIO(0x9424)
#define   GEN7_DOP_CLOCK_GATE_ENABLE		(1 << 0)

#define GEN8_MISCCPCTL				MCR_REG(0x9424)
#define   GEN8_DOP_CLOCK_GATE_ENABLE		REG_BIT(0)
#define   GEN12_DOP_CLOCK_GATE_RENDER_ENABLE	REG_BIT(1)
#define   GEN8_DOP_CLOCK_GATE_CFCLK_ENABLE	(1 << 2)
#define   GEN8_DOP_CLOCK_GATE_GUC_ENABLE	(1 << 4)
#define   GEN8_DOP_CLOCK_GATE_MEDIA_ENABLE	(1 << 6)

#define GEN8_UCGCTL6				_MMIO(0x9430)
#define   GEN8_GAPSUNIT_CLOCK_GATE_DISABLE	(1 << 24)
#define   GEN8_SDEUNIT_CLOCK_GATE_DISABLE	(1 << 14)
#define   GEN8_HDCUNIT_CLOCK_GATE_DISABLE_HDCREQ	(1 << 28)

#define UNSLCGCTL9430				_MMIO(0x9430)
#define   MSQDUNIT_CLKGATE_DIS			REG_BIT(3)

#define UNSLICE_UNIT_LEVEL_CLKGATE		_MMIO(0x9434)
#define   VFUNIT_CLKGATE_DIS			REG_BIT(20)
#define   TSGUNIT_CLKGATE_DIS			REG_BIT(17) /* XEHPSDV */
#define   CG3DDISCFEG_CLKGATE_DIS		REG_BIT(17) /* DG2 */
#define   GAMEDIA_CLKGATE_DIS			REG_BIT(11)
#define   HSUNIT_CLKGATE_DIS			REG_BIT(8)
#define   VSUNIT_CLKGATE_DIS			REG_BIT(3)

#define UNSLCGCTL9440				_MMIO(0x9440)
#define   GAMTLBOACS_CLKGATE_DIS		REG_BIT(28)
#define   GAMTLBVDBOX5_CLKGATE_DIS		REG_BIT(27)
#define   GAMTLBVDBOX6_CLKGATE_DIS		REG_BIT(26)
#define   GAMTLBVDBOX3_CLKGATE_DIS		REG_BIT(24)
#define   GAMTLBVDBOX4_CLKGATE_DIS		REG_BIT(23)
#define   GAMTLBVDBOX7_CLKGATE_DIS		REG_BIT(22)
#define   GAMTLBVDBOX2_CLKGATE_DIS		REG_BIT(21)
#define   GAMTLBVDBOX0_CLKGATE_DIS		REG_BIT(17)
#define   GAMTLBKCR_CLKGATE_DIS			REG_BIT(16)
#define   GAMTLBGUC_CLKGATE_DIS			REG_BIT(15)
#define   GAMTLBBLT_CLKGATE_DIS			REG_BIT(14)
#define   GAMTLBVDBOX1_CLKGATE_DIS		REG_BIT(6)

#define UNSLCGCTL9444				_MMIO(0x9444)
#define   GAMTLBGFXA0_CLKGATE_DIS		REG_BIT(30)
#define   GAMTLBGFXA1_CLKGATE_DIS		REG_BIT(29)
#define   GAMTLBCOMPA0_CLKGATE_DIS		REG_BIT(28)
#define   GAMTLBCOMPA1_CLKGATE_DIS		REG_BIT(27)
#define   GAMTLBCOMPB0_CLKGATE_DIS		REG_BIT(26)
#define   GAMTLBCOMPB1_CLKGATE_DIS		REG_BIT(25)
#define   GAMTLBCOMPC0_CLKGATE_DIS		REG_BIT(24)
#define   GAMTLBCOMPC1_CLKGATE_DIS		REG_BIT(23)
#define   GAMTLBCOMPD0_CLKGATE_DIS		REG_BIT(22)
#define   GAMTLBCOMPD1_CLKGATE_DIS		REG_BIT(21)
#define   GAMTLBMERT_CLKGATE_DIS		REG_BIT(20)
#define   GAMTLBVEBOX3_CLKGATE_DIS		REG_BIT(19)
#define   GAMTLBVEBOX2_CLKGATE_DIS		REG_BIT(18)
#define   GAMTLBVEBOX1_CLKGATE_DIS		REG_BIT(17)
#define   GAMTLBVEBOX0_CLKGATE_DIS		REG_BIT(16)
#define   LTCDD_CLKGATE_DIS			REG_BIT(10)

#define GEN11_SLICE_UNIT_LEVEL_CLKGATE		_MMIO(0x94d4)
#define XEHP_SLICE_UNIT_LEVEL_CLKGATE		MCR_REG(0x94d4)
#define   SARBUNIT_CLKGATE_DIS			(1 << 5)
#define   RCCUNIT_CLKGATE_DIS			(1 << 7)
#define   MSCUNIT_CLKGATE_DIS			(1 << 10)
#define   NODEDSS_CLKGATE_DIS			REG_BIT(12)
#define   L3_CLKGATE_DIS			REG_BIT(16)
#define   L3_CR2X_CLKGATE_DIS			REG_BIT(17)

#define SCCGCTL94DC				MCR_REG(0x94dc)
#define   CG3DDISURB				REG_BIT(14)

#define UNSLICE_UNIT_LEVEL_CLKGATE2		_MMIO(0x94e4)
#define   VSUNIT_CLKGATE_DIS_TGL		REG_BIT(19)
#define   PSDUNIT_CLKGATE_DIS			REG_BIT(5)

#define GEN11_SUBSLICE_UNIT_LEVEL_CLKGATE	MCR_REG(0x9524)
#define   DSS_ROUTER_CLKGATE_DIS		REG_BIT(28)
#define   GWUNIT_CLKGATE_DIS			REG_BIT(16)

#define SUBSLICE_UNIT_LEVEL_CLKGATE2		MCR_REG(0x9528)
#define   CPSSUNIT_CLKGATE_DIS			REG_BIT(9)

#define SSMCGCTL9530				MCR_REG(0x9530)
#define   RTFUNIT_CLKGATE_DIS			REG_BIT(18)

#define GEN10_DFR_RATIO_EN_AND_CHICKEN		MCR_REG(0x9550)
#define   DFR_DISABLE				(1 << 9)

#define INF_UNIT_LEVEL_CLKGATE			MCR_REG(0x9560)
#define   CGPSF_CLKGATE_DIS			(1 << 3)

#define MICRO_BP0_0				_MMIO(0x9800)
#define MICRO_BP0_2				_MMIO(0x9804)
#define MICRO_BP0_1				_MMIO(0x9808)
#define MICRO_BP1_0				_MMIO(0x980c)
#define MICRO_BP1_2				_MMIO(0x9810)
#define MICRO_BP1_1				_MMIO(0x9814)
#define MICRO_BP2_0				_MMIO(0x9818)
#define MICRO_BP2_2				_MMIO(0x981c)
#define MICRO_BP2_1				_MMIO(0x9820)
#define MICRO_BP3_0				_MMIO(0x9824)
#define MICRO_BP3_2				_MMIO(0x9828)
#define MICRO_BP3_1				_MMIO(0x982c)
#define MICRO_BP_TRIGGER			_MMIO(0x9830)
#define MICRO_BP3_COUNT_STATUS01		_MMIO(0x9834)
#define MICRO_BP3_COUNT_STATUS23		_MMIO(0x9838)
#define MICRO_BP_FIRED_ARMED			_MMIO(0x983c)

#define GEN6_GFXPAUSE				_MMIO(0xa000)
#define GEN6_RPNSWREQ				_MMIO(0xa008)
#define   GEN6_TURBO_DISABLE			(1 << 31)
#define   GEN6_FREQUENCY(x)			((x) << 25)
#define   HSW_FREQUENCY(x)			((x) << 24)
#define   GEN9_FREQUENCY(x)			((x) << 23)
#define   GEN6_OFFSET(x)			((x) << 19)
#define   GEN6_AGGRESSIVE_TURBO			(0 << 15)
#define   GEN9_SW_REQ_UNSLICE_RATIO_SHIFT	23
#define   GEN9_IGNORE_SLICE_RATIO		(0 << 0)
#define   GEN12_MEDIA_FREQ_RATIO		REG_BIT(13)

#define GEN6_RC_VIDEO_FREQ			_MMIO(0xa00c)
#define   GEN6_RC_CTL_RC6pp_ENABLE		(1 << 16)
#define   GEN6_RC_CTL_RC6p_ENABLE		(1 << 17)
#define   GEN6_RC_CTL_RC6_ENABLE		(1 << 18)
#define   GEN6_RC_CTL_RC1e_ENABLE		(1 << 20)
#define   GEN6_RC_CTL_RC7_ENABLE		(1 << 22)
#define   VLV_RC_CTL_CTX_RST_PARALLEL		(1 << 24)
#define   GEN7_RC_CTL_TO_MODE			(1 << 28)
#define   GEN6_RC_CTL_EI_MODE(x)		((x) << 27)
#define   GEN6_RC_CTL_HW_ENABLE			(1 << 31)
#define GEN6_RP_DOWN_TIMEOUT			_MMIO(0xa010)
#define GEN6_RP_INTERRUPT_LIMITS		_MMIO(0xa014)
#define GEN6_RPSTAT1				_MMIO(0xa01c)
#define   GEN6_CAGF_SHIFT			8
#define   HSW_CAGF_SHIFT			7
#define   GEN9_CAGF_SHIFT			23
#define   GEN6_CAGF_MASK			(0x7f << GEN6_CAGF_SHIFT)
#define   HSW_CAGF_MASK				(0x7f << HSW_CAGF_SHIFT)
#define   GEN9_CAGF_MASK			(0x1ff << GEN9_CAGF_SHIFT)
#define GEN6_RP_CONTROL				_MMIO(0xa024)
#define   GEN6_RP_MEDIA_TURBO			(1 << 11)
#define   GEN6_RP_MEDIA_MODE_MASK		(3 << 9)
#define   GEN6_RP_MEDIA_HW_TURBO_MODE		(3 << 9)
#define   GEN6_RP_MEDIA_HW_NORMAL_MODE		(2 << 9)
#define   GEN6_RP_MEDIA_HW_MODE			(1 << 9)
#define   GEN6_RP_MEDIA_SW_MODE			(0 << 9)
#define   GEN6_RP_MEDIA_IS_GFX			(1 << 8)
#define   GEN6_RP_ENABLE			(1 << 7)
#define   GEN6_RP_UP_IDLE_MIN			(0x1 << 3)
#define   GEN6_RP_UP_BUSY_AVG			(0x2 << 3)
#define   GEN6_RP_UP_BUSY_CONT			(0x4 << 3)
#define   GEN6_RP_DOWN_IDLE_AVG			(0x2 << 0)
#define   GEN6_RP_DOWN_IDLE_CONT		(0x1 << 0)
#define   GEN6_RPSWCTL_SHIFT			9
#define   GEN9_RPSWCTL_ENABLE			(0x2 << GEN6_RPSWCTL_SHIFT)
#define   GEN9_RPSWCTL_DISABLE			(0x0 << GEN6_RPSWCTL_SHIFT)
#define GEN6_RP_UP_THRESHOLD			_MMIO(0xa02c)
#define GEN6_RP_DOWN_THRESHOLD			_MMIO(0xa030)
#define GEN6_RP_CUR_UP_EI			_MMIO(0xa050)
#define   GEN6_RP_EI_MASK			0xffffff
#define   GEN6_CURICONT_MASK			GEN6_RP_EI_MASK
#define GEN6_RP_CUR_UP				_MMIO(0xa054)
#define   GEN6_CURBSYTAVG_MASK			GEN6_RP_EI_MASK
#define GEN6_RP_PREV_UP				_MMIO(0xa058)
#define GEN6_RP_CUR_DOWN_EI			_MMIO(0xa05c)
#define   GEN6_CURIAVG_MASK			GEN6_RP_EI_MASK
#define GEN6_RP_CUR_DOWN			_MMIO(0xa060)
#define GEN6_RP_PREV_DOWN			_MMIO(0xa064)
#define GEN6_RP_UP_EI				_MMIO(0xa068)
#define GEN6_RP_DOWN_EI				_MMIO(0xa06c)
#define GEN6_RP_IDLE_HYSTERSIS			_MMIO(0xa070)
#define GEN6_RPDEUHWTC				_MMIO(0xa080)
#define GEN6_RPDEUC				_MMIO(0xa084)
#define GEN6_RPDEUCSW				_MMIO(0xa088)
#define GEN6_RC_CONTROL				_MMIO(0xa090)
#define GEN6_RC_STATE				_MMIO(0xa094)
#define   RC_SW_TARGET_STATE_SHIFT		16
#define   RC_SW_TARGET_STATE_MASK		(7 << RC_SW_TARGET_STATE_SHIFT)
#define GEN6_RC1_WAKE_RATE_LIMIT		_MMIO(0xa098)
#define GEN6_RC6_WAKE_RATE_LIMIT		_MMIO(0xa09c)
#define GEN6_RC6pp_WAKE_RATE_LIMIT		_MMIO(0xa0a0)
#define GEN10_MEDIA_WAKE_RATE_LIMIT		_MMIO(0xa0a0)
#define GEN6_RC_EVALUATION_INTERVAL		_MMIO(0xa0a8)
#define GEN6_RC_IDLE_HYSTERSIS			_MMIO(0xa0ac)
#define GEN6_RC_SLEEP				_MMIO(0xa0b0)
#define GEN6_RCUBMABDTMR			_MMIO(0xa0b0)
#define GEN6_RC1e_THRESHOLD			_MMIO(0xa0b4)
#define GEN6_RC6_THRESHOLD			_MMIO(0xa0b8)
#define GEN6_RC6p_THRESHOLD			_MMIO(0xa0bc)
#define VLV_RCEDATA				_MMIO(0xa0bc)
#define GEN6_RC6pp_THRESHOLD			_MMIO(0xa0c0)
#define GEN9_MEDIA_PG_IDLE_HYSTERESIS		_MMIO(0xa0c4)
#define GEN9_RENDER_PG_IDLE_HYSTERESIS		_MMIO(0xa0c8)

#define GEN6_PMINTRMSK				_MMIO(0xa168)
#define   GEN8_PMINTR_DISABLE_REDIRECT_TO_GUC	(1 << 31)
#define   ARAT_EXPIRED_INTRMSK			(1 << 9)

#define GEN8_MISC_CTRL0				_MMIO(0xa180)

#define ECOBUS					_MMIO(0xa180)
#define    FORCEWAKE_MT_ENABLE			(1 << 5)

#define FORCEWAKE_MT				_MMIO(0xa188) /* multi-threaded */
#define FORCEWAKE_GT_GEN9			_MMIO(0xa188)
#define FORCEWAKE				_MMIO(0xa18c)

#define VLV_SPAREG2H				_MMIO(0xa194)

#define GEN9_PG_ENABLE				_MMIO(0xa210)
#define   GEN9_RENDER_PG_ENABLE			REG_BIT(0)
#define   GEN9_MEDIA_PG_ENABLE			REG_BIT(1)
#define   GEN11_MEDIA_SAMPLER_PG_ENABLE		REG_BIT(2)
#define   VDN_HCP_POWERGATE_ENABLE(n)		REG_BIT(3 + 2 * (n))
#define   VDN_MFX_POWERGATE_ENABLE(n)		REG_BIT(4 + 2 * (n))

#define GEN8_PUSHBUS_CONTROL			_MMIO(0xa248)
#define GEN8_PUSHBUS_ENABLE			_MMIO(0xa250)
#define GEN8_PUSHBUS_SHIFT			_MMIO(0xa25c)

/* GPM unit config (Gen9+) */
#define CTC_MODE				_MMIO(0xa26c)
#define   CTC_SOURCE_PARAMETER_MASK		1
#define   CTC_SOURCE_CRYSTAL_CLOCK		0
#define   CTC_SOURCE_DIVIDE_LOGIC		1
#define   CTC_SHIFT_PARAMETER_SHIFT		1
#define   CTC_SHIFT_PARAMETER_MASK		(0x3 << CTC_SHIFT_PARAMETER_SHIFT)

/* GPM MSG_IDLE */
#define MSG_IDLE_CS		_MMIO(0x8000)
#define MSG_IDLE_VCS0		_MMIO(0x8004)
#define MSG_IDLE_VCS1		_MMIO(0x8008)
#define MSG_IDLE_BCS		_MMIO(0x800C)
#define MSG_IDLE_VECS0		_MMIO(0x8010)
#define MSG_IDLE_VCS2		_MMIO(0x80C0)
#define MSG_IDLE_VCS3		_MMIO(0x80C4)
#define MSG_IDLE_VCS4		_MMIO(0x80C8)
#define MSG_IDLE_VCS5		_MMIO(0x80CC)
#define MSG_IDLE_VCS6		_MMIO(0x80D0)
#define MSG_IDLE_VCS7		_MMIO(0x80D4)
#define MSG_IDLE_VECS1		_MMIO(0x80D8)
#define MSG_IDLE_VECS2		_MMIO(0x80DC)
#define MSG_IDLE_VECS3		_MMIO(0x80E0)
#define  MSG_IDLE_FW_MASK	REG_GENMASK(13, 9)
#define  MSG_IDLE_FW_SHIFT	9

#define FORCEWAKE_MEDIA_GEN9			_MMIO(0xa270)
#define FORCEWAKE_RENDER_GEN9			_MMIO(0xa278)

#define VLV_PWRDWNUPCTL				_MMIO(0xa294)

#define GEN9_PWRGT_DOMAIN_STATUS		_MMIO(0xa2a0)
#define   GEN9_PWRGT_MEDIA_STATUS_MASK		(1 << 0)
#define   GEN9_PWRGT_RENDER_STATUS_MASK		(1 << 1)

#define MISC_STATUS0				_MMIO(0xa500)
#define MISC_STATUS1				_MMIO(0xa504)

#define FORCEWAKE_MEDIA_VDBOX_GEN11(n)		_MMIO(0xa540 + (n) * 4)
#define FORCEWAKE_MEDIA_VEBOX_GEN11(n)		_MMIO(0xa560 + (n) * 4)

#define FORCEWAKE_REQ_GSC			_MMIO(0xa618)

#define CHV_POWER_SS0_SIG1			_MMIO(0xa720)
#define CHV_POWER_SS0_SIG2			_MMIO(0xa724)
#define CHV_POWER_SS1_SIG1			_MMIO(0xa728)
#define   CHV_SS_PG_ENABLE			(1 << 1)
#define   CHV_EU08_PG_ENABLE			(1 << 9)
#define   CHV_EU19_PG_ENABLE			(1 << 17)
#define   CHV_EU210_PG_ENABLE			(1 << 25)
#define CHV_POWER_SS1_SIG2			_MMIO(0xa72c)
#define   CHV_EU311_PG_ENABLE			(1 << 1)

#define GEN7_SARCHKMD				_MMIO(0xb000)
#define   GEN7_DISABLE_DEMAND_PREFETCH		(1 << 31)
#define   GEN7_DISABLE_SAMPLER_PREFETCH		(1 << 30)

#define GEN8_GARBCNTL				_MMIO(0xb004)
#define   GEN9_GAPS_TSV_CREDIT_DISABLE		(1 << 7)
#define   GEN11_ARBITRATION_PRIO_ORDER_MASK	(0x3f << 22)
#define   GEN11_HASH_CTRL_EXCL_MASK		(0x7f << 0)
#define   GEN11_HASH_CTRL_EXCL_BIT0		(1 << 0)

#define GEN9_SCRATCH_LNCF1			_MMIO(0xb008)
#define   GEN9_LNCF_NONIA_COHERENT_ATOMICS_ENABLE	REG_BIT(0)

#define GEN7_L3SQCREG1				_MMIO(0xb010)
#define   VLV_B0_WA_L3SQCREG1_VALUE		0x00D30000

#define GEN7_L3CNTLREG1				_MMIO(0xb01c)
#define   GEN7_WA_FOR_GEN7_L3_CONTROL		0x3C47FF8C
#define   GEN7_L3AGDIS				(1 << 19)

#define XEHPC_LNCFMISCCFGREG0			_MMIO(0xb01c)
#define   XEHPC_OVRLSCCC			REG_BIT(0)

#define GEN7_L3CNTLREG2				_MMIO(0xb020)

/* MOCS (Memory Object Control State) registers */
#define GEN9_LNCFCMOCS(i)			_MMIO(0xb020 + (i) * 4)	/* L3 Cache Control */
#define XEHP_LNCFCMOCS(i)			MCR_REG(0xb020 + (i) * 4)
#define LNCFCMOCS_REG_COUNT			32

#define GEN7_L3CNTLREG3				_MMIO(0xb024)

#define GEN7_L3_CHICKEN_MODE_REGISTER		_MMIO(0xb030)
#define   GEN7_WA_L3_CHICKEN_MODE		0x20000000

#define GEN7_L3SQCREG4				_MMIO(0xb034)
#define   L3SQ_URB_READ_CAM_MATCH_DISABLE	(1 << 27)

#define HSW_SCRATCH1				_MMIO(0xb038)
#define   HSW_SCRATCH1_L3_DATA_ATOMICS_DISABLE	(1 << 27)

#define GEN7_L3LOG(slice, i)			_MMIO(0xb070 + (slice) * 0x200 + (i) * 4)
#define   GEN7_L3LOG_SIZE			0x80

#define XEHP_L3NODEARBCFG			MCR_REG(0xb0b4)
#define   XEHP_LNESPARE				REG_BIT(19)

#define GEN8_L3SQCREG1				MCR_REG(0xb100)
/*
 * Note that on CHV the following has an off-by-one error wrt. to BSpec.
 * Using the formula in BSpec leads to a hang, while the formula here works
 * fine and matches the formulas for all other platforms. A BSpec change
 * request has been filed to clarify this.
 */
#define   L3_GENERAL_PRIO_CREDITS(x)		(((x) >> 1) << 19)
#define   L3_HIGH_PRIO_CREDITS(x)		(((x) >> 1) << 14)
#define   L3_PRIO_CREDITS_MASK			((0x1f << 19) | (0x1f << 14))

#define GEN8_L3SQCREG4				MCR_REG(0xb118)
#define   GEN11_LQSC_CLEAN_EVICT_DISABLE	(1 << 6)
#define   GEN8_LQSC_RO_PERF_DIS			(1 << 27)
#define   GEN8_LQSC_FLUSH_COHERENT_LINES	(1 << 21)
#define   GEN8_LQSQ_NONIA_COHERENT_ATOMICS_ENABLE	REG_BIT(22)

#define GEN9_SCRATCH1				MCR_REG(0xb11c)
#define   EVICTION_PERF_FIX_ENABLE		REG_BIT(8)

#define BDW_SCRATCH1				MCR_REG(0xb11c)
#define   GEN9_LBS_SLA_RETRY_TIMER_DECREMENT_ENABLE	(1 << 2)

#define GEN11_SCRATCH2				MCR_REG(0xb140)
#define   GEN11_COHERENT_PARTIAL_WRITE_MERGE_ENABLE	(1 << 19)

#define XEHP_L3SQCREG5				MCR_REG(0xb158)
#define   L3_PWM_TIMER_INIT_VAL_MASK		REG_GENMASK(9, 0)

#define MLTICTXCTL				MCR_REG(0xb170)
#define   TDONRENDER				REG_BIT(2)

#define XEHP_L3SCQREG7				MCR_REG(0xb188)
#define   BLEND_FILL_CACHING_OPT_DIS		REG_BIT(3)

#define XEHPC_L3SCRUB				_MMIO(0xb18c)
#define   SCRUB_CL_DWNGRADE_SHARED		REG_BIT(12)
#define   SCRUB_RATE_PER_BANK_MASK		REG_GENMASK(2, 0)
#define   SCRUB_RATE_4B_PER_CLK			REG_FIELD_PREP(SCRUB_RATE_PER_BANK_MASK, 0x6)

#define L3SQCREG1_CCS0				MCR_REG(0xb200)
#define   FLUSHALLNONCOH			REG_BIT(5)

#define GEN11_GLBLINVL				_MMIO(0xb404)
#define   GEN11_BANK_HASH_ADDR_EXCL_MASK	(0x7f << 5)
#define   GEN11_BANK_HASH_ADDR_EXCL_BIT0	(1 << 5)

#define GEN11_LSN_UNSLCVC			_MMIO(0xb43c)
#define   GEN11_LSN_UNSLCVC_GAFS_HALF_CL2_MAXALLOC	(1 << 9)
#define   GEN11_LSN_UNSLCVC_GAFS_HALF_SF_MAXALLOC	(1 << 7)

#define GUCPMTIMESTAMP				_MMIO(0xc3e8)

#define __GEN9_RCS0_MOCS0			0xc800
#define GEN9_GFX_MOCS(i)			_MMIO(__GEN9_RCS0_MOCS0 + (i) * 4)
#define __GEN9_VCS0_MOCS0			0xc900
#define GEN9_MFX0_MOCS(i)			_MMIO(__GEN9_VCS0_MOCS0 + (i) * 4)
#define __GEN9_VCS1_MOCS0			0xca00
#define GEN9_MFX1_MOCS(i)			_MMIO(__GEN9_VCS1_MOCS0 + (i) * 4)
#define __GEN9_VECS0_MOCS0			0xcb00
#define GEN9_VEBOX_MOCS(i)			_MMIO(__GEN9_VECS0_MOCS0 + (i) * 4)
#define __GEN9_BCS0_MOCS0			0xcc00
#define GEN9_BLT_MOCS(i)			_MMIO(__GEN9_BCS0_MOCS0 + (i) * 4)

#define GEN12_FAULT_TLB_DATA0			_MMIO(0xceb8)
#define XEHP_FAULT_TLB_DATA0			MCR_REG(0xceb8)
#define GEN12_FAULT_TLB_DATA1			_MMIO(0xcebc)
#define XEHP_FAULT_TLB_DATA1			MCR_REG(0xcebc)
#define   FAULT_VA_HIGH_BITS			(0xf << 0)
#define   FAULT_GTT_SEL				(1 << 4)

#define GEN12_RING_FAULT_REG			_MMIO(0xcec4)
#define XEHP_RING_FAULT_REG			MCR_REG(0xcec4)
#define   GEN8_RING_FAULT_ENGINE_ID(x)		(((x) >> 12) & 0x7)
#define   RING_FAULT_GTTSEL_MASK		(1 << 11)
#define   RING_FAULT_SRCID(x)			(((x) >> 3) & 0xff)
#define   RING_FAULT_FAULT_TYPE(x)		(((x) >> 1) & 0x3)
#define   RING_FAULT_VALID			(1 << 0)

#define GEN12_GFX_TLB_INV_CR			_MMIO(0xced8)
#define XEHP_GFX_TLB_INV_CR			MCR_REG(0xced8)
#define GEN12_VD_TLB_INV_CR			_MMIO(0xcedc)
#define XEHP_VD_TLB_INV_CR			MCR_REG(0xcedc)
#define GEN12_VE_TLB_INV_CR			_MMIO(0xcee0)
#define XEHP_VE_TLB_INV_CR			MCR_REG(0xcee0)
#define GEN12_BLT_TLB_INV_CR			_MMIO(0xcee4)
#define XEHP_BLT_TLB_INV_CR			MCR_REG(0xcee4)
#define GEN12_COMPCTX_TLB_INV_CR		_MMIO(0xcf04)
#define XEHP_COMPCTX_TLB_INV_CR			MCR_REG(0xcf04)

#define XEHP_MERT_MOD_CTRL			MCR_REG(0xcf28)
#define RENDER_MOD_CTRL				MCR_REG(0xcf2c)
#define COMP_MOD_CTRL				MCR_REG(0xcf30)
#define VDBX_MOD_CTRL				MCR_REG(0xcf34)
#define VEBX_MOD_CTRL				MCR_REG(0xcf38)
#define   FORCE_MISS_FTLB			REG_BIT(3)

#define GEN12_GAMSTLB_CTRL			_MMIO(0xcf4c)
#define   CONTROL_BLOCK_CLKGATE_DIS		REG_BIT(12)
#define   EGRESS_BLOCK_CLKGATE_DIS		REG_BIT(11)
#define   TAG_BLOCK_CLKGATE_DIS			REG_BIT(7)

#define GEN12_GAMCNTRL_CTRL			_MMIO(0xcf54)
#define   INVALIDATION_BROADCAST_MODE_DIS	REG_BIT(12)
#define   GLOBAL_INVALIDATION_MODE		REG_BIT(2)

#define GEN12_GAM_DONE				_MMIO(0xcf68)

#define GEN7_HALF_SLICE_CHICKEN1		_MMIO(0xe100) /* IVB GT1 + VLV */
#define GEN8_HALF_SLICE_CHICKEN1		MCR_REG(0xe100)
#define   GEN7_MAX_PS_THREAD_DEP		(8 << 12)
#define   GEN7_SINGLE_SUBSCAN_DISPATCH_ENABLE	(1 << 10)
#define   GEN7_SBE_SS_CACHE_DISPATCH_PORT_SHARING_DISABLE	(1 << 4)
#define   GEN7_PSD_SINGLE_PORT_DISPATCH_ENABLE	(1 << 3)

#define GEN7_SAMPLER_INSTDONE			_MMIO(0xe160)
#define GEN8_SAMPLER_INSTDONE			MCR_REG(0xe160)
#define GEN7_ROW_INSTDONE			_MMIO(0xe164)
#define GEN8_ROW_INSTDONE			MCR_REG(0xe164)

#define HALF_SLICE_CHICKEN2			MCR_REG(0xe180)
#define   GEN8_ST_PO_DISABLE			(1 << 13)

#define HSW_HALF_SLICE_CHICKEN3			_MMIO(0xe184)
#define GEN8_HALF_SLICE_CHICKEN3		MCR_REG(0xe184)
#define   HSW_SAMPLE_C_PERFORMANCE		(1 << 9)
#define   GEN8_CENTROID_PIXEL_OPT_DIS		(1 << 8)
#define   GEN9_DISABLE_OCL_OOB_SUPPRESS_LOGIC	(1 << 5)
#define   GEN8_SAMPLER_POWER_BYPASS_DIS		(1 << 1)

#define GEN9_HALF_SLICE_CHICKEN5		MCR_REG(0xe188)
#define   GEN9_DG_MIRROR_FIX_ENABLE		(1 << 5)
#define   GEN9_CCS_TLB_PREFETCH_ENABLE		(1 << 3)

#define GEN10_SAMPLER_MODE			MCR_REG(0xe18c)
#define   ENABLE_SMALLPL			REG_BIT(15)
#define   SC_DISABLE_POWER_OPTIMIZATION_EBB	REG_BIT(9)
#define   GEN11_SAMPLER_ENABLE_HEADLESS_MSG	REG_BIT(5)

#define GEN9_HALF_SLICE_CHICKEN7		MCR_REG(0xe194)
#define   DG2_DISABLE_ROUND_ENABLE_ALLOW_FOR_SSLA	REG_BIT(15)
#define   GEN9_SAMPLER_HASH_COMPRESSED_READ_ADDR	REG_BIT(8)
#define   GEN9_ENABLE_YV12_BUGFIX		REG_BIT(4)
#define   GEN9_ENABLE_GPGPU_PREEMPTION		REG_BIT(2)

#define GEN10_CACHE_MODE_SS			MCR_REG(0xe420)
#define   ENABLE_EU_COUNT_FOR_TDL_FLUSH		REG_BIT(10)
#define   DISABLE_ECC				REG_BIT(5)
#define   FLOAT_BLEND_OPTIMIZATION_ENABLE	REG_BIT(4)
#define   ENABLE_PREFETCH_INTO_IC		REG_BIT(3)

#define EU_PERF_CNTL0				PERF_REG(0xe458)
#define EU_PERF_CNTL4				PERF_REG(0xe45c)

#define GEN9_ROW_CHICKEN4			MCR_REG(0xe48c)
#define   GEN12_DISABLE_GRF_CLEAR		REG_BIT(13)
#define   XEHP_DIS_BBL_SYSPIPE			REG_BIT(11)
#define   GEN12_DISABLE_TDL_PUSH		REG_BIT(9)
#define   GEN11_DIS_PICK_2ND_EU			REG_BIT(7)
#define   GEN12_DISABLE_HDR_PAST_PAYLOAD_HOLD_FIX	REG_BIT(4)
#define   THREAD_EX_ARB_MODE			REG_GENMASK(3, 2)
#define   THREAD_EX_ARB_MODE_RR_AFTER_DEP	REG_FIELD_PREP(THREAD_EX_ARB_MODE, 0x2)

#define HSW_ROW_CHICKEN3			_MMIO(0xe49c)
#define   HSW_ROW_CHICKEN3_L3_GLOBAL_ATOMICS_DISABLE	(1 << 6)

#define GEN8_ROW_CHICKEN			MCR_REG(0xe4f0)
#define   FLOW_CONTROL_ENABLE			REG_BIT(15)
#define   UGM_BACKUP_MODE			REG_BIT(13)
#define   MDQ_ARBITRATION_MODE			REG_BIT(12)
#define   SYSTOLIC_DOP_CLOCK_GATING_DIS		REG_BIT(10)
#define   PARTIAL_INSTRUCTION_SHOOTDOWN_DISABLE	REG_BIT(8)
#define   STALL_DOP_GATING_DISABLE		REG_BIT(5)
#define   THROTTLE_12_5				REG_GENMASK(4, 2)
#define   DISABLE_EARLY_EOT			REG_BIT(1)

#define GEN7_ROW_CHICKEN2			_MMIO(0xe4f4)

#define GEN8_ROW_CHICKEN2			MCR_REG(0xe4f4)
#define   GEN12_DISABLE_READ_SUPPRESSION	REG_BIT(15)
#define   GEN12_DISABLE_EARLY_READ		REG_BIT(14)
#define   GEN12_ENABLE_LARGE_GRF_MODE		REG_BIT(12)
#define   GEN12_PUSH_CONST_DEREF_HOLD_DIS	REG_BIT(8)
#define   GEN12_DISABLE_DOP_GATING              REG_BIT(0)

#define RT_CTRL					MCR_REG(0xe530)
#define   DIS_NULL_QUERY			REG_BIT(10)
#define   STACKID_CTRL				REG_GENMASK(6, 5)
#define   STACKID_CTRL_512			REG_FIELD_PREP(STACKID_CTRL, 0x2)

#define EU_PERF_CNTL1				PERF_REG(0xe558)
#define EU_PERF_CNTL5				PERF_REG(0xe55c)

#define XEHP_HDC_CHICKEN0			MCR_REG(0xe5f0)
#define   LSC_L1_FLUSH_CTL_3D_DATAPORT_FLUSH_EVENTS_MASK	REG_GENMASK(13, 11)
#define ICL_HDC_MODE				MCR_REG(0xe5f4)

#define EU_PERF_CNTL2				PERF_REG(0xe658)
#define EU_PERF_CNTL6				PERF_REG(0xe65c)
#define EU_PERF_CNTL3				PERF_REG(0xe758)

#define LSC_CHICKEN_BIT_0			MCR_REG(0xe7c8)
#define   DISABLE_D8_D16_COASLESCE		REG_BIT(30)
#define   FORCE_1_SUB_MESSAGE_PER_FRAGMENT	REG_BIT(15)
#define LSC_CHICKEN_BIT_0_UDW			MCR_REG(0xe7c8 + 4)
#define   DIS_CHAIN_2XSIMD8			REG_BIT(55 - 32)
#define   FORCE_SLM_FENCE_SCOPE_TO_TILE		REG_BIT(42 - 32)
#define   FORCE_UGM_FENCE_SCOPE_TO_TILE		REG_BIT(41 - 32)
#define   MAXREQS_PER_BANK			REG_GENMASK(39 - 32, 37 - 32)
#define   DISABLE_128B_EVICTION_COMMAND_UDW	REG_BIT(36 - 32)

#define SARB_CHICKEN1				MCR_REG(0xe90c)
#define   COMP_CKN_IN				REG_GENMASK(30, 29)

#define GEN7_ROW_CHICKEN2_GT2			_MMIO(0xf4f4)
#define   DOP_CLOCK_GATING_DISABLE		(1 << 0)
#define   PUSH_CONSTANT_DEREF_DISABLE		(1 << 8)
#define   GEN11_TDL_CLOCK_GATING_FIX_DISABLE	(1 << 1)

#define __GEN11_VCS2_MOCS0			0x10000
#define GEN11_MFX2_MOCS(i)			_MMIO(__GEN11_VCS2_MOCS0 + (i) * 4)

#define CRSTANDVID				_MMIO(0x11100)
#define PXVFREQ(fstart)				_MMIO(0x11110 + (fstart) * 4)  /* P[0-15]VIDFREQ (0x1114c) (Ironlake) */
#define   PXVFREQ_PX_MASK			0x7f000000
#define   PXVFREQ_PX_SHIFT			24
#define VIDFREQ_BASE				_MMIO(0x11110)
#define VIDFREQ1				_MMIO(0x11110) /* VIDFREQ1-4 (0x1111c) (Cantiga) */
#define VIDFREQ2				_MMIO(0x11114)
#define VIDFREQ3				_MMIO(0x11118)
#define VIDFREQ4				_MMIO(0x1111c)
#define   VIDFREQ_P0_MASK			0x1f000000
#define   VIDFREQ_P0_SHIFT			24
#define   VIDFREQ_P0_CSCLK_MASK			0x00f00000
#define   VIDFREQ_P0_CSCLK_SHIFT		20
#define   VIDFREQ_P0_CRCLK_MASK			0x000f0000
#define   VIDFREQ_P0_CRCLK_SHIFT		16
#define   VIDFREQ_P1_MASK			0x00001f00
#define   VIDFREQ_P1_SHIFT			8
#define   VIDFREQ_P1_CSCLK_MASK			0x000000f0
#define   VIDFREQ_P1_CSCLK_SHIFT		4
#define   VIDFREQ_P1_CRCLK_MASK			0x0000000f
#define INTTOEXT_BASE				_MMIO(0x11120) /* INTTOEXT1-8 (0x1113c) */
#define   INTTOEXT_MAP3_SHIFT			24
#define   INTTOEXT_MAP3_MASK			(0x1f << INTTOEXT_MAP3_SHIFT)
#define   INTTOEXT_MAP2_SHIFT			16
#define   INTTOEXT_MAP2_MASK			(0x1f << INTTOEXT_MAP2_SHIFT)
#define   INTTOEXT_MAP1_SHIFT			8
#define   INTTOEXT_MAP1_MASK			(0x1f << INTTOEXT_MAP1_SHIFT)
#define   INTTOEXT_MAP0_SHIFT			0
#define   INTTOEXT_MAP0_MASK			(0x1f << INTTOEXT_MAP0_SHIFT)
#define MEMSWCTL				_MMIO(0x11170) /* Ironlake only */
#define   MEMCTL_CMD_MASK			0xe000
#define   MEMCTL_CMD_SHIFT			13
#define   MEMCTL_CMD_RCLK_OFF			0
#define   MEMCTL_CMD_RCLK_ON			1
#define   MEMCTL_CMD_CHFREQ			2
#define   MEMCTL_CMD_CHVID			3
#define   MEMCTL_CMD_VMMOFF			4
#define   MEMCTL_CMD_VMMON			5
#define   MEMCTL_CMD_STS			(1 << 12) /* write 1 triggers command, clears
							     when command complete */
#define   MEMCTL_FREQ_MASK			0x0f00 /* jitter, from 0-15 */
#define   MEMCTL_FREQ_SHIFT			8
#define   MEMCTL_SFCAVM				(1 << 7)
#define   MEMCTL_TGT_VID_MASK			0x007f
#define MEMIHYST				_MMIO(0x1117c)
#define MEMINTREN				_MMIO(0x11180) /* 16 bits */
#define   MEMINT_RSEXIT_EN			(1 << 8)
#define   MEMINT_CX_SUPR_EN			(1 << 7)
#define   MEMINT_CONT_BUSY_EN			(1 << 6)
#define   MEMINT_AVG_BUSY_EN			(1 << 5)
#define   MEMINT_EVAL_CHG_EN			(1 << 4)
#define   MEMINT_MON_IDLE_EN			(1 << 3)
#define   MEMINT_UP_EVAL_EN			(1 << 2)
#define   MEMINT_DOWN_EVAL_EN			(1 << 1)
#define   MEMINT_SW_CMD_EN			(1 << 0)
#define MEMINTRSTR				_MMIO(0x11182) /* 16 bits */
#define   MEM_RSEXIT_MASK			0xc000
#define   MEM_RSEXIT_SHIFT			14
#define   MEM_CONT_BUSY_MASK			0x3000
#define   MEM_CONT_BUSY_SHIFT			12
#define   MEM_AVG_BUSY_MASK			0x0c00
#define   MEM_AVG_BUSY_SHIFT			10
#define   MEM_EVAL_CHG_MASK			0x0300
#define   MEM_EVAL_BUSY_SHIFT			8
#define   MEM_MON_IDLE_MASK			0x00c0
#define   MEM_MON_IDLE_SHIFT			6
#define   MEM_UP_EVAL_MASK			0x0030
#define   MEM_UP_EVAL_SHIFT			4
#define   MEM_DOWN_EVAL_MASK			0x000c
#define   MEM_DOWN_EVAL_SHIFT			2
#define   MEM_SW_CMD_MASK			0x0003
#define   MEM_INT_STEER_GFX			0
#define   MEM_INT_STEER_CMR			1
#define   MEM_INT_STEER_SMI			2
#define   MEM_INT_STEER_SCI			3
#define MEMINTRSTS				_MMIO(0x11184)
#define   MEMINT_RSEXIT				(1 << 7)
#define   MEMINT_CONT_BUSY			(1 << 6)
#define   MEMINT_AVG_BUSY			(1 << 5)
#define   MEMINT_EVAL_CHG			(1 << 4)
#define   MEMINT_MON_IDLE			(1 << 3)
#define   MEMINT_UP_EVAL			(1 << 2)
#define   MEMINT_DOWN_EVAL			(1 << 1)
#define   MEMINT_SW_CMD				(1 << 0)
#define MEMMODECTL				_MMIO(0x11190)
#define   MEMMODE_BOOST_EN			(1 << 31)
#define   MEMMODE_BOOST_FREQ_MASK		0x0f000000 /* jitter for boost, 0-15 */
#define   MEMMODE_BOOST_FREQ_SHIFT		24
#define   MEMMODE_IDLE_MODE_MASK		0x00030000
#define   MEMMODE_IDLE_MODE_SHIFT		16
#define   MEMMODE_IDLE_MODE_EVAL		0
#define   MEMMODE_IDLE_MODE_CONT		1
#define   MEMMODE_HWIDLE_EN			(1 << 15)
#define   MEMMODE_SWMODE_EN			(1 << 14)
#define   MEMMODE_RCLK_GATE			(1 << 13)
#define   MEMMODE_HW_UPDATE			(1 << 12)
#define   MEMMODE_FSTART_MASK			0x00000f00 /* starting jitter, 0-15 */
#define   MEMMODE_FSTART_SHIFT			8
#define   MEMMODE_FMAX_MASK			0x000000f0 /* max jitter, 0-15 */
#define   MEMMODE_FMAX_SHIFT			4
#define   MEMMODE_FMIN_MASK			0x0000000f /* min jitter, 0-15 */
#define RCBMAXAVG				_MMIO(0x1119c)
#define MEMSWCTL2				_MMIO(0x1119e) /* Cantiga only */
#define   SWMEMCMD_RENDER_OFF			(0 << 13)
#define   SWMEMCMD_RENDER_ON			(1 << 13)
#define   SWMEMCMD_SWFREQ			(2 << 13)
#define   SWMEMCMD_TARVID			(3 << 13)
#define   SWMEMCMD_VRM_OFF			(4 << 13)
#define   SWMEMCMD_VRM_ON			(5 << 13)
#define   CMDSTS				(1 << 12)
#define   SFCAVM				(1 << 11)
#define   SWFREQ_MASK				0x0380 /* P0-7 */
#define   SWFREQ_SHIFT				7
#define   TARVID_MASK				0x001f
#define MEMSTAT_CTG				_MMIO(0x111a0)
#define RCBMINAVG				_MMIO(0x111a0)
#define RCUPEI					_MMIO(0x111b0)
#define RCDNEI					_MMIO(0x111b4)
#define RSTDBYCTL				_MMIO(0x111b8)
#define   RS1EN					(1 << 31)
#define   RS2EN					(1 << 30)
#define   RS3EN					(1 << 29)
#define   D3RS3EN				(1 << 28) /* Display D3 imlies RS3 */
#define   SWPROMORSX				(1 << 27) /* RSx promotion timers ignored */
#define   RCWAKERW				(1 << 26) /* Resetwarn from PCH causes wakeup */
#define   DPRSLPVREN				(1 << 25) /* Fast voltage ramp enable */
#define   GFXTGHYST				(1 << 24) /* Hysteresis to allow trunk gating */
#define   RCX_SW_EXIT				(1 << 23) /* Leave RSx and prevent re-entry */
#define   RSX_STATUS_MASK			(7 << 20)
#define   RSX_STATUS_ON				(0 << 20)
#define   RSX_STATUS_RC1			(1 << 20)
#define   RSX_STATUS_RC1E			(2 << 20)
#define   RSX_STATUS_RS1			(3 << 20)
#define   RSX_STATUS_RS2			(4 << 20) /* aka rc6 */
#define   RSX_STATUS_RSVD			(5 << 20) /* deep rc6 unsupported on ilk */
#define   RSX_STATUS_RS3			(6 << 20) /* rs3 unsupported on ilk */
#define   RSX_STATUS_RSVD2			(7 << 20)
#define   UWRCRSXE				(1 << 19) /* wake counter limit prevents rsx */
#define   RSCRP					(1 << 18) /* rs requests control on rs1/2 reqs */
#define   JRSC					(1 << 17) /* rsx coupled to cpu c-state */
#define   RS2INC0				(1 << 16) /* allow rs2 in cpu c0 */
#define   RS1CONTSAV_MASK			(3 << 14)
#define   RS1CONTSAV_NO_RS1			(0 << 14) /* rs1 doesn't save/restore context */
#define   RS1CONTSAV_RSVD			(1 << 14)
#define   RS1CONTSAV_SAVE_RS1			(2 << 14) /* rs1 saves context */
#define   RS1CONTSAV_FULL_RS1			(3 << 14) /* rs1 saves and restores context */
#define   NORMSLEXLAT_MASK			(3 << 12)
#define   SLOW_RS123				(0 << 12)
#define   SLOW_RS23				(1 << 12)
#define   SLOW_RS3				(2 << 12)
#define   NORMAL_RS123				(3 << 12)
#define   RCMODE_TIMEOUT			(1 << 11) /* 0 is eval interval method */
#define   IMPROMOEN				(1 << 10) /* promo is immediate or delayed until next idle interval (only for timeout method above) */
#define   RCENTSYNC				(1 << 9) /* rs coupled to cpu c-state (3/6/7) */
#define   STATELOCK				(1 << 7) /* locked to rs_cstate if 0 */
#define   RS_CSTATE_MASK			(3 << 4)
#define   RS_CSTATE_C367_RS1			(0 << 4)
#define   RS_CSTATE_C36_RS1_C7_RS2		(1 << 4)
#define   RS_CSTATE_RSVD			(2 << 4)
#define   RS_CSTATE_C367_RS2			(3 << 4)
#define   REDSAVES				(1 << 3) /* no context save if was idle during rs0 */
#define   REDRESTORES				(1 << 2) /* no restore if was idle during rs0 */
#define VIDCTL					_MMIO(0x111c0)
#define VIDSTS					_MMIO(0x111c8)
#define VIDSTART				_MMIO(0x111cc) /* 8 bits */
#define MEMSTAT_ILK				_MMIO(0x111f8)
#define   MEMSTAT_VID_MASK			0x7f00
#define   MEMSTAT_VID_SHIFT			8
#define   MEMSTAT_PSTATE_MASK			0x00f8
#define   MEMSTAT_PSTATE_SHIFT			3
#define   MEMSTAT_MON_ACTV			(1 << 2)
#define   MEMSTAT_SRC_CTL_MASK			0x0003
#define   MEMSTAT_SRC_CTL_CORE			0
#define   MEMSTAT_SRC_CTL_TRB			1
#define   MEMSTAT_SRC_CTL_THM			2
#define   MEMSTAT_SRC_CTL_STDBY			3
#define PMMISC					_MMIO(0x11214)
#define   MCPPCE_EN				(1 << 0) /* enable PM_MSG from PCH->MPC */
#define SDEW					_MMIO(0x1124c)
#define CSIEW0					_MMIO(0x11250)
#define CSIEW1					_MMIO(0x11254)
#define CSIEW2					_MMIO(0x11258)
#define PEW(i)					_MMIO(0x1125c + (i) * 4) /* 5 registers */
#define DEW(i)					_MMIO(0x11270 + (i) * 4) /* 3 registers */
#define MCHAFE					_MMIO(0x112c0)
#define CSIEC					_MMIO(0x112e0)
#define DMIEC					_MMIO(0x112e4)
#define DDREC					_MMIO(0x112e8)
#define PEG0EC					_MMIO(0x112ec)
#define PEG1EC					_MMIO(0x112f0)
#define GFXEC					_MMIO(0x112f4)
#define INTTOEXT_BASE_ILK			_MMIO(0x11300)
#define RPPREVBSYTUPAVG				_MMIO(0x113b8)
#define RCPREVBSYTUPAVG				_MMIO(0x113b8)
#define RCPREVBSYTDNAVG				_MMIO(0x113bc)
#define RPPREVBSYTDNAVG				_MMIO(0x113bc)
#define ECR					_MMIO(0x11600)
#define   ECR_GPFE				(1 << 31)
#define   ECR_IMONE				(1 << 30)
#define   ECR_CAP_MASK				0x0000001f /* Event range, 0-31 */
#define OGW0					_MMIO(0x11608)
#define OGW1					_MMIO(0x1160c)
#define EG0					_MMIO(0x11610)
#define EG1					_MMIO(0x11614)
#define EG2					_MMIO(0x11618)
#define EG3					_MMIO(0x1161c)
#define EG4					_MMIO(0x11620)
#define EG5					_MMIO(0x11624)
#define EG6					_MMIO(0x11628)
#define EG7					_MMIO(0x1162c)
#define PXW(i)					_MMIO(0x11664 + (i) * 4) /* 4 registers */
#define PXWL(i)					_MMIO(0x11680 + (i) * 8) /* 8 registers */
#define LCFUSE02				_MMIO(0x116c0)
#define   LCFUSE_HIV_MASK			0x000000ff

#define GAC_ECO_BITS				_MMIO(0x14090)
#define   ECOBITS_SNB_BIT			(1 << 13)
#define   ECOBITS_PPGTT_CACHE64B		(3 << 8)
#define   ECOBITS_PPGTT_CACHE4B			(0 << 8)

#define GEN12_RCU_MODE				_MMIO(0x14800)
#define   GEN12_RCU_MODE_CCS_ENABLE		REG_BIT(0)

#define CHV_FUSE_GT				_MMIO(VLV_DISPLAY_BASE + 0x2168)
#define   CHV_FGT_DISABLE_SS0			(1 << 10)
#define   CHV_FGT_DISABLE_SS1			(1 << 11)
#define   CHV_FGT_EU_DIS_SS0_R0_SHIFT		16
#define   CHV_FGT_EU_DIS_SS0_R0_MASK		(0xf << CHV_FGT_EU_DIS_SS0_R0_SHIFT)
#define   CHV_FGT_EU_DIS_SS0_R1_SHIFT		20
#define   CHV_FGT_EU_DIS_SS0_R1_MASK		(0xf << CHV_FGT_EU_DIS_SS0_R1_SHIFT)
#define   CHV_FGT_EU_DIS_SS1_R0_SHIFT		24
#define   CHV_FGT_EU_DIS_SS1_R0_MASK		(0xf << CHV_FGT_EU_DIS_SS1_R0_SHIFT)
#define   CHV_FGT_EU_DIS_SS1_R1_SHIFT		28
#define   CHV_FGT_EU_DIS_SS1_R1_MASK		(0xf << CHV_FGT_EU_DIS_SS1_R1_SHIFT)

#define BCS_SWCTRL				_MMIO(0x22200)
#define   BCS_SRC_Y				REG_BIT(0)
#define   BCS_DST_Y				REG_BIT(1)

#define GAB_CTL					_MMIO(0x24000)
#define   GAB_CTL_CONT_AFTER_PAGEFAULT		(1 << 8)

#define GEN6_PMISR				_MMIO(0x44020)
#define GEN6_PMIMR				_MMIO(0x44024) /* rps_lock */
#define GEN6_PMIIR				_MMIO(0x44028)
#define GEN6_PMIER				_MMIO(0x4402c)
#define   GEN6_PM_MBOX_EVENT			(1 << 25)
#define   GEN6_PM_THERMAL_EVENT			(1 << 24)
/*
 * For Gen11 these are in the upper word of the GPM_WGBOXPERF
 * registers. Shifting is handled on accessing the imr and ier.
 */
#define   GEN6_PM_RP_DOWN_TIMEOUT		(1 << 6)
#define   GEN6_PM_RP_UP_THRESHOLD		(1 << 5)
#define   GEN6_PM_RP_DOWN_THRESHOLD		(1 << 4)
#define   GEN6_PM_RP_UP_EI_EXPIRED		(1 << 2)
#define   GEN6_PM_RP_DOWN_EI_EXPIRED		(1 << 1)
#define   GEN6_PM_RPS_EVENTS			(GEN6_PM_RP_UP_EI_EXPIRED   | \
						 GEN6_PM_RP_UP_THRESHOLD    | \
						 GEN6_PM_RP_DOWN_EI_EXPIRED | \
						 GEN6_PM_RP_DOWN_THRESHOLD  | \
						 GEN6_PM_RP_DOWN_TIMEOUT)

#define GEN7_GT_SCRATCH(i)			_MMIO(0x4f100 + (i) * 4)
#define   GEN7_GT_SCRATCH_REG_NUM		8

#define GFX_FLSH_CNTL_GEN6			_MMIO(0x101008)
#define   GFX_FLSH_CNTL_EN			(1 << 0)

#define GTFIFODBG				_MMIO(0x120000)
#define   GT_FIFO_SBDEDICATE_FREE_ENTRY_CHV	(0x1f << 20)
#define   GT_FIFO_FREE_ENTRIES_CHV		(0x7f << 13)
#define   GT_FIFO_SBDROPERR			(1 << 6)
#define   GT_FIFO_BLOBDROPERR			(1 << 5)
#define   GT_FIFO_SB_READ_ABORTERR		(1 << 4)
#define   GT_FIFO_DROPERR			(1 << 3)
#define   GT_FIFO_OVFERR			(1 << 2)
#define   GT_FIFO_IAWRERR			(1 << 1)
#define   GT_FIFO_IARDERR			(1 << 0)

#define GTFIFOCTL				_MMIO(0x120008)
#define   GT_FIFO_FREE_ENTRIES_MASK		0x7f
#define   GT_FIFO_NUM_RESERVED_ENTRIES		20
#define   GT_FIFO_CTL_BLOCK_ALL_POLICY_STALL	(1 << 12)
#define   GT_FIFO_CTL_RC6_POLICY_STALL		(1 << 11)

#define FORCEWAKE_MT_ACK			_MMIO(0x130040)
#define FORCEWAKE_ACK_HSW			_MMIO(0x130044)
#define FORCEWAKE_ACK_GT_GEN9			_MMIO(0x130044)
#define   FORCEWAKE_KERNEL			BIT(0)
#define   FORCEWAKE_USER			BIT(1)
#define   FORCEWAKE_KERNEL_FALLBACK		BIT(15)
#define FORCEWAKE_ACK				_MMIO(0x130090)
#define VLV_GTLC_WAKE_CTRL			_MMIO(0x130090)
#define   VLV_GTLC_RENDER_CTX_EXISTS		(1 << 25)
#define   VLV_GTLC_MEDIA_CTX_EXISTS		(1 << 24)
#define   VLV_GTLC_ALLOWWAKEREQ			(1 << 0)
#define VLV_GTLC_PW_STATUS			_MMIO(0x130094)
#define   VLV_GTLC_ALLOWWAKEACK			(1 << 0)
#define   VLV_GTLC_ALLOWWAKEERR			(1 << 1)
#define   VLV_GTLC_PW_MEDIA_STATUS_MASK		(1 << 5)
#define   VLV_GTLC_PW_RENDER_STATUS_MASK	(1 << 7)
#define VLV_GTLC_SURVIVABILITY_REG		_MMIO(0x130098)
#define   VLV_GFX_CLK_STATUS_BIT		(1 << 3)
#define   VLV_GFX_CLK_FORCE_ON_BIT		(1 << 2)
#define FORCEWAKE_VLV				_MMIO(0x1300b0)
#define FORCEWAKE_ACK_VLV			_MMIO(0x1300b4)
#define FORCEWAKE_MEDIA_VLV			_MMIO(0x1300b8)
#define FORCEWAKE_ACK_MEDIA_VLV			_MMIO(0x1300bc)

#define GEN6_GT_THREAD_STATUS_REG		_MMIO(0x13805c)
#define   GEN6_GT_THREAD_STATUS_CORE_MASK	0x7

#define GEN6_GT_CORE_STATUS			_MMIO(0x138060)
#define   GEN6_CORE_CPD_STATE_MASK		(7 << 4)
#define   GEN6_RCn_MASK				7
#define   GEN6_RC0				0
#define   GEN6_RC3				2
#define   GEN6_RC6				3
#define   GEN6_RC7				4

#define GEN8_GT_SLICE_INFO			_MMIO(0x138064)
#define   GEN8_LSLICESTAT_MASK			0x7

#define GEN6_GT_GFX_RC6_LOCKED			_MMIO(0x138104)
#define VLV_COUNTER_CONTROL			_MMIO(0x138104)
#define   VLV_COUNT_RANGE_HIGH			(1 << 15)
#define   VLV_MEDIA_RC0_COUNT_EN		(1 << 5)
#define   VLV_RENDER_RC0_COUNT_EN		(1 << 4)
#define   VLV_MEDIA_RC6_COUNT_EN		(1 << 1)
#define   VLV_RENDER_RC6_COUNT_EN		(1 << 0)
#define GEN6_GT_GFX_RC6				_MMIO(0x138108)
#define VLV_GT_MEDIA_RC6			_MMIO(0x13810c)

#define GEN6_GT_GFX_RC6p			_MMIO(0x13810c)
#define GEN6_GT_GFX_RC6pp			_MMIO(0x138110)
#define VLV_RENDER_C0_COUNT			_MMIO(0x138118)
#define VLV_MEDIA_C0_COUNT			_MMIO(0x13811c)

#define GEN12_RPSTAT1				_MMIO(0x1381b4)
#define   GEN12_VOLTAGE_MASK			REG_GENMASK(10, 0)

#define GEN11_GT_INTR_DW(x)			_MMIO(0x190018 + ((x) * 4))
#define   GEN11_CSME				(31)
#define   GEN11_GUNIT				(28)
#define   GEN11_GUC				(25)
#define   GEN11_WDPERF				(20)
#define   GEN11_KCR				(19)
#define   GEN11_GTPM				(16)
#define   GEN11_BCS				(15)
#define   XEHPC_BCS1				(14)
#define   XEHPC_BCS2				(13)
#define   XEHPC_BCS3				(12)
#define   XEHPC_BCS4				(11)
#define   XEHPC_BCS5				(10)
#define   XEHPC_BCS6				(9)
#define   XEHPC_BCS7				(8)
#define   XEHPC_BCS8				(23)
#define   GEN12_CCS3				(7)
#define   GEN12_CCS2				(6)
#define   GEN12_CCS1				(5)
#define   GEN12_CCS0				(4)
#define   GEN11_RCS0				(0)
#define   GEN11_VECS(x)				(31 - (x))
#define   GEN11_VCS(x)				(x)

#define GEN11_RENDER_COPY_INTR_ENABLE		_MMIO(0x190030)
#define GEN11_VCS_VECS_INTR_ENABLE		_MMIO(0x190034)
#define GEN11_GUC_SG_INTR_ENABLE		_MMIO(0x190038)
#define   ENGINE1_MASK				REG_GENMASK(31, 16)
#define   ENGINE0_MASK				REG_GENMASK(15, 0)
#define GEN11_GPM_WGBOXPERF_INTR_ENABLE		_MMIO(0x19003c)
#define GEN11_CRYPTO_RSVD_INTR_ENABLE		_MMIO(0x190040)
#define GEN11_GUNIT_CSME_INTR_ENABLE		_MMIO(0x190044)
#define GEN12_CCS_RSVD_INTR_ENABLE		_MMIO(0x190048)

#define GEN11_INTR_IDENTITY_REG(x)		_MMIO(0x190060 + ((x) * 4))
#define   GEN11_INTR_DATA_VALID			(1 << 31)
#define   GEN11_INTR_ENGINE_CLASS(x)		(((x) & GENMASK(18, 16)) >> 16)
#define   GEN11_INTR_ENGINE_INSTANCE(x)		(((x) & GENMASK(25, 20)) >> 20)
#define   GEN11_INTR_ENGINE_INTR(x)		((x) & 0xffff)
/* irq instances for OTHER_CLASS */
#define   OTHER_GUC_INSTANCE			0
#define   OTHER_GTPM_INSTANCE			1
#define   OTHER_KCR_INSTANCE			4
#define   OTHER_GSC_INSTANCE			6
#define   OTHER_MEDIA_GUC_INSTANCE		16
#define   OTHER_MEDIA_GTPM_INSTANCE		17

#define GEN11_IIR_REG_SELECTOR(x)		_MMIO(0x190070 + ((x) * 4))

#define GEN11_RCS0_RSVD_INTR_MASK		_MMIO(0x190090)
#define GEN11_BCS_RSVD_INTR_MASK		_MMIO(0x1900a0)
#define GEN11_VCS0_VCS1_INTR_MASK		_MMIO(0x1900a8)
#define GEN11_VCS2_VCS3_INTR_MASK		_MMIO(0x1900ac)
#define GEN12_VCS4_VCS5_INTR_MASK		_MMIO(0x1900b0)
#define GEN12_VCS6_VCS7_INTR_MASK		_MMIO(0x1900b4)
#define GEN11_VECS0_VECS1_INTR_MASK		_MMIO(0x1900d0)
#define GEN12_VECS2_VECS3_INTR_MASK		_MMIO(0x1900d4)
#define GEN11_GUC_SG_INTR_MASK			_MMIO(0x1900e8)
#define GEN11_GPM_WGBOXPERF_INTR_MASK		_MMIO(0x1900ec)
#define GEN11_CRYPTO_RSVD_INTR_MASK		_MMIO(0x1900f0)
#define GEN11_GUNIT_CSME_INTR_MASK		_MMIO(0x1900f4)
#define GEN12_CCS0_CCS1_INTR_MASK		_MMIO(0x190100)
#define GEN12_CCS2_CCS3_INTR_MASK		_MMIO(0x190104)
#define XEHPC_BCS1_BCS2_INTR_MASK		_MMIO(0x190110)
#define XEHPC_BCS3_BCS4_INTR_MASK		_MMIO(0x190114)
#define XEHPC_BCS5_BCS6_INTR_MASK		_MMIO(0x190118)
#define XEHPC_BCS7_BCS8_INTR_MASK		_MMIO(0x19011c)

#define GEN12_SFC_DONE(n)			_MMIO(0x1cc000 + (n) * 0x1000)

#define GT0_PACKAGE_ENERGY_STATUS		_MMIO(0x250004)
#define GT0_PACKAGE_RAPL_LIMIT			_MMIO(0x250008)
#define GT0_PACKAGE_POWER_SKU_UNIT		_MMIO(0x250068)
#define GT0_PLATFORM_ENERGY_STATUS		_MMIO(0x25006c)

/*
 * Standalone Media's non-engine GT registers are located at their regular GT
 * offsets plus 0x380000.  This extra offset is stored inside the intel_uncore
 * structure so that the existing code can be used for both GTs without
 * modification.
 */
#define MTL_MEDIA_GSI_BASE			0x380000

#endif /* __INTEL_GT_REGS__ */<|MERGE_RESOLUTION|>--- conflicted
+++ resolved
@@ -52,13 +52,11 @@
 #define FORCEWAKE_ACK_RENDER_GEN9		_MMIO(0xd84)
 #define FORCEWAKE_ACK_MEDIA_GEN9		_MMIO(0xd88)
 
-<<<<<<< HEAD
+#define FORCEWAKE_ACK_GSC			_MMIO(0xdf8)
+#define FORCEWAKE_ACK_GT_MTL			_MMIO(0xdfc)
+
 #define GMD_ID_GRAPHICS				_MMIO(0xd8c)
 #define GMD_ID_MEDIA				_MMIO(MTL_MEDIA_GSI_BASE + 0xd8c)
-=======
-#define FORCEWAKE_ACK_GSC			_MMIO(0xdf8)
-#define FORCEWAKE_ACK_GT_MTL			_MMIO(0xdfc)
->>>>>>> 8f956e9a
 
 #define MCFG_MCR_SELECTOR			_MMIO(0xfd0)
 #define MTL_MCR_SELECTOR			_MMIO(0xfd4)
