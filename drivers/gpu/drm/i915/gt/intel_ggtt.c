// SPDX-License-Identifier: MIT
/*
 * Copyright © 2020 Intel Corporation
 */

#include <linux/types.h>
#include <asm/set_memory.h>
#include <asm/smp.h>

#include <drm/i915_drm.h>

#include "gem/i915_gem_lmem.h"

#include "intel_gt.h"
#include "intel_gt_gmch.h"
#include "intel_gt_regs.h"
#include "i915_drv.h"
#include "i915_scatterlist.h"
#include "i915_utils.h"
#include "i915_vgpu.h"

#include "intel_gtt.h"
#include "gen8_ppgtt.h"

static void i915_ggtt_color_adjust(const struct drm_mm_node *node,
				   unsigned long color,
				   u64 *start,
				   u64 *end)
{
	if (i915_node_color_differs(node, color))
		*start += I915_GTT_PAGE_SIZE;

	/*
	 * Also leave a space between the unallocated reserved node after the
	 * GTT and any objects within the GTT, i.e. we use the color adjustment
	 * to insert a guard page to prevent prefetches crossing over the
	 * GTT boundary.
	 */
	node = list_next_entry(node, node_list);
	if (node->color != color)
		*end -= I915_GTT_PAGE_SIZE;
}

static int ggtt_init_hw(struct i915_ggtt *ggtt)
{
	struct drm_i915_private *i915 = ggtt->vm.i915;

	i915_address_space_init(&ggtt->vm, VM_CLASS_GGTT);

	ggtt->vm.is_ggtt = true;

	/* Only VLV supports read-only GGTT mappings */
	ggtt->vm.has_read_only = IS_VALLEYVIEW(i915);

	if (!HAS_LLC(i915) && !HAS_PPGTT(i915))
		ggtt->vm.mm.color_adjust = i915_ggtt_color_adjust;

	if (ggtt->mappable_end) {
		if (!io_mapping_init_wc(&ggtt->iomap,
					ggtt->gmadr.start,
					ggtt->mappable_end)) {
			ggtt->vm.cleanup(&ggtt->vm);
			return -EIO;
		}

		ggtt->mtrr = arch_phys_wc_add(ggtt->gmadr.start,
					      ggtt->mappable_end);
	}

	intel_ggtt_init_fences(ggtt);

	return 0;
}

/**
 * i915_ggtt_init_hw - Initialize GGTT hardware
 * @i915: i915 device
 */
int i915_ggtt_init_hw(struct drm_i915_private *i915)
{
	int ret;

	/*
	 * Note that we use page colouring to enforce a guard page at the
	 * end of the address space. This is required as the CS may prefetch
	 * beyond the end of the batch buffer, across the page boundary,
	 * and beyond the end of the GTT if we do not provide a guard.
	 */
	ret = ggtt_init_hw(to_gt(i915)->ggtt);
	if (ret)
		return ret;

	return 0;
}

<<<<<<< HEAD
=======
/*
 * Certain Gen5 chipsets require idling the GPU before
 * unmapping anything from the GTT when VT-d is enabled.
 */
static bool needs_idle_maps(struct drm_i915_private *i915)
{
	/*
	 * Query intel_iommu to see if we need the workaround. Presumably that
	 * was loaded first.
	 */
	if (!i915_vtd_active(i915))
		return false;

	if (GRAPHICS_VER(i915) == 5 && IS_MOBILE(i915))
		return true;

	if (GRAPHICS_VER(i915) == 12)
		return true; /* XXX DMAR fault reason 7 */

	return false;
}

>>>>>>> c54b39a5
/**
 * i915_ggtt_suspend_vm - Suspend the memory mappings for a GGTT or DPT VM
 * @vm: The VM to suspend the mappings for
 *
 * Suspend the memory mappings for all objects mapped to HW via the GGTT or a
 * DPT page table.
 */
void i915_ggtt_suspend_vm(struct i915_address_space *vm)
{
	struct i915_vma *vma, *vn;
	int save_skip_rewrite;

	drm_WARN_ON(&vm->i915->drm, !vm->is_ggtt && !vm->is_dpt);

retry:
	i915_gem_drain_freed_objects(vm->i915);

	mutex_lock(&vm->mutex);

	/*
	 * Skip rewriting PTE on VMA unbind.
	 * FIXME: Use an argument to i915_vma_unbind() instead?
	 */
	save_skip_rewrite = vm->skip_pte_rewrite;
	vm->skip_pte_rewrite = true;

	list_for_each_entry_safe(vma, vn, &vm->bound_list, vm_link) {
		struct drm_i915_gem_object *obj = vma->obj;

		GEM_BUG_ON(!drm_mm_node_allocated(&vma->node));

		if (i915_vma_is_pinned(vma) || !i915_vma_is_bound(vma, I915_VMA_GLOBAL_BIND))
			continue;

		/* unlikely to race when GPU is idle, so no worry about slowpath.. */
		if (WARN_ON(!i915_gem_object_trylock(obj, NULL))) {
			/*
			 * No dead objects should appear here, GPU should be
			 * completely idle, and userspace suspended
			 */
			i915_gem_object_get(obj);

			mutex_unlock(&vm->mutex);

			i915_gem_object_lock(obj, NULL);
			GEM_WARN_ON(i915_vma_unbind(vma));
			i915_gem_object_unlock(obj);
			i915_gem_object_put(obj);

			vm->skip_pte_rewrite = save_skip_rewrite;
			goto retry;
		}

		if (!i915_vma_is_bound(vma, I915_VMA_GLOBAL_BIND)) {
			i915_vma_wait_for_bind(vma);

			__i915_vma_evict(vma, false);
			drm_mm_remove_node(&vma->node);
		}

		i915_gem_object_unlock(obj);
	}

	vm->clear_range(vm, 0, vm->total);

	vm->skip_pte_rewrite = save_skip_rewrite;

	mutex_unlock(&vm->mutex);
}

void i915_ggtt_suspend(struct i915_ggtt *ggtt)
{
	i915_ggtt_suspend_vm(&ggtt->vm);
	ggtt->invalidate(ggtt);

	intel_gt_check_and_clear_faults(ggtt->vm.gt);
}

void gen6_ggtt_invalidate(struct i915_ggtt *ggtt)
{
	struct intel_uncore *uncore = ggtt->vm.gt->uncore;

	spin_lock_irq(&uncore->lock);
	intel_uncore_write_fw(uncore, GFX_FLSH_CNTL_GEN6, GFX_FLSH_CNTL_EN);
	intel_uncore_read_fw(uncore, GFX_FLSH_CNTL_GEN6);
	spin_unlock_irq(&uncore->lock);
}

void gen8_ggtt_invalidate(struct i915_ggtt *ggtt)
{
	struct intel_uncore *uncore = ggtt->vm.gt->uncore;

	/*
	 * Note that as an uncached mmio write, this will flush the
	 * WCB of the writes into the GGTT before it triggers the invalidate.
	 */
	intel_uncore_write_fw(uncore, GFX_FLSH_CNTL_GEN6, GFX_FLSH_CNTL_EN);
}

static void guc_ggtt_invalidate(struct i915_ggtt *ggtt)
{
	struct intel_uncore *uncore = ggtt->vm.gt->uncore;
	struct drm_i915_private *i915 = ggtt->vm.i915;

	gen8_ggtt_invalidate(ggtt);

	if (GRAPHICS_VER(i915) >= 12)
		intel_uncore_write_fw(uncore, GEN12_GUC_TLB_INV_CR,
				      GEN12_GUC_TLB_INV_CR_INVALIDATE);
	else
		intel_uncore_write_fw(uncore, GEN8_GTCR, GEN8_GTCR_INVALIDATE);
}

u64 gen8_ggtt_pte_encode(dma_addr_t addr,
			 enum i915_cache_level level,
			 u32 flags)
{
	gen8_pte_t pte = addr | GEN8_PAGE_PRESENT;

	if (flags & PTE_LM)
		pte |= GEN12_GGTT_PTE_LM;

	return pte;
}

void intel_ggtt_bind_vma(struct i915_address_space *vm,
			  struct i915_vm_pt_stash *stash,
			  struct i915_vma_resource *vma_res,
			  enum i915_cache_level cache_level,
			  u32 flags)
{
	u32 pte_flags;

	if (vma_res->bound_flags & (~flags & I915_VMA_BIND_MASK))
		return;

	vma_res->bound_flags |= flags;

	/* Applicable to VLV (gen8+ do not support RO in the GGTT) */
	pte_flags = 0;
	if (vma_res->bi.readonly)
		pte_flags |= PTE_READ_ONLY;
	if (vma_res->bi.lmem)
		pte_flags |= PTE_LM;

	vm->insert_entries(vm, vma_res, cache_level, pte_flags);
	vma_res->page_sizes_gtt = I915_GTT_PAGE_SIZE;
}

void intel_ggtt_unbind_vma(struct i915_address_space *vm,
			    struct i915_vma_resource *vma_res)
{
	vm->clear_range(vm, vma_res->start, vma_res->vma_size);
}

static int ggtt_reserve_guc_top(struct i915_ggtt *ggtt)
{
	u64 size;
	int ret;

	if (!intel_uc_uses_guc(&ggtt->vm.gt->uc))
		return 0;

	GEM_BUG_ON(ggtt->vm.total <= GUC_GGTT_TOP);
	size = ggtt->vm.total - GUC_GGTT_TOP;

	ret = i915_gem_gtt_reserve(&ggtt->vm, NULL, &ggtt->uc_fw, size,
				   GUC_GGTT_TOP, I915_COLOR_UNEVICTABLE,
				   PIN_NOEVICT);
	if (ret)
		drm_dbg(&ggtt->vm.i915->drm,
			"Failed to reserve top of GGTT for GuC\n");

	return ret;
}

static void ggtt_release_guc_top(struct i915_ggtt *ggtt)
{
	if (drm_mm_node_allocated(&ggtt->uc_fw))
		drm_mm_remove_node(&ggtt->uc_fw);
}

static void cleanup_init_ggtt(struct i915_ggtt *ggtt)
{
	ggtt_release_guc_top(ggtt);
	if (drm_mm_node_allocated(&ggtt->error_capture))
		drm_mm_remove_node(&ggtt->error_capture);
	mutex_destroy(&ggtt->error_mutex);
}

static int init_ggtt(struct i915_ggtt *ggtt)
{
	/*
	 * Let GEM Manage all of the aperture.
	 *
	 * However, leave one page at the end still bound to the scratch page.
	 * There are a number of places where the hardware apparently prefetches
	 * past the end of the object, and we've seen multiple hangs with the
	 * GPU head pointer stuck in a batchbuffer bound at the last page of the
	 * aperture.  One page should be enough to keep any prefetching inside
	 * of the aperture.
	 */
	unsigned long hole_start, hole_end;
	struct drm_mm_node *entry;
	int ret;

	/*
	 * GuC requires all resources that we're sharing with it to be placed in
	 * non-WOPCM memory. If GuC is not present or not in use we still need a
	 * small bias as ring wraparound at offset 0 sometimes hangs. No idea
	 * why.
	 */
	ggtt->pin_bias = max_t(u32, I915_GTT_PAGE_SIZE,
			       intel_wopcm_guc_size(&ggtt->vm.i915->wopcm));

	ret = intel_vgt_balloon(ggtt);
	if (ret)
		return ret;

	mutex_init(&ggtt->error_mutex);
	if (ggtt->mappable_end) {
		/*
		 * Reserve a mappable slot for our lockless error capture.
		 *
		 * We strongly prefer taking address 0x0 in order to protect
		 * other critical buffers against accidental overwrites,
		 * as writing to address 0 is a very common mistake.
		 *
		 * Since 0 may already be in use by the system (e.g. the BIOS
		 * framebuffer), we let the reservation fail quietly and hope
		 * 0 remains reserved always.
		 *
		 * If we fail to reserve 0, and then fail to find any space
		 * for an error-capture, remain silent. We can afford not
		 * to reserve an error_capture node as we have fallback
		 * paths, and we trust that 0 will remain reserved. However,
		 * the only likely reason for failure to insert is a driver
		 * bug, which we expect to cause other failures...
		 */
		ggtt->error_capture.size = I915_GTT_PAGE_SIZE;
		ggtt->error_capture.color = I915_COLOR_UNEVICTABLE;
		if (drm_mm_reserve_node(&ggtt->vm.mm, &ggtt->error_capture))
			drm_mm_insert_node_in_range(&ggtt->vm.mm,
						    &ggtt->error_capture,
						    ggtt->error_capture.size, 0,
						    ggtt->error_capture.color,
						    0, ggtt->mappable_end,
						    DRM_MM_INSERT_LOW);
	}
	if (drm_mm_node_allocated(&ggtt->error_capture))
		drm_dbg(&ggtt->vm.i915->drm,
			"Reserved GGTT:[%llx, %llx] for use by error capture\n",
			ggtt->error_capture.start,
			ggtt->error_capture.start + ggtt->error_capture.size);

	/*
	 * The upper portion of the GuC address space has a sizeable hole
	 * (several MB) that is inaccessible by GuC. Reserve this range within
	 * GGTT as it can comfortably hold GuC/HuC firmware images.
	 */
	ret = ggtt_reserve_guc_top(ggtt);
	if (ret)
		goto err;

	/* Clear any non-preallocated blocks */
	drm_mm_for_each_hole(entry, &ggtt->vm.mm, hole_start, hole_end) {
		drm_dbg(&ggtt->vm.i915->drm,
			"clearing unused GTT space: [%lx, %lx]\n",
			hole_start, hole_end);
		ggtt->vm.clear_range(&ggtt->vm, hole_start,
				     hole_end - hole_start);
	}

	/* And finally clear the reserved guard page */
	ggtt->vm.clear_range(&ggtt->vm, ggtt->vm.total - PAGE_SIZE, PAGE_SIZE);

	return 0;

err:
	cleanup_init_ggtt(ggtt);
	return ret;
}

static void aliasing_gtt_bind_vma(struct i915_address_space *vm,
				  struct i915_vm_pt_stash *stash,
				  struct i915_vma_resource *vma_res,
				  enum i915_cache_level cache_level,
				  u32 flags)
{
	u32 pte_flags;

	/* Currently applicable only to VLV */
	pte_flags = 0;
	if (vma_res->bi.readonly)
		pte_flags |= PTE_READ_ONLY;

	if (flags & I915_VMA_LOCAL_BIND)
		ppgtt_bind_vma(&i915_vm_to_ggtt(vm)->alias->vm,
			       stash, vma_res, cache_level, flags);

	if (flags & I915_VMA_GLOBAL_BIND)
		vm->insert_entries(vm, vma_res, cache_level, pte_flags);

	vma_res->bound_flags |= flags;
}

static void aliasing_gtt_unbind_vma(struct i915_address_space *vm,
				    struct i915_vma_resource *vma_res)
{
	if (vma_res->bound_flags & I915_VMA_GLOBAL_BIND)
		vm->clear_range(vm, vma_res->start, vma_res->vma_size);

	if (vma_res->bound_flags & I915_VMA_LOCAL_BIND)
		ppgtt_unbind_vma(&i915_vm_to_ggtt(vm)->alias->vm, vma_res);
}

static int init_aliasing_ppgtt(struct i915_ggtt *ggtt)
{
	struct i915_vm_pt_stash stash = {};
	struct i915_ppgtt *ppgtt;
	int err;

	ppgtt = i915_ppgtt_create(ggtt->vm.gt, 0);
	if (IS_ERR(ppgtt))
		return PTR_ERR(ppgtt);

	if (GEM_WARN_ON(ppgtt->vm.total < ggtt->vm.total)) {
		err = -ENODEV;
		goto err_ppgtt;
	}

	err = i915_vm_alloc_pt_stash(&ppgtt->vm, &stash, ggtt->vm.total);
	if (err)
		goto err_ppgtt;

	i915_gem_object_lock(ppgtt->vm.scratch[0], NULL);
	err = i915_vm_map_pt_stash(&ppgtt->vm, &stash);
	i915_gem_object_unlock(ppgtt->vm.scratch[0]);
	if (err)
		goto err_stash;

	/*
	 * Note we only pre-allocate as far as the end of the global
	 * GTT. On 48b / 4-level page-tables, the difference is very,
	 * very significant! We have to preallocate as GVT/vgpu does
	 * not like the page directory disappearing.
	 */
	ppgtt->vm.allocate_va_range(&ppgtt->vm, &stash, 0, ggtt->vm.total);

	ggtt->alias = ppgtt;
	ggtt->vm.bind_async_flags |= ppgtt->vm.bind_async_flags;

	GEM_BUG_ON(ggtt->vm.vma_ops.bind_vma != intel_ggtt_bind_vma);
	ggtt->vm.vma_ops.bind_vma = aliasing_gtt_bind_vma;

	GEM_BUG_ON(ggtt->vm.vma_ops.unbind_vma != intel_ggtt_unbind_vma);
	ggtt->vm.vma_ops.unbind_vma = aliasing_gtt_unbind_vma;

	i915_vm_free_pt_stash(&ppgtt->vm, &stash);
	return 0;

err_stash:
	i915_vm_free_pt_stash(&ppgtt->vm, &stash);
err_ppgtt:
	i915_vm_put(&ppgtt->vm);
	return err;
}

static void fini_aliasing_ppgtt(struct i915_ggtt *ggtt)
{
	struct i915_ppgtt *ppgtt;

	ppgtt = fetch_and_zero(&ggtt->alias);
	if (!ppgtt)
		return;

	i915_vm_put(&ppgtt->vm);

	ggtt->vm.vma_ops.bind_vma   = intel_ggtt_bind_vma;
	ggtt->vm.vma_ops.unbind_vma = intel_ggtt_unbind_vma;
}

int i915_init_ggtt(struct drm_i915_private *i915)
{
	int ret;

	ret = init_ggtt(to_gt(i915)->ggtt);
	if (ret)
		return ret;

	if (INTEL_PPGTT(i915) == INTEL_PPGTT_ALIASING) {
		ret = init_aliasing_ppgtt(to_gt(i915)->ggtt);
		if (ret)
			cleanup_init_ggtt(to_gt(i915)->ggtt);
	}

	return 0;
}

static void ggtt_cleanup_hw(struct i915_ggtt *ggtt)
{
	struct i915_vma *vma, *vn;

	flush_workqueue(ggtt->vm.i915->wq);
	i915_gem_drain_freed_objects(ggtt->vm.i915);

	mutex_lock(&ggtt->vm.mutex);

	ggtt->vm.skip_pte_rewrite = true;

	list_for_each_entry_safe(vma, vn, &ggtt->vm.bound_list, vm_link) {
		struct drm_i915_gem_object *obj = vma->obj;
		bool trylock;

		trylock = i915_gem_object_trylock(obj, NULL);
		WARN_ON(!trylock);

		WARN_ON(__i915_vma_unbind(vma));
		if (trylock)
			i915_gem_object_unlock(obj);
	}

	if (drm_mm_node_allocated(&ggtt->error_capture))
		drm_mm_remove_node(&ggtt->error_capture);
	mutex_destroy(&ggtt->error_mutex);

	ggtt_release_guc_top(ggtt);
	intel_vgt_deballoon(ggtt);

	ggtt->vm.cleanup(&ggtt->vm);

	mutex_unlock(&ggtt->vm.mutex);
	i915_address_space_fini(&ggtt->vm);

	arch_phys_wc_del(ggtt->mtrr);

	if (ggtt->iomap.size)
		io_mapping_fini(&ggtt->iomap);
}

/**
 * i915_ggtt_driver_release - Clean up GGTT hardware initialization
 * @i915: i915 device
 */
void i915_ggtt_driver_release(struct drm_i915_private *i915)
{
	struct i915_ggtt *ggtt = to_gt(i915)->ggtt;

	fini_aliasing_ppgtt(ggtt);

	intel_ggtt_fini_fences(ggtt);
	ggtt_cleanup_hw(ggtt);
}

/**
 * i915_ggtt_driver_late_release - Cleanup of GGTT that needs to be done after
 * all free objects have been drained.
 * @i915: i915 device
 */
void i915_ggtt_driver_late_release(struct drm_i915_private *i915)
{
	struct i915_ggtt *ggtt = to_gt(i915)->ggtt;

	GEM_WARN_ON(kref_read(&ggtt->vm.resv_ref) != 1);
	dma_resv_fini(&ggtt->vm._resv);
}

struct resource intel_pci_resource(struct pci_dev *pdev, int bar)
{
	return (struct resource)DEFINE_RES_MEM(pci_resource_start(pdev, bar),
					       pci_resource_len(pdev, bar));
}

static int ggtt_probe_hw(struct i915_ggtt *ggtt, struct intel_gt *gt)
{
	struct drm_i915_private *i915 = gt->i915;
	int ret;

	ggtt->vm.gt = gt;
	ggtt->vm.i915 = i915;
	ggtt->vm.dma = i915->drm.dev;
	dma_resv_init(&ggtt->vm._resv);

	if (GRAPHICS_VER(i915) <= 5)
		ret = intel_gt_gmch_gen5_probe(ggtt);
	else if (GRAPHICS_VER(i915) < 8)
		ret = intel_gt_gmch_gen6_probe(ggtt);
	else
		ret = intel_gt_gmch_gen8_probe(ggtt);
	if (ret) {
		dma_resv_fini(&ggtt->vm._resv);
		return ret;
	}

	if ((ggtt->vm.total - 1) >> 32) {
		drm_err(&i915->drm,
			"We never expected a Global GTT with more than 32bits"
			" of address space! Found %lldM!\n",
			ggtt->vm.total >> 20);
		ggtt->vm.total = 1ULL << 32;
		ggtt->mappable_end =
			min_t(u64, ggtt->mappable_end, ggtt->vm.total);
	}

	if (ggtt->mappable_end > ggtt->vm.total) {
		drm_err(&i915->drm,
			"mappable aperture extends past end of GGTT,"
			" aperture=%pa, total=%llx\n",
			&ggtt->mappable_end, ggtt->vm.total);
		ggtt->mappable_end = ggtt->vm.total;
	}

	/* GMADR is the PCI mmio aperture into the global GTT. */
	drm_dbg(&i915->drm, "GGTT size = %lluM\n", ggtt->vm.total >> 20);
	drm_dbg(&i915->drm, "GMADR size = %lluM\n",
		(u64)ggtt->mappable_end >> 20);
	drm_dbg(&i915->drm, "DSM size = %lluM\n",
		(u64)resource_size(&intel_graphics_stolen_res) >> 20);

	return 0;
}

/**
 * i915_ggtt_probe_hw - Probe GGTT hardware location
 * @i915: i915 device
 */
int i915_ggtt_probe_hw(struct drm_i915_private *i915)
{
	int ret;

	ret = ggtt_probe_hw(to_gt(i915)->ggtt, to_gt(i915));
	if (ret)
		return ret;

	if (i915_vtd_active(i915))
		drm_info(&i915->drm, "VT-d active for gfx access\n");

	return 0;
}

int i915_ggtt_enable_hw(struct drm_i915_private *i915)
{
	return intel_gt_gmch_gen5_enable_hw(i915);
}

void i915_ggtt_enable_guc(struct i915_ggtt *ggtt)
{
	GEM_BUG_ON(ggtt->invalidate != gen8_ggtt_invalidate);

	ggtt->invalidate = guc_ggtt_invalidate;

	ggtt->invalidate(ggtt);
}

void i915_ggtt_disable_guc(struct i915_ggtt *ggtt)
{
	/* XXX Temporary pardon for error unload */
	if (ggtt->invalidate == gen8_ggtt_invalidate)
		return;

	/* We should only be called after i915_ggtt_enable_guc() */
	GEM_BUG_ON(ggtt->invalidate != guc_ggtt_invalidate);

	ggtt->invalidate = gen8_ggtt_invalidate;

	ggtt->invalidate(ggtt);
}

/**
 * i915_ggtt_resume_vm - Restore the memory mappings for a GGTT or DPT VM
 * @vm: The VM to restore the mappings for
 *
 * Restore the memory mappings for all objects mapped to HW via the GGTT or a
 * DPT page table.
 *
 * Returns %true if restoring the mapping for any object that was in a write
 * domain before suspend.
 */
bool i915_ggtt_resume_vm(struct i915_address_space *vm)
{
	struct i915_vma *vma;
	bool write_domain_objs = false;

	drm_WARN_ON(&vm->i915->drm, !vm->is_ggtt && !vm->is_dpt);

	/* First fill our portion of the GTT with scratch pages */
	vm->clear_range(vm, 0, vm->total);

	/* clflush objects bound into the GGTT and rebind them. */
	list_for_each_entry(vma, &vm->bound_list, vm_link) {
		struct drm_i915_gem_object *obj = vma->obj;
		unsigned int was_bound =
			atomic_read(&vma->flags) & I915_VMA_BIND_MASK;

		GEM_BUG_ON(!was_bound);
		vma->ops->bind_vma(vm, NULL, vma->resource,
				   obj ? obj->cache_level : 0,
				   was_bound);
		if (obj) { /* only used during resume => exclusive access */
			write_domain_objs |= fetch_and_zero(&obj->write_domain);
			obj->read_domains |= I915_GEM_DOMAIN_GTT;
		}
	}

	return write_domain_objs;
}

void i915_ggtt_resume(struct i915_ggtt *ggtt)
{
	bool flush;

	intel_gt_check_and_clear_faults(ggtt->vm.gt);

	flush = i915_ggtt_resume_vm(&ggtt->vm);

	ggtt->invalidate(ggtt);

	if (flush)
		wbinvd_on_all_cpus();

	if (GRAPHICS_VER(ggtt->vm.i915) >= 8)
		setup_private_pat(ggtt->vm.gt->uncore);

	intel_ggtt_restore_fences(ggtt);
}<|MERGE_RESOLUTION|>--- conflicted
+++ resolved
@@ -93,31 +93,6 @@
 	return 0;
 }
 
-<<<<<<< HEAD
-=======
-/*
- * Certain Gen5 chipsets require idling the GPU before
- * unmapping anything from the GTT when VT-d is enabled.
- */
-static bool needs_idle_maps(struct drm_i915_private *i915)
-{
-	/*
-	 * Query intel_iommu to see if we need the workaround. Presumably that
-	 * was loaded first.
-	 */
-	if (!i915_vtd_active(i915))
-		return false;
-
-	if (GRAPHICS_VER(i915) == 5 && IS_MOBILE(i915))
-		return true;
-
-	if (GRAPHICS_VER(i915) == 12)
-		return true; /* XXX DMAR fault reason 7 */
-
-	return false;
-}
-
->>>>>>> c54b39a5
 /**
  * i915_ggtt_suspend_vm - Suspend the memory mappings for a GGTT or DPT VM
  * @vm: The VM to suspend the mappings for
