--- conflicted
+++ resolved
@@ -224,18 +224,12 @@
 			  tx->q_resources, tx->q_resources_bus);
 	tx->q_resources = NULL;
 
-<<<<<<< HEAD
-	if (!tx->raw_addressing) {
-		gve_tx_fifo_release(priv, &tx->tx_fifo);
-		gve_unassign_qpl(cfg->qpl_cfg, tx->tx_fifo.qpl->id);
-=======
 	if (tx->tx_fifo.qpl) {
 		if (tx->tx_fifo.base)
 			gve_tx_fifo_release(priv, &tx->tx_fifo);
 
 		qpl_id = gve_tx_qpl_id(priv, tx->q_num);
 		gve_free_queue_page_list(priv, tx->tx_fifo.qpl, qpl_id);
->>>>>>> 0c383648
 		tx->tx_fifo.qpl = NULL;
 	}
 
@@ -266,11 +260,8 @@
 				 int idx)
 {
 	struct device *hdev = &priv->pdev->dev;
-<<<<<<< HEAD
-=======
 	int qpl_page_cnt;
 	u32 qpl_id = 0;
->>>>>>> 0c383648
 	size_t bytes;
 
 	/* Make sure everything is zeroed to start */
@@ -295,15 +286,11 @@
 	tx->raw_addressing = cfg->raw_addressing;
 	tx->dev = hdev;
 	if (!tx->raw_addressing) {
-<<<<<<< HEAD
-		tx->tx_fifo.qpl = gve_assign_tx_qpl(cfg, idx);
-=======
 		qpl_id = gve_tx_qpl_id(priv, tx->q_num);
 		qpl_page_cnt = priv->tx_pages_per_qpl;
 
 		tx->tx_fifo.qpl = gve_alloc_queue_page_list(priv, qpl_id,
 							    qpl_page_cnt);
->>>>>>> 0c383648
 		if (!tx->tx_fifo.qpl)
 			goto abort_with_desc;
 
@@ -326,15 +313,10 @@
 	if (!tx->raw_addressing)
 		gve_tx_fifo_release(priv, &tx->tx_fifo);
 abort_with_qpl:
-<<<<<<< HEAD
-	if (!tx->raw_addressing)
-		gve_unassign_qpl(cfg->qpl_cfg, tx->tx_fifo.qpl->id);
-=======
 	if (!tx->raw_addressing) {
 		gve_free_queue_page_list(priv, tx->tx_fifo.qpl, qpl_id);
 		tx->tx_fifo.qpl = NULL;
 	}
->>>>>>> 0c383648
 abort_with_desc:
 	dma_free_coherent(hdev, bytes, tx->desc, tx->bus);
 	tx->desc = NULL;
@@ -350,13 +332,6 @@
 	struct gve_tx_ring *tx = cfg->tx;
 	int err = 0;
 	int i, j;
-<<<<<<< HEAD
-
-	if (!cfg->raw_addressing && !cfg->qpls) {
-		netif_err(priv, drv, priv->dev,
-			  "Cannot alloc QPL ring before allocing QPLs\n");
-		return -EINVAL;
-	}
 
 	if (cfg->start_idx + cfg->num_rings > cfg->qcfg->max_queues) {
 		netif_err(priv, drv, priv->dev,
@@ -375,26 +350,6 @@
 		return -EINVAL;
 	}
 
-=======
-
-	if (cfg->start_idx + cfg->num_rings > cfg->qcfg->max_queues) {
-		netif_err(priv, drv, priv->dev,
-			  "Cannot alloc more than the max num of Tx rings\n");
-		return -EINVAL;
-	}
-
-	if (cfg->start_idx == 0) {
-		tx = kvcalloc(cfg->qcfg->max_queues, sizeof(struct gve_tx_ring),
-			      GFP_KERNEL);
-		if (!tx)
-			return -ENOMEM;
-	} else if (!tx) {
-		netif_err(priv, drv, priv->dev,
-			  "Cannot alloc tx rings from a nonzero start idx without tx array\n");
-		return -EINVAL;
-	}
-
->>>>>>> 0c383648
 	for (i = cfg->start_idx; i < cfg->start_idx + cfg->num_rings; i++) {
 		err = gve_tx_alloc_ring_gqi(priv, cfg, &tx[i], i);
 		if (err) {
