--- conflicted
+++ resolved
@@ -666,8 +666,6 @@
 	/* Force a connection loss to ensure complete recovery.
 	 */
 	rpcrdma_force_disconnect(ep);
-<<<<<<< HEAD
-=======
 }
 
 /**
@@ -703,5 +701,4 @@
 	mr->mr_regwr.wr.send_flags = 0;
 
 	return ib_post_send(ep->re_id->qp, &mr->mr_regwr.wr, NULL);
->>>>>>> df0cc57e
 }