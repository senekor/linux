/*
 * This program is free software; you can redistribute it and/or modify it
 * under the terms of the GNU General Public License as published by the
 * Free Software Foundation; either version 2, or (at your option) any
 * later version.
 *
 * This program is distributed in the hope that it will be useful, but
 * WITHOUT ANY WARRANTY; without even the implied warranty of
 * MERCHANTABILITY or FITNESS FOR A PARTICULAR PURPOSE.  See the GNU
 * General Public License for more details.
 *
 */

/*
 * Copyright (C) 2004 Amit S. Kale <amitkale@linsyssoft.com>
 * Copyright (C) 2000-2001 VERITAS Software Corporation.
 * Copyright (C) 2002 Andi Kleen, SuSE Labs
 * Copyright (C) 2004 LinSysSoft Technologies Pvt. Ltd.
 * Copyright (C) 2007 MontaVista Software, Inc.
 * Copyright (C) 2007-2008 Jason Wessel, Wind River Systems, Inc.
 */
/****************************************************************************
 *  Contributor:     Lake Stevens Instrument Division$
 *  Written by:      Glenn Engel $
 *  Updated by:	     Amit Kale<akale@veritas.com>
 *  Updated by:	     Tom Rini <trini@kernel.crashing.org>
 *  Updated by:	     Jason Wessel <jason.wessel@windriver.com>
 *  Modified for 386 by Jim Kingdon, Cygnus Support.
 *  Origianl kgdb, compatibility with 2.1.xx kernel by
 *  David Grothe <dave@gcom.com>
 *  Integrated into 2.2.5 kernel by Tigran Aivazian <tigran@sco.com>
 *  X86_64 changes from Andi Kleen's patch merged by Jim Houston
 */
#include <linux/spinlock.h>
#include <linux/kdebug.h>
#include <linux/string.h>
#include <linux/kernel.h>
#include <linux/ptrace.h>
#include <linux/sched.h>
#include <linux/delay.h>
#include <linux/kgdb.h>
#include <linux/init.h>
#include <linux/smp.h>
#include <linux/nmi.h>

#include <asm/debugreg.h>
#include <asm/apicdef.h>
#include <asm/system.h>

#include <asm/apic.h>

/*
 * Put the error code here just in case the user cares:
 */
static int gdb_x86errcode;

/*
 * Likewise, the vector number here (since GDB only gets the signal
 * number through the usual means, and that's not very specific):
 */
static int gdb_x86vector = -1;

/**
 *	pt_regs_to_gdb_regs - Convert ptrace regs to GDB regs
 *	@gdb_regs: A pointer to hold the registers in the order GDB wants.
 *	@regs: The &struct pt_regs of the current process.
 *
 *	Convert the pt_regs in @regs into the format for registers that
 *	GDB expects, stored in @gdb_regs.
 */
void pt_regs_to_gdb_regs(unsigned long *gdb_regs, struct pt_regs *regs)
{
#ifndef CONFIG_X86_32
	u32 *gdb_regs32 = (u32 *)gdb_regs;
#endif
	gdb_regs[GDB_AX]	= regs->ax;
	gdb_regs[GDB_BX]	= regs->bx;
	gdb_regs[GDB_CX]	= regs->cx;
	gdb_regs[GDB_DX]	= regs->dx;
	gdb_regs[GDB_SI]	= regs->si;
	gdb_regs[GDB_DI]	= regs->di;
	gdb_regs[GDB_BP]	= regs->bp;
	gdb_regs[GDB_PC]	= regs->ip;
#ifdef CONFIG_X86_32
	gdb_regs[GDB_PS]	= regs->flags;
	gdb_regs[GDB_DS]	= regs->ds;
	gdb_regs[GDB_ES]	= regs->es;
	gdb_regs[GDB_CS]	= regs->cs;
	gdb_regs[GDB_FS]	= 0xFFFF;
	gdb_regs[GDB_GS]	= 0xFFFF;
<<<<<<< HEAD
=======
	if (user_mode_vm(regs)) {
		gdb_regs[GDB_SS] = regs->ss;
		gdb_regs[GDB_SP] = regs->sp;
	} else {
		gdb_regs[GDB_SS] = __KERNEL_DS;
		gdb_regs[GDB_SP] = kernel_stack_pointer(regs);
	}
>>>>>>> 2fbe74b9
#else
	gdb_regs[GDB_R8]	= regs->r8;
	gdb_regs[GDB_R9]	= regs->r9;
	gdb_regs[GDB_R10]	= regs->r10;
	gdb_regs[GDB_R11]	= regs->r11;
	gdb_regs[GDB_R12]	= regs->r12;
	gdb_regs[GDB_R13]	= regs->r13;
	gdb_regs[GDB_R14]	= regs->r14;
	gdb_regs[GDB_R15]	= regs->r15;
	gdb_regs32[GDB_PS]	= regs->flags;
	gdb_regs32[GDB_CS]	= regs->cs;
	gdb_regs32[GDB_SS]	= regs->ss;
<<<<<<< HEAD
=======
	gdb_regs[GDB_SP]	= kernel_stack_pointer(regs);
>>>>>>> 2fbe74b9
#endif
	gdb_regs[GDB_SP]	= kernel_stack_pointer(regs);
}

/**
 *	sleeping_thread_to_gdb_regs - Convert ptrace regs to GDB regs
 *	@gdb_regs: A pointer to hold the registers in the order GDB wants.
 *	@p: The &struct task_struct of the desired process.
 *
 *	Convert the register values of the sleeping process in @p to
 *	the format that GDB expects.
 *	This function is called when kgdb does not have access to the
 *	&struct pt_regs and therefore it should fill the gdb registers
 *	@gdb_regs with what has	been saved in &struct thread_struct
 *	thread field during switch_to.
 */
void sleeping_thread_to_gdb_regs(unsigned long *gdb_regs, struct task_struct *p)
{
#ifndef CONFIG_X86_32
	u32 *gdb_regs32 = (u32 *)gdb_regs;
#endif
	gdb_regs[GDB_AX]	= 0;
	gdb_regs[GDB_BX]	= 0;
	gdb_regs[GDB_CX]	= 0;
	gdb_regs[GDB_DX]	= 0;
	gdb_regs[GDB_SI]	= 0;
	gdb_regs[GDB_DI]	= 0;
	gdb_regs[GDB_BP]	= *(unsigned long *)p->thread.sp;
#ifdef CONFIG_X86_32
	gdb_regs[GDB_DS]	= __KERNEL_DS;
	gdb_regs[GDB_ES]	= __KERNEL_DS;
	gdb_regs[GDB_PS]	= 0;
	gdb_regs[GDB_CS]	= __KERNEL_CS;
	gdb_regs[GDB_PC]	= p->thread.ip;
	gdb_regs[GDB_SS]	= __KERNEL_DS;
	gdb_regs[GDB_FS]	= 0xFFFF;
	gdb_regs[GDB_GS]	= 0xFFFF;
#else
	gdb_regs32[GDB_PS]	= *(unsigned long *)(p->thread.sp + 8);
	gdb_regs32[GDB_CS]	= __KERNEL_CS;
	gdb_regs32[GDB_SS]	= __KERNEL_DS;
	gdb_regs[GDB_PC]	= 0;
	gdb_regs[GDB_R8]	= 0;
	gdb_regs[GDB_R9]	= 0;
	gdb_regs[GDB_R10]	= 0;
	gdb_regs[GDB_R11]	= 0;
	gdb_regs[GDB_R12]	= 0;
	gdb_regs[GDB_R13]	= 0;
	gdb_regs[GDB_R14]	= 0;
	gdb_regs[GDB_R15]	= 0;
#endif
	gdb_regs[GDB_SP]	= p->thread.sp;
}

/**
 *	gdb_regs_to_pt_regs - Convert GDB regs to ptrace regs.
 *	@gdb_regs: A pointer to hold the registers we've received from GDB.
 *	@regs: A pointer to a &struct pt_regs to hold these values in.
 *
 *	Convert the GDB regs in @gdb_regs into the pt_regs, and store them
 *	in @regs.
 */
void gdb_regs_to_pt_regs(unsigned long *gdb_regs, struct pt_regs *regs)
{
#ifndef CONFIG_X86_32
	u32 *gdb_regs32 = (u32 *)gdb_regs;
#endif
	regs->ax		= gdb_regs[GDB_AX];
	regs->bx		= gdb_regs[GDB_BX];
	regs->cx		= gdb_regs[GDB_CX];
	regs->dx		= gdb_regs[GDB_DX];
	regs->si		= gdb_regs[GDB_SI];
	regs->di		= gdb_regs[GDB_DI];
	regs->bp		= gdb_regs[GDB_BP];
	regs->ip		= gdb_regs[GDB_PC];
#ifdef CONFIG_X86_32
	regs->flags		= gdb_regs[GDB_PS];
	regs->ds		= gdb_regs[GDB_DS];
	regs->es		= gdb_regs[GDB_ES];
	regs->cs		= gdb_regs[GDB_CS];
#else
	regs->r8		= gdb_regs[GDB_R8];
	regs->r9		= gdb_regs[GDB_R9];
	regs->r10		= gdb_regs[GDB_R10];
	regs->r11		= gdb_regs[GDB_R11];
	regs->r12		= gdb_regs[GDB_R12];
	regs->r13		= gdb_regs[GDB_R13];
	regs->r14		= gdb_regs[GDB_R14];
	regs->r15		= gdb_regs[GDB_R15];
	regs->flags		= gdb_regs32[GDB_PS];
	regs->cs		= gdb_regs32[GDB_CS];
	regs->ss		= gdb_regs32[GDB_SS];
#endif
}

static struct hw_breakpoint {
	unsigned		enabled;
	unsigned		type;
	unsigned		len;
	unsigned long		addr;
} breakinfo[4];

static void kgdb_correct_hw_break(void)
{
	unsigned long dr7;
	int correctit = 0;
	int breakbit;
	int breakno;

	get_debugreg(dr7, 7);
	for (breakno = 0; breakno < 4; breakno++) {
		breakbit = 2 << (breakno << 1);
		if (!(dr7 & breakbit) && breakinfo[breakno].enabled) {
			correctit = 1;
			dr7 |= breakbit;
			dr7 &= ~(0xf0000 << (breakno << 2));
			dr7 |= ((breakinfo[breakno].len << 2) |
				 breakinfo[breakno].type) <<
			       ((breakno << 2) + 16);
			set_debugreg(breakinfo[breakno].addr, breakno);

		} else {
			if ((dr7 & breakbit) && !breakinfo[breakno].enabled) {
				correctit = 1;
				dr7 &= ~breakbit;
				dr7 &= ~(0xf0000 << (breakno << 2));
			}
		}
	}
	if (correctit)
		set_debugreg(dr7, 7);
}

static int
kgdb_remove_hw_break(unsigned long addr, int len, enum kgdb_bptype bptype)
{
	int i;

	for (i = 0; i < 4; i++)
		if (breakinfo[i].addr == addr && breakinfo[i].enabled)
			break;
	if (i == 4)
		return -1;

	breakinfo[i].enabled = 0;

	return 0;
}

static void kgdb_remove_all_hw_break(void)
{
	int i;

	for (i = 0; i < 4; i++)
		memset(&breakinfo[i], 0, sizeof(struct hw_breakpoint));
}

static int
kgdb_set_hw_break(unsigned long addr, int len, enum kgdb_bptype bptype)
{
	unsigned type;
	int i;

	for (i = 0; i < 4; i++)
		if (!breakinfo[i].enabled)
			break;
	if (i == 4)
		return -1;

	switch (bptype) {
	case BP_HARDWARE_BREAKPOINT:
		type = 0;
		len  = 1;
		break;
	case BP_WRITE_WATCHPOINT:
		type = 1;
		break;
	case BP_ACCESS_WATCHPOINT:
		type = 3;
		break;
	default:
		return -1;
	}

	if (len == 1 || len == 2 || len == 4)
		breakinfo[i].len  = len - 1;
	else
		return -1;

	breakinfo[i].enabled = 1;
	breakinfo[i].addr = addr;
	breakinfo[i].type = type;

	return 0;
}

/**
 *	kgdb_disable_hw_debug - Disable hardware debugging while we in kgdb.
 *	@regs: Current &struct pt_regs.
 *
 *	This function will be called if the particular architecture must
 *	disable hardware debugging while it is processing gdb packets or
 *	handling exception.
 */
void kgdb_disable_hw_debug(struct pt_regs *regs)
{
	/* Disable hardware debugging while we are in kgdb: */
	set_debugreg(0UL, 7);
}

/**
 *	kgdb_post_primary_code - Save error vector/code numbers.
 *	@regs: Original pt_regs.
 *	@e_vector: Original error vector.
 *	@err_code: Original error code.
 *
 *	This is needed on architectures which support SMP and KGDB.
 *	This function is called after all the slave cpus have been put
 *	to a know spin state and the primary CPU has control over KGDB.
 */
void kgdb_post_primary_code(struct pt_regs *regs, int e_vector, int err_code)
{
	/* primary processor is completely in the debugger */
	gdb_x86vector = e_vector;
	gdb_x86errcode = err_code;
}

#ifdef CONFIG_SMP
/**
 *	kgdb_roundup_cpus - Get other CPUs into a holding pattern
 *	@flags: Current IRQ state
 *
 *	On SMP systems, we need to get the attention of the other CPUs
 *	and get them be in a known state.  This should do what is needed
 *	to get the other CPUs to call kgdb_wait(). Note that on some arches,
 *	the NMI approach is not used for rounding up all the CPUs. For example,
 *	in case of MIPS, smp_call_function() is used to roundup CPUs. In
 *	this case, we have to make sure that interrupts are enabled before
 *	calling smp_call_function(). The argument to this function is
 *	the flags that will be used when restoring the interrupts. There is
 *	local_irq_save() call before kgdb_roundup_cpus().
 *
 *	On non-SMP systems, this is not called.
 */
void kgdb_roundup_cpus(unsigned long flags)
{
	apic->send_IPI_allbutself(APIC_DM_NMI);
}
#endif

/**
 *	kgdb_arch_handle_exception - Handle architecture specific GDB packets.
 *	@vector: The error vector of the exception that happened.
 *	@signo: The signal number of the exception that happened.
 *	@err_code: The error code of the exception that happened.
 *	@remcom_in_buffer: The buffer of the packet we have read.
 *	@remcom_out_buffer: The buffer of %BUFMAX bytes to write a packet into.
 *	@regs: The &struct pt_regs of the current process.
 *
 *	This function MUST handle the 'c' and 's' command packets,
 *	as well packets to set / remove a hardware breakpoint, if used.
 *	If there are additional packets which the hardware needs to handle,
 *	they are handled here.  The code should return -1 if it wants to
 *	process more packets, and a %0 or %1 if it wants to exit from the
 *	kgdb callback.
 */
int kgdb_arch_handle_exception(int e_vector, int signo, int err_code,
			       char *remcomInBuffer, char *remcomOutBuffer,
			       struct pt_regs *linux_regs)
{
	unsigned long addr;
	unsigned long dr6;
	char *ptr;
	int newPC;

	switch (remcomInBuffer[0]) {
	case 'c':
	case 's':
		/* try to read optional parameter, pc unchanged if no parm */
		ptr = &remcomInBuffer[1];
		if (kgdb_hex2long(&ptr, &addr))
			linux_regs->ip = addr;
	case 'D':
	case 'k':
		newPC = linux_regs->ip;

		/* clear the trace bit */
		linux_regs->flags &= ~X86_EFLAGS_TF;
		atomic_set(&kgdb_cpu_doing_single_step, -1);

		/* set the trace bit if we're stepping */
		if (remcomInBuffer[0] == 's') {
			linux_regs->flags |= X86_EFLAGS_TF;
			atomic_set(&kgdb_cpu_doing_single_step,
				   raw_smp_processor_id());
		}

		get_debugreg(dr6, 6);
		if (!(dr6 & 0x4000)) {
			int breakno;

			for (breakno = 0; breakno < 4; breakno++) {
				if (dr6 & (1 << breakno) &&
				    breakinfo[breakno].type == 0) {
					/* Set restore flag: */
					linux_regs->flags |= X86_EFLAGS_RF;
					break;
				}
			}
		}
		set_debugreg(0UL, 6);
		kgdb_correct_hw_break();

		return 0;
	}

	/* this means that we do not want to exit from the handler: */
	return -1;
}

static inline int
single_step_cont(struct pt_regs *regs, struct die_args *args)
{
	/*
	 * Single step exception from kernel space to user space so
	 * eat the exception and continue the process:
	 */
	printk(KERN_ERR "KGDB: trap/step from kernel to user space, "
			"resuming...\n");
	kgdb_arch_handle_exception(args->trapnr, args->signr,
				   args->err, "c", "", regs);
	/*
	 * Reset the BS bit in dr6 (pointed by args->err) to
	 * denote completion of processing
	 */
	(*(unsigned long *)ERR_PTR(args->err)) &= ~DR_STEP;

	return NOTIFY_STOP;
}

static int was_in_debug_nmi[NR_CPUS];

static int __kgdb_notify(struct die_args *args, unsigned long cmd)
{
	struct pt_regs *regs = args->regs;

	switch (cmd) {
	case DIE_NMI:
		if (atomic_read(&kgdb_active) != -1) {
			/* KGDB CPU roundup */
			kgdb_nmicallback(raw_smp_processor_id(), regs);
			was_in_debug_nmi[raw_smp_processor_id()] = 1;
			touch_nmi_watchdog();
			return NOTIFY_STOP;
		}
		return NOTIFY_DONE;

	case DIE_NMI_IPI:
		/* Just ignore, we will handle the roundup on DIE_NMI. */
		return NOTIFY_DONE;

	case DIE_NMIUNKNOWN:
		if (was_in_debug_nmi[raw_smp_processor_id()]) {
			was_in_debug_nmi[raw_smp_processor_id()] = 0;
			return NOTIFY_STOP;
		}
		return NOTIFY_DONE;

	case DIE_NMIWATCHDOG:
		if (atomic_read(&kgdb_active) != -1) {
			/* KGDB CPU roundup: */
			kgdb_nmicallback(raw_smp_processor_id(), regs);
			return NOTIFY_STOP;
		}
		/* Enter debugger: */
		break;

	case DIE_DEBUG:
		if (atomic_read(&kgdb_cpu_doing_single_step) ==
		    raw_smp_processor_id()) {
			if (user_mode(regs))
				return single_step_cont(regs, args);
			break;
		} else if (test_thread_flag(TIF_SINGLESTEP))
			/* This means a user thread is single stepping
			 * a system call which should be ignored
			 */
			return NOTIFY_DONE;
		/* fall through */
	default:
		if (user_mode(regs))
			return NOTIFY_DONE;
	}

	if (kgdb_handle_exception(args->trapnr, args->signr, args->err, regs))
		return NOTIFY_DONE;

	/* Must touch watchdog before return to normal operation */
	touch_nmi_watchdog();
	return NOTIFY_STOP;
}

static int
kgdb_notify(struct notifier_block *self, unsigned long cmd, void *ptr)
{
	unsigned long flags;
	int ret;

	local_irq_save(flags);
	ret = __kgdb_notify(ptr, cmd);
	local_irq_restore(flags);

	return ret;
}

static struct notifier_block kgdb_notifier = {
	.notifier_call	= kgdb_notify,

	/*
	 * Lowest-prio notifier priority, we want to be notified last:
	 */
	.priority	= -INT_MAX,
};

/**
 *	kgdb_arch_init - Perform any architecture specific initalization.
 *
 *	This function will handle the initalization of any architecture
 *	specific callbacks.
 */
int kgdb_arch_init(void)
{
	return register_die_notifier(&kgdb_notifier);
}

/**
 *	kgdb_arch_exit - Perform any architecture specific uninitalization.
 *
 *	This function will handle the uninitalization of any architecture
 *	specific callbacks, for dynamic registration and unregistration.
 */
void kgdb_arch_exit(void)
{
	unregister_die_notifier(&kgdb_notifier);
}

/**
 *
 *	kgdb_skipexception - Bail out of KGDB when we've been triggered.
 *	@exception: Exception vector number
 *	@regs: Current &struct pt_regs.
 *
 *	On some architectures we need to skip a breakpoint exception when
 *	it occurs after a breakpoint has been removed.
 *
 * Skip an int3 exception when it occurs after a breakpoint has been
 * removed. Backtrack eip by 1 since the int3 would have caused it to
 * increment by 1.
 */
int kgdb_skipexception(int exception, struct pt_regs *regs)
{
	if (exception == 3 && kgdb_isremovedbreak(regs->ip - 1)) {
		regs->ip -= 1;
		return 1;
	}
	return 0;
}

unsigned long kgdb_arch_pc(int exception, struct pt_regs *regs)
{
	if (exception == 3)
		return instruction_pointer(regs) - 1;
	return instruction_pointer(regs);
}

struct kgdb_arch arch_kgdb_ops = {
	/* Breakpoint instruction: */
	.gdb_bpt_instr		= { 0xcc },
	.flags			= KGDB_HW_BREAKPOINT,
	.set_hw_breakpoint	= kgdb_set_hw_break,
	.remove_hw_breakpoint	= kgdb_remove_hw_break,
	.remove_all_hw_break	= kgdb_remove_all_hw_break,
	.correct_hw_break	= kgdb_correct_hw_break,
};<|MERGE_RESOLUTION|>--- conflicted
+++ resolved
@@ -88,8 +88,6 @@
 	gdb_regs[GDB_CS]	= regs->cs;
 	gdb_regs[GDB_FS]	= 0xFFFF;
 	gdb_regs[GDB_GS]	= 0xFFFF;
-<<<<<<< HEAD
-=======
 	if (user_mode_vm(regs)) {
 		gdb_regs[GDB_SS] = regs->ss;
 		gdb_regs[GDB_SP] = regs->sp;
@@ -97,7 +95,6 @@
 		gdb_regs[GDB_SS] = __KERNEL_DS;
 		gdb_regs[GDB_SP] = kernel_stack_pointer(regs);
 	}
->>>>>>> 2fbe74b9
 #else
 	gdb_regs[GDB_R8]	= regs->r8;
 	gdb_regs[GDB_R9]	= regs->r9;
@@ -110,12 +107,8 @@
 	gdb_regs32[GDB_PS]	= regs->flags;
 	gdb_regs32[GDB_CS]	= regs->cs;
 	gdb_regs32[GDB_SS]	= regs->ss;
-<<<<<<< HEAD
-=======
 	gdb_regs[GDB_SP]	= kernel_stack_pointer(regs);
->>>>>>> 2fbe74b9
-#endif
-	gdb_regs[GDB_SP]	= kernel_stack_pointer(regs);
+#endif
 }
 
 /**
