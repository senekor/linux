#include <linux/capability.h>

#define COMMON_FILE_SOCK_PERMS "ioctl", "read", "write", "create", \
    "getattr", "setattr", "lock", "relabelfrom", "relabelto", "append"

#define COMMON_FILE_PERMS COMMON_FILE_SOCK_PERMS, "unlink", "link", \
    "rename", "execute", "quotaon", "mounton", "audit_access", \
    "open", "execmod"

#define COMMON_SOCK_PERMS COMMON_FILE_SOCK_PERMS, "bind", "connect", \
    "listen", "accept", "getopt", "setopt", "shutdown", "recvfrom",  \
    "sendto", "name_bind"

#define COMMON_IPC_PERMS "create", "destroy", "getattr", "setattr", "read", \
	    "write", "associate", "unix_read", "unix_write"

#define COMMON_CAP_PERMS  "chown", "dac_override", "dac_read_search", \
	    "fowner", "fsetid", "kill", "setgid", "setuid", "setpcap", \
	    "linux_immutable", "net_bind_service", "net_broadcast", \
	    "net_admin", "net_raw", "ipc_lock", "ipc_owner", "sys_module", \
	    "sys_rawio", "sys_chroot", "sys_ptrace", "sys_pacct", "sys_admin", \
	    "sys_boot", "sys_nice", "sys_resource", "sys_time", \
	    "sys_tty_config", "mknod", "lease", "audit_write", \
	    "audit_control", "setfcap"

#define COMMON_CAP2_PERMS  "mac_override", "mac_admin", "syslog", \
		"wake_alarm", "block_suspend", "audit_read"

#if CAP_LAST_CAP > CAP_AUDIT_READ
#error New capability defined, please update COMMON_CAP2_PERMS.
#endif

/*
 * Note: The name for any socket class should be suffixed by "socket",
 *	 and doesn't contain more than one substr of "socket".
 */
struct security_class_mapping secclass_map[] = {
	{ "security",
	  { "compute_av", "compute_create", "compute_member",
	    "check_context", "load_policy", "compute_relabel",
	    "compute_user", "setenforce", "setbool", "setsecparam",
	    "setcheckreqprot", "read_policy", "validate_trans", NULL } },
	{ "process",
	  { "fork", "transition", "sigchld", "sigkill",
	    "sigstop", "signull", "signal", "ptrace", "getsched", "setsched",
	    "getsession", "getpgid", "setpgid", "getcap", "setcap", "share",
	    "getattr", "setexec", "setfscreate", "noatsecure", "siginh",
	    "setrlimit", "rlimitinh", "dyntransition", "setcurrent",
	    "execmem", "execstack", "execheap", "setkeycreate",
	    "setsockcreate", NULL } },
	{ "system",
	  { "ipc_info", "syslog_read", "syslog_mod",
	    "syslog_console", "module_request", "module_load", NULL } },
	{ "capability",
	  { COMMON_CAP_PERMS, NULL } },
	{ "filesystem",
	  { "mount", "remount", "unmount", "getattr",
	    "relabelfrom", "relabelto", "associate", "quotamod",
	    "quotaget", NULL } },
	{ "file",
	  { COMMON_FILE_PERMS,
	    "execute_no_trans", "entrypoint", NULL } },
	{ "dir",
	  { COMMON_FILE_PERMS, "add_name", "remove_name",
	    "reparent", "search", "rmdir", NULL } },
	{ "fd", { "use", NULL } },
	{ "lnk_file",
	  { COMMON_FILE_PERMS, NULL } },
	{ "chr_file",
	  { COMMON_FILE_PERMS, NULL } },
	{ "blk_file",
	  { COMMON_FILE_PERMS, NULL } },
	{ "sock_file",
	  { COMMON_FILE_PERMS, NULL } },
	{ "fifo_file",
	  { COMMON_FILE_PERMS, NULL } },
	{ "socket",
	  { COMMON_SOCK_PERMS, NULL } },
	{ "tcp_socket",
	  { COMMON_SOCK_PERMS,
	    "node_bind", "name_connect",
	    NULL } },
	{ "udp_socket",
	  { COMMON_SOCK_PERMS,
	    "node_bind", NULL } },
	{ "rawip_socket",
	  { COMMON_SOCK_PERMS,
	    "node_bind", NULL } },
	{ "node",
	  { "recvfrom", "sendto", NULL } },
	{ "netif",
	  { "ingress", "egress", NULL } },
	{ "netlink_socket",
	  { COMMON_SOCK_PERMS, NULL } },
	{ "packet_socket",
	  { COMMON_SOCK_PERMS, NULL } },
	{ "key_socket",
	  { COMMON_SOCK_PERMS, NULL } },
	{ "unix_stream_socket",
	  { COMMON_SOCK_PERMS, "connectto", NULL } },
	{ "unix_dgram_socket",
	  { COMMON_SOCK_PERMS, NULL } },
	{ "sem",
	  { COMMON_IPC_PERMS, NULL } },
	{ "msg", { "send", "receive", NULL } },
	{ "msgq",
	  { COMMON_IPC_PERMS, "enqueue", NULL } },
	{ "shm",
	  { COMMON_IPC_PERMS, "lock", NULL } },
	{ "ipc",
	  { COMMON_IPC_PERMS, NULL } },
	{ "netlink_route_socket",
	  { COMMON_SOCK_PERMS,
	    "nlmsg_read", "nlmsg_write", NULL } },
	{ "netlink_tcpdiag_socket",
	  { COMMON_SOCK_PERMS,
	    "nlmsg_read", "nlmsg_write", NULL } },
	{ "netlink_nflog_socket",
	  { COMMON_SOCK_PERMS, NULL } },
	{ "netlink_xfrm_socket",
	  { COMMON_SOCK_PERMS,
	    "nlmsg_read", "nlmsg_write", NULL } },
	{ "netlink_selinux_socket",
	  { COMMON_SOCK_PERMS, NULL } },
	{ "netlink_iscsi_socket",
	  { COMMON_SOCK_PERMS, NULL } },
	{ "netlink_audit_socket",
	  { COMMON_SOCK_PERMS,
	    "nlmsg_read", "nlmsg_write", "nlmsg_relay", "nlmsg_readpriv",
	    "nlmsg_tty_audit", NULL } },
	{ "netlink_fib_lookup_socket",
	  { COMMON_SOCK_PERMS, NULL } },
	{ "netlink_connector_socket",
	  { COMMON_SOCK_PERMS, NULL } },
	{ "netlink_netfilter_socket",
	  { COMMON_SOCK_PERMS, NULL } },
	{ "netlink_dnrt_socket",
	  { COMMON_SOCK_PERMS, NULL } },
	{ "association",
	  { "sendto", "recvfrom", "setcontext", "polmatch", NULL } },
	{ "netlink_kobject_uevent_socket",
	  { COMMON_SOCK_PERMS, NULL } },
	{ "netlink_generic_socket",
	  { COMMON_SOCK_PERMS, NULL } },
	{ "netlink_scsitransport_socket",
	  { COMMON_SOCK_PERMS, NULL } },
	{ "netlink_rdma_socket",
	  { COMMON_SOCK_PERMS, NULL } },
	{ "netlink_crypto_socket",
	  { COMMON_SOCK_PERMS, NULL } },
	{ "appletalk_socket",
	  { COMMON_SOCK_PERMS, NULL } },
	{ "packet",
	  { "send", "recv", "relabelto", "forward_in", "forward_out", NULL } },
	{ "key",
	  { "view", "read", "write", "search", "link", "setattr", "create",
	    NULL } },
	{ "dccp_socket",
	  { COMMON_SOCK_PERMS,
	    "node_bind", "name_connect", NULL } },
	{ "memprotect", { "mmap_zero", NULL } },
	{ "peer", { "recv", NULL } },
	{ "capability2",
	  { COMMON_CAP2_PERMS, NULL } },
	{ "kernel_service", { "use_as_override", "create_files_as", NULL } },
	{ "tun_socket",
	  { COMMON_SOCK_PERMS, "attach_queue", NULL } },
	{ "binder", { "impersonate", "call", "set_context_mgr", "transfer",
		      NULL } },
	{ "cap_userns",
	  { COMMON_CAP_PERMS, NULL } },
	{ "cap2_userns",
	  { COMMON_CAP2_PERMS, NULL } },
	{ "sctp_socket",
	  { COMMON_SOCK_PERMS,
	    "node_bind", NULL } },
	{ "icmp_socket",
	  { COMMON_SOCK_PERMS,
	    "node_bind", NULL } },
	{ "ax25_socket",
	  { COMMON_SOCK_PERMS, NULL } },
	{ "ipx_socket",
	  { COMMON_SOCK_PERMS, NULL } },
	{ "netrom_socket",
	  { COMMON_SOCK_PERMS, NULL } },
	{ "atmpvc_socket",
	  { COMMON_SOCK_PERMS, NULL } },
	{ "x25_socket",
	  { COMMON_SOCK_PERMS, NULL } },
	{ "rose_socket",
	  { COMMON_SOCK_PERMS, NULL } },
	{ "decnet_socket",
	  { COMMON_SOCK_PERMS, NULL } },
	{ "atmsvc_socket",
	  { COMMON_SOCK_PERMS, NULL } },
	{ "rds_socket",
	  { COMMON_SOCK_PERMS, NULL } },
	{ "irda_socket",
	  { COMMON_SOCK_PERMS, NULL } },
	{ "pppox_socket",
	  { COMMON_SOCK_PERMS, NULL } },
	{ "llc_socket",
	  { COMMON_SOCK_PERMS, NULL } },
	{ "can_socket",
	  { COMMON_SOCK_PERMS, NULL } },
	{ "tipc_socket",
	  { COMMON_SOCK_PERMS, NULL } },
	{ "bluetooth_socket",
	  { COMMON_SOCK_PERMS, NULL } },
	{ "iucv_socket",
	  { COMMON_SOCK_PERMS, NULL } },
	{ "rxrpc_socket",
	  { COMMON_SOCK_PERMS, NULL } },
	{ "isdn_socket",
	  { COMMON_SOCK_PERMS, NULL } },
	{ "phonet_socket",
	  { COMMON_SOCK_PERMS, NULL } },
	{ "ieee802154_socket",
	  { COMMON_SOCK_PERMS, NULL } },
	{ "caif_socket",
	  { COMMON_SOCK_PERMS, NULL } },
	{ "alg_socket",
	  { COMMON_SOCK_PERMS, NULL } },
	{ "nfc_socket",
	  { COMMON_SOCK_PERMS, NULL } },
	{ "vsock_socket",
	  { COMMON_SOCK_PERMS, NULL } },
	{ "kcm_socket",
	  { COMMON_SOCK_PERMS, NULL } },
	{ "qipcrtr_socket",
	  { COMMON_SOCK_PERMS, NULL } },
<<<<<<< HEAD
	{ NULL }
  };

#if PF_MAX > 43
=======
	{ "smc_socket",
	  { COMMON_SOCK_PERMS, NULL } },
	{ NULL }
  };

#if PF_MAX > 44
>>>>>>> af22a610
#error New address family defined, please update secclass_map.
#endif<|MERGE_RESOLUTION|>--- conflicted
+++ resolved
@@ -229,18 +229,11 @@
 	  { COMMON_SOCK_PERMS, NULL } },
 	{ "qipcrtr_socket",
 	  { COMMON_SOCK_PERMS, NULL } },
-<<<<<<< HEAD
+	{ "smc_socket",
+	  { COMMON_SOCK_PERMS, NULL } },
 	{ NULL }
   };
 
-#if PF_MAX > 43
-=======
-	{ "smc_socket",
-	  { COMMON_SOCK_PERMS, NULL } },
-	{ NULL }
-  };
-
 #if PF_MAX > 44
->>>>>>> af22a610
 #error New address family defined, please update secclass_map.
 #endif