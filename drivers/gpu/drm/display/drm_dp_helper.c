--- conflicted
+++ resolved
@@ -2281,11 +2281,8 @@
 	{ OUI(0x90, 0xCC, 0x24), DEVICE_ID_ANY, true, BIT(DP_DPCD_QUIRK_DSC_WITHOUT_VIRTUAL_DPCD) },
 	/* Synaptics DP1.4 MST hubs require DSC for some modes on which it applies HBLANK expansion. */
 	{ OUI(0x90, 0xCC, 0x24), DEVICE_ID_ANY, true, BIT(DP_DPCD_QUIRK_HBLANK_EXPANSION_REQUIRES_DSC) },
-<<<<<<< HEAD
-=======
 	/* MediaTek panels (at least in U3224KBA) require DSC for modes with a short HBLANK on UHBR links. */
 	{ OUI(0x00, 0x0C, 0xE7), DEVICE_ID_ANY, false, BIT(DP_DPCD_QUIRK_HBLANK_EXPANSION_REQUIRES_DSC) },
->>>>>>> 0c383648
 	/* Apple MacBookPro 2017 15 inch eDP Retina panel reports too low DP_MAX_LINK_RATE */
 	{ OUI(0x00, 0x10, 0xfa), DEVICE_ID(101, 68, 21, 101, 98, 97), false, BIT(DP_DPCD_QUIRK_CAN_DO_MAX_LINK_RATE_3_24_GBPS) },
 };
@@ -3088,103 +3085,6 @@
 EXPORT_SYMBOL(drm_dp_vsc_sdp_pack);
 
 /**
- * drm_dp_vsc_sdp_supported() - check if vsc sdp is supported
- * @aux: DisplayPort AUX channel
- * @dpcd: DisplayPort configuration data
- *
- * Returns true if vsc sdp is supported, else returns false
- */
-bool drm_dp_vsc_sdp_supported(struct drm_dp_aux *aux, const u8 dpcd[DP_RECEIVER_CAP_SIZE])
-{
-	u8 rx_feature;
-
-	if (dpcd[DP_DPCD_REV] < DP_DPCD_REV_13)
-		return false;
-
-	if (drm_dp_dpcd_readb(aux, DP_DPRX_FEATURE_ENUMERATION_LIST, &rx_feature) != 1) {
-		drm_dbg_dp(aux->drm_dev, "failed to read DP_DPRX_FEATURE_ENUMERATION_LIST\n");
-		return false;
-	}
-
-	return (rx_feature & DP_VSC_SDP_EXT_FOR_COLORIMETRY_SUPPORTED);
-}
-EXPORT_SYMBOL(drm_dp_vsc_sdp_supported);
-
-/**
- * drm_dp_vsc_sdp_pack() - pack a given vsc sdp into generic dp_sdp
- * @vsc: vsc sdp initialized according to its purpose as defined in
- *       table 2-118 - table 2-120 in DP 1.4a specification
- * @sdp: valid handle to the generic dp_sdp which will be packed
- *
- * Returns length of sdp on success and error code on failure
- */
-ssize_t drm_dp_vsc_sdp_pack(const struct drm_dp_vsc_sdp *vsc,
-			    struct dp_sdp *sdp)
-{
-	size_t length = sizeof(struct dp_sdp);
-
-	memset(sdp, 0, sizeof(struct dp_sdp));
-
-	/*
-	 * Prepare VSC Header for SU as per DP 1.4a spec, Table 2-119
-	 * VSC SDP Header Bytes
-	 */
-	sdp->sdp_header.HB0 = 0; /* Secondary-Data Packet ID = 0 */
-	sdp->sdp_header.HB1 = vsc->sdp_type; /* Secondary-data Packet Type */
-	sdp->sdp_header.HB2 = vsc->revision; /* Revision Number */
-	sdp->sdp_header.HB3 = vsc->length; /* Number of Valid Data Bytes */
-
-	if (vsc->revision == 0x6) {
-		sdp->db[0] = 1;
-		sdp->db[3] = 1;
-	}
-
-	/*
-	 * Revision 0x5 and revision 0x7 supports Pixel Encoding/Colorimetry
-	 * Format as per DP 1.4a spec and DP 2.0 respectively.
-	 */
-	if (!(vsc->revision == 0x5 || vsc->revision == 0x7))
-		goto out;
-
-	/* VSC SDP Payload for DB16 through DB18 */
-	/* Pixel Encoding and Colorimetry Formats  */
-	sdp->db[16] = (vsc->pixelformat & 0xf) << 4; /* DB16[7:4] */
-	sdp->db[16] |= vsc->colorimetry & 0xf; /* DB16[3:0] */
-
-	switch (vsc->bpc) {
-	case 6:
-		/* 6bpc: 0x0 */
-		break;
-	case 8:
-		sdp->db[17] = 0x1; /* DB17[3:0] */
-		break;
-	case 10:
-		sdp->db[17] = 0x2;
-		break;
-	case 12:
-		sdp->db[17] = 0x3;
-		break;
-	case 16:
-		sdp->db[17] = 0x4;
-		break;
-	default:
-		WARN(1, "Missing case %d\n", vsc->bpc);
-		return -EINVAL;
-	}
-
-	/* Dynamic Range and Component Bit Depth */
-	if (vsc->dynamic_range == DP_DYNAMIC_RANGE_CTA)
-		sdp->db[17] |= 0x80;  /* DB17[7] */
-
-	/* Content Type */
-	sdp->db[18] = vsc->content_type & 0x7;
-
-out:
-	return length;
-}
-EXPORT_SYMBOL(drm_dp_vsc_sdp_pack);
-
-/**
  * drm_dp_get_pcon_max_frl_bw() - maximum frl supported by PCON
  * @dpcd: DisplayPort configuration data
  * @port_cap: port capabilities
