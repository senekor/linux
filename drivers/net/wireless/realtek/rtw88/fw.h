--- conflicted
+++ resolved
@@ -41,10 +41,7 @@
 	C2H_WLAN_INFO = 0x27,
 	C2H_WLAN_RFON = 0x32,
 	C2H_BCN_FILTER_NOTIFY = 0x36,
-<<<<<<< HEAD
-=======
 	C2H_ADAPTIVITY = 0x37,
->>>>>>> df0cc57e
 	C2H_SCAN_RESULT = 0x38,
 	C2H_HW_FEATURE_DUMP = 0xfd,
 	C2H_HALMAC = 0xff,
@@ -103,10 +100,7 @@
 	FW_FEATURE_PG = BIT(3),
 	FW_FEATURE_BCN_FILTER = BIT(5),
 	FW_FEATURE_NOTIFY_SCAN = BIT(6),
-<<<<<<< HEAD
-=======
 	FW_FEATURE_ADAPTIVITY = BIT(7),
->>>>>>> df0cc57e
 	FW_FEATURE_MAX = BIT(31),
 };
 
@@ -392,10 +386,7 @@
 #define H2C_CMD_BCN_FILTER_OFFLOAD_P1	0x57
 #define H2C_CMD_WL_PHY_INFO		0x58
 #define H2C_CMD_SCAN			0x59
-<<<<<<< HEAD
-=======
 #define H2C_CMD_ADAPTIVITY		0x5A
->>>>>>> df0cc57e
 
 #define H2C_CMD_COEX_TDMA_TYPE		0x60
 #define H2C_CMD_QUERY_BT_INFO		0x61
@@ -448,8 +439,6 @@
 
 #define SET_SCAN_START(h2c_pkt, value)					       \
 	le32p_replace_bits((__le32 *)(h2c_pkt) + 0x00, value, BIT(8))
-<<<<<<< HEAD
-=======
 
 #define SET_ADAPTIVITY_MODE(h2c_pkt, value)				       \
 	le32p_replace_bits((__le32 *)(h2c_pkt) + 0x00, value, GENMASK(11, 8))
@@ -461,7 +450,6 @@
 	le32p_replace_bits((__le32 *)(h2c_pkt) + 0x00, value, GENMASK(31, 24))
 #define SET_ADAPTIVITY_DENSITY(h2c_pkt, value)				       \
 	le32p_replace_bits((__le32 *)(h2c_pkt) + 0x01, value, GENMASK(7, 0))
->>>>>>> df0cc57e
 
 #define SET_PWR_MODE_SET_MODE(h2c_pkt, value)                                  \
 	le32p_replace_bits((__le32 *)(h2c_pkt) + 0x00, value, GENMASK(14, 8))
@@ -697,8 +685,5 @@
 int rtw_fw_dump_fifo(struct rtw_dev *rtwdev, u8 fifo_sel, u32 addr, u32 size,
 		     u32 *buffer);
 void rtw_fw_scan_notify(struct rtw_dev *rtwdev, bool start);
-<<<<<<< HEAD
-=======
 void rtw_fw_adaptivity(struct rtw_dev *rtwdev);
->>>>>>> df0cc57e
 #endif