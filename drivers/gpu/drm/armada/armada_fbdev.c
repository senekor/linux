// SPDX-License-Identifier: GPL-2.0-only
/*
 * Copyright (C) 2012 Russell King
 *  Written from the i915 driver.
 */

#include <linux/errno.h>
#include <linux/fb.h>
#include <linux/kernel.h>
#include <linux/module.h>

#include <drm/drm_crtc_helper.h>
#include <drm/drm_drv.h>
#include <drm/drm_fb_helper.h>
#include <drm/drm_fourcc.h>

#include "armada_crtc.h"
#include "armada_drm.h"
#include "armada_fb.h"
#include "armada_gem.h"

static void armada_fbdev_fb_destroy(struct fb_info *info)
{
	struct drm_fb_helper *fbh = info->par;

	drm_fb_helper_fini(fbh);

	fbh->fb->funcs->destroy(fbh->fb);

	drm_client_release(&fbh->client);
	drm_fb_helper_unprepare(fbh);
	kfree(fbh);
}

static const struct fb_ops armada_fb_ops = {
	.owner		= THIS_MODULE,
	FB_DEFAULT_IO_OPS,
	DRM_FB_HELPER_DEFAULT_OPS,
	.fb_destroy	= armada_fbdev_fb_destroy,
};

static int armada_fbdev_create(struct drm_fb_helper *fbh,
	struct drm_fb_helper_surface_size *sizes)
{
	struct drm_device *dev = fbh->dev;
	struct drm_mode_fb_cmd2 mode;
	struct armada_framebuffer *dfb;
	struct armada_gem_object *obj;
	struct fb_info *info;
	int size, ret;
	void *ptr;

	memset(&mode, 0, sizeof(mode));
	mode.width = sizes->surface_width;
	mode.height = sizes->surface_height;
	mode.pitches[0] = armada_pitch(mode.width, sizes->surface_bpp);
	mode.pixel_format = drm_mode_legacy_fb_format(sizes->surface_bpp,
					sizes->surface_depth);

	size = mode.pitches[0] * mode.height;
	obj = armada_gem_alloc_private_object(dev, size);
	if (!obj) {
		DRM_ERROR("failed to allocate fb memory\n");
		return -ENOMEM;
	}

	ret = armada_gem_linear_back(dev, obj);
	if (ret) {
		drm_gem_object_put(&obj->obj);
		return ret;
	}

	ptr = armada_gem_map_object(dev, obj);
	if (!ptr) {
		drm_gem_object_put(&obj->obj);
		return -ENOMEM;
	}

	dfb = armada_framebuffer_create(dev, &mode, obj);

	/*
	 * A reference is now held by the framebuffer object if
	 * successful, otherwise this drops the ref for the error path.
	 */
	drm_gem_object_put(&obj->obj);

	if (IS_ERR(dfb))
		return PTR_ERR(dfb);

	info = drm_fb_helper_alloc_info(fbh);
	if (IS_ERR(info)) {
		ret = PTR_ERR(info);
		goto err_fballoc;
	}

	info->fbops = &armada_fb_ops;
	info->fix.smem_start = obj->phys_addr;
	info->fix.smem_len = obj->obj.size;
	info->screen_size = obj->obj.size;
	info->screen_base = ptr;
	fbh->fb = &dfb->fb;

	drm_fb_helper_fill_info(info, fbh, sizes);

	DRM_DEBUG_KMS("allocated %dx%d %dbpp fb: 0x%08llx\n",
		dfb->fb.width, dfb->fb.height, dfb->fb.format->cpp[0] * 8,
		(unsigned long long)obj->phys_addr);

	return 0;

 err_fballoc:
	dfb->fb.funcs->destroy(&dfb->fb);
	return ret;
}

static int armada_fb_probe(struct drm_fb_helper *fbh,
	struct drm_fb_helper_surface_size *sizes)
{
	int ret = 0;

	if (!fbh->fb) {
		ret = armada_fbdev_create(fbh, sizes);
		if (ret == 0)
			ret = 1;
	}
	return ret;
}

static const struct drm_fb_helper_funcs armada_fb_helper_funcs = {
	.fb_probe	= armada_fb_probe,
};

/*
 * Fbdev client and struct drm_client_funcs
 */

static void armada_fbdev_client_unregister(struct drm_client_dev *client)
{
	struct drm_fb_helper *fbh = drm_fb_helper_from_client(client);

	if (fbh->info) {
		drm_fb_helper_unregister_info(fbh);
	} else {
		drm_client_release(&fbh->client);
		drm_fb_helper_unprepare(fbh);
		kfree(fbh);
	}
}

static int armada_fbdev_client_restore(struct drm_client_dev *client)
{
	drm_fb_helper_lastclose(client->dev);

	return 0;
}

static int armada_fbdev_client_hotplug(struct drm_client_dev *client)
{
	struct drm_fb_helper *fbh = drm_fb_helper_from_client(client);
	struct drm_device *dev = client->dev;
	int ret;

	if (dev->fb_helper)
		return drm_fb_helper_hotplug_event(dev->fb_helper);

	ret = drm_fb_helper_init(dev, fbh);
	if (ret)
		goto err_drm_err;

	if (!drm_drv_uses_atomic_modeset(dev))
		drm_helper_disable_unused_functions(dev);

	ret = drm_fb_helper_initial_config(fbh);
	if (ret)
		goto err_drm_fb_helper_fini;

	return 0;

err_drm_fb_helper_fini:
	drm_fb_helper_fini(fbh);
err_drm_err:
	drm_err(dev, "armada: Failed to setup fbdev emulation (ret=%d)\n", ret);
	return ret;
}

static const struct drm_client_funcs armada_fbdev_client_funcs = {
	.owner		= THIS_MODULE,
	.unregister	= armada_fbdev_client_unregister,
	.restore	= armada_fbdev_client_restore,
	.hotplug	= armada_fbdev_client_hotplug,
};

void armada_fbdev_setup(struct drm_device *dev)
{
	struct drm_fb_helper *fbh;
	int ret;

	drm_WARN(dev, !dev->registered, "Device has not been registered.\n");
	drm_WARN(dev, dev->fb_helper, "fb_helper is already set!\n");

	fbh = kzalloc(sizeof(*fbh), GFP_KERNEL);
	if (!fbh)
		return;
	drm_fb_helper_prepare(dev, fbh, 32, &armada_fb_helper_funcs);

	ret = drm_client_init(dev, &fbh->client, "fbdev", &armada_fbdev_client_funcs);
	if (ret) {
		drm_err(dev, "Failed to register client: %d\n", ret);
		goto err_drm_client_init;
	}

<<<<<<< HEAD
	ret = armada_fbdev_client_hotplug(&fbh->client);
	if (ret)
		drm_dbg_kms(dev, "client hotplug ret=%d\n", ret);

	drm_client_register(&fbh->client);

	return;

=======
	drm_client_register(&fbh->client);

	return;

>>>>>>> 269f399d
err_drm_client_init:
	drm_fb_helper_unprepare(fbh);
	kfree(fbh);
	return;
}<|MERGE_RESOLUTION|>--- conflicted
+++ resolved
@@ -209,21 +209,10 @@
 		goto err_drm_client_init;
 	}
 
-<<<<<<< HEAD
-	ret = armada_fbdev_client_hotplug(&fbh->client);
-	if (ret)
-		drm_dbg_kms(dev, "client hotplug ret=%d\n", ret);
-
 	drm_client_register(&fbh->client);
 
 	return;
 
-=======
-	drm_client_register(&fbh->client);
-
-	return;
-
->>>>>>> 269f399d
 err_drm_client_init:
 	drm_fb_helper_unprepare(fbh);
 	kfree(fbh);
