--- conflicted
+++ resolved
@@ -436,25 +436,6 @@
 extern void setup_bootmem(void);
 extern void paging_init(void);
 
-<<<<<<< HEAD
-#define VMALLOC_SIZE     (KERN_VIRT_SIZE >> 1)
-#define VMALLOC_END      (PAGE_OFFSET - 1)
-#define VMALLOC_START    (PAGE_OFFSET - VMALLOC_SIZE)
-
-#define FIXADDR_TOP      VMALLOC_START
-#ifdef CONFIG_64BIT
-#define FIXADDR_SIZE     PMD_SIZE
-#else
-#define FIXADDR_SIZE     PGDIR_SIZE
-#endif
-#define FIXADDR_START    (FIXADDR_TOP - FIXADDR_SIZE)
-=======
-static inline void pgtable_cache_init(void)
-{
-	/* No page table caches to initialize */
-}
->>>>>>> c82dd6d0
-
 /*
  * Task size is 0x4000000000 for RV64 or 0x9fc00000 for RV32.
  * Note that PGDIR_SIZE must evenly divide TASK_SIZE.
