/* SPDX-License-Identifier: (GPL-2.0-only OR BSD-3-Clause) */
/*
 * This file is provided under a dual BSD/GPLv2 license.  When using or
 * redistributing this file, you may do so under either license.
 *
 * Copyright(c) 2017 Intel Corporation. All rights reserved.
 *
 * Author: Liam Girdwood <liam.r.girdwood@linux.intel.com>
 */

#ifndef __SOF_INTEL_HDA_H
#define __SOF_INTEL_HDA_H

#include <linux/soundwire/sdw.h>
#include <linux/soundwire/sdw_intel.h>
#include <sound/compress_driver.h>
#include <sound/hda_codec.h>
#include <sound/hdaudio_ext.h>
#include "shim.h"

/* PCI registers */
#define PCI_TCSEL			0x44
#define PCI_PGCTL			PCI_TCSEL
#define PCI_CGCTL			0x48

/* PCI_PGCTL bits */
#define PCI_PGCTL_ADSPPGD               BIT(2)
#define PCI_PGCTL_LSRMD_MASK		BIT(4)

/* PCI_CGCTL bits */
#define PCI_CGCTL_MISCBDCGE_MASK	BIT(6)
#define PCI_CGCTL_ADSPDCGE              BIT(1)

/* Legacy HDA registers and bits used - widths are variable */
#define SOF_HDA_GCAP			0x0
#define SOF_HDA_GCTL			0x8
/* accept unsol. response enable */
#define SOF_HDA_GCTL_UNSOL		BIT(8)
#define SOF_HDA_LLCH			0x14
#define SOF_HDA_INTCTL			0x20
#define SOF_HDA_INTSTS			0x24
#define SOF_HDA_WAKESTS			0x0E
#define SOF_HDA_WAKESTS_INT_MASK	((1 << 8) - 1)
#define SOF_HDA_RIRBSTS			0x5d

/* SOF_HDA_GCTL register bist */
#define SOF_HDA_GCTL_RESET		BIT(0)

/* SOF_HDA_INCTL regs */
#define SOF_HDA_INT_GLOBAL_EN		BIT(31)
#define SOF_HDA_INT_CTRL_EN		BIT(30)
#define SOF_HDA_INT_ALL_STREAM		0xff

/* SOF_HDA_INTSTS regs */
#define SOF_HDA_INTSTS_GIS		BIT(31)

#define SOF_HDA_MAX_CAPS		10
#define SOF_HDA_CAP_ID_OFF		16
#define SOF_HDA_CAP_ID_MASK		GENMASK(SOF_HDA_CAP_ID_OFF + 11,\
						SOF_HDA_CAP_ID_OFF)
#define SOF_HDA_CAP_NEXT_MASK		0xFFFF

#define SOF_HDA_GTS_CAP_ID			0x1
#define SOF_HDA_ML_CAP_ID			0x2

#define SOF_HDA_PP_CAP_ID		0x3
#define SOF_HDA_REG_PP_PPCH		0x10
#define SOF_HDA_REG_PP_PPCTL		0x04
#define SOF_HDA_REG_PP_PPSTS		0x08
#define SOF_HDA_PPCTL_PIE		BIT(31)
#define SOF_HDA_PPCTL_GPROCEN		BIT(30)

/*Vendor Specific Registers*/
#define SOF_HDA_VS_D0I3C		0x104A

/* D0I3C Register fields */
#define SOF_HDA_VS_D0I3C_CIP		BIT(0) /* Command-In-Progress */
#define SOF_HDA_VS_D0I3C_I3		BIT(2) /* D0i3 enable bit */

/* DPIB entry size: 8 Bytes = 2 DWords */
#define SOF_HDA_DPIB_ENTRY_SIZE	0x8

#define SOF_HDA_SPIB_CAP_ID		0x4
#define SOF_HDA_DRSM_CAP_ID		0x5

#define SOF_HDA_SPIB_BASE		0x08
#define SOF_HDA_SPIB_INTERVAL		0x08
#define SOF_HDA_SPIB_SPIB		0x00
#define SOF_HDA_SPIB_MAXFIFO		0x04

#define SOF_HDA_PPHC_BASE		0x10
#define SOF_HDA_PPHC_INTERVAL		0x10

#define SOF_HDA_PPLC_BASE		0x10
#define SOF_HDA_PPLC_MULTI		0x10
#define SOF_HDA_PPLC_INTERVAL		0x10

#define SOF_HDA_DRSM_BASE		0x08
#define SOF_HDA_DRSM_INTERVAL		0x08

/* Descriptor error interrupt */
#define SOF_HDA_CL_DMA_SD_INT_DESC_ERR		0x10

/* FIFO error interrupt */
#define SOF_HDA_CL_DMA_SD_INT_FIFO_ERR		0x08

/* Buffer completion interrupt */
#define SOF_HDA_CL_DMA_SD_INT_COMPLETE		0x04

#define SOF_HDA_CL_DMA_SD_INT_MASK \
	(SOF_HDA_CL_DMA_SD_INT_DESC_ERR | \
	SOF_HDA_CL_DMA_SD_INT_FIFO_ERR | \
	SOF_HDA_CL_DMA_SD_INT_COMPLETE)
#define SOF_HDA_SD_CTL_DMA_START		0x02 /* Stream DMA start bit */

/* Intel HD Audio Code Loader DMA Registers */
#define SOF_HDA_ADSP_LOADER_BASE		0x80
#define SOF_HDA_ADSP_DPLBASE			0x70
#define SOF_HDA_ADSP_DPUBASE			0x74
#define SOF_HDA_ADSP_DPLBASE_ENABLE		0x01

/* Stream Registers */
#define SOF_HDA_ADSP_REG_CL_SD_CTL		0x00
#define SOF_HDA_ADSP_REG_CL_SD_STS		0x03
#define SOF_HDA_ADSP_REG_CL_SD_LPIB		0x04
#define SOF_HDA_ADSP_REG_CL_SD_CBL		0x08
#define SOF_HDA_ADSP_REG_CL_SD_LVI		0x0C
#define SOF_HDA_ADSP_REG_CL_SD_FIFOW		0x0E
#define SOF_HDA_ADSP_REG_CL_SD_FIFOSIZE		0x10
#define SOF_HDA_ADSP_REG_CL_SD_FORMAT		0x12
#define SOF_HDA_ADSP_REG_CL_SD_FIFOL		0x14
#define SOF_HDA_ADSP_REG_CL_SD_BDLPL		0x18
#define SOF_HDA_ADSP_REG_CL_SD_BDLPU		0x1C
#define SOF_HDA_ADSP_SD_ENTRY_SIZE		0x20

/* CL: Software Position Based FIFO Capability Registers */
#define SOF_DSP_REG_CL_SPBFIFO \
	(SOF_HDA_ADSP_LOADER_BASE + 0x20)
#define SOF_HDA_ADSP_REG_CL_SPBFIFO_SPBFCH	0x0
#define SOF_HDA_ADSP_REG_CL_SPBFIFO_SPBFCCTL	0x4
#define SOF_HDA_ADSP_REG_CL_SPBFIFO_SPIB	0x8
#define SOF_HDA_ADSP_REG_CL_SPBFIFO_MAXFIFOS	0xc

/* Stream Number */
#define SOF_HDA_CL_SD_CTL_STREAM_TAG_SHIFT	20
#define SOF_HDA_CL_SD_CTL_STREAM_TAG_MASK \
	GENMASK(SOF_HDA_CL_SD_CTL_STREAM_TAG_SHIFT + 3,\
		SOF_HDA_CL_SD_CTL_STREAM_TAG_SHIFT)

#define HDA_DSP_HDA_BAR				0
#define HDA_DSP_PP_BAR				1
#define HDA_DSP_SPIB_BAR			2
#define HDA_DSP_DRSM_BAR			3
#define HDA_DSP_BAR				4

#define SRAM_WINDOW_OFFSET(x)			(0x80000 + (x) * 0x20000)

#define HDA_DSP_MBOX_OFFSET			SRAM_WINDOW_OFFSET(0)

#define HDA_DSP_PANIC_OFFSET(x) \
	(((x) & 0xFFFFFF) + HDA_DSP_MBOX_OFFSET)

/* SRAM window 0 FW "registers" */
#define HDA_DSP_SRAM_REG_ROM_STATUS		(HDA_DSP_MBOX_OFFSET + 0x0)
#define HDA_DSP_SRAM_REG_ROM_ERROR		(HDA_DSP_MBOX_OFFSET + 0x4)
/* FW and ROM share offset 4 */
#define HDA_DSP_SRAM_REG_FW_STATUS		(HDA_DSP_MBOX_OFFSET + 0x4)
#define HDA_DSP_SRAM_REG_FW_TRACEP		(HDA_DSP_MBOX_OFFSET + 0x8)
#define HDA_DSP_SRAM_REG_FW_END			(HDA_DSP_MBOX_OFFSET + 0xc)

#define HDA_DSP_MBOX_UPLINK_OFFSET		0x81000

#define HDA_DSP_STREAM_RESET_TIMEOUT		300
/*
 * Timeout in us, for setting the stream RUN bit, during
 * start/stop the stream. The timeout expires if new RUN bit
 * value cannot be read back within the specified time.
 */
#define HDA_DSP_STREAM_RUN_TIMEOUT		300

#define HDA_DSP_SPIB_ENABLE			1
#define HDA_DSP_SPIB_DISABLE			0

#define SOF_HDA_MAX_BUFFER_SIZE			(32 * PAGE_SIZE)

#define HDA_DSP_STACK_DUMP_SIZE			32

/* ROM  status/error values */
#define HDA_DSP_ROM_STS_MASK			GENMASK(23, 0)
#define HDA_DSP_ROM_INIT			0x1
#define HDA_DSP_ROM_FW_MANIFEST_LOADED		0x3
#define HDA_DSP_ROM_FW_FW_LOADED		0x4
#define HDA_DSP_ROM_FW_ENTERED			0x5
#define HDA_DSP_ROM_RFW_START			0xf
#define HDA_DSP_ROM_CSE_ERROR			40
#define HDA_DSP_ROM_CSE_WRONG_RESPONSE		41
#define HDA_DSP_ROM_IMR_TO_SMALL		42
#define HDA_DSP_ROM_BASE_FW_NOT_FOUND		43
#define HDA_DSP_ROM_CSE_VALIDATION_FAILED	44
#define HDA_DSP_ROM_IPC_FATAL_ERROR		45
#define HDA_DSP_ROM_L2_CACHE_ERROR		46
#define HDA_DSP_ROM_LOAD_OFFSET_TO_SMALL	47
#define HDA_DSP_ROM_API_PTR_INVALID		50
#define HDA_DSP_ROM_BASEFW_INCOMPAT		51
#define HDA_DSP_ROM_UNHANDLED_INTERRUPT		0xBEE00000
#define HDA_DSP_ROM_MEMORY_HOLE_ECC		0xECC00000
#define HDA_DSP_ROM_KERNEL_EXCEPTION		0xCAFE0000
#define HDA_DSP_ROM_USER_EXCEPTION		0xBEEF0000
#define HDA_DSP_ROM_UNEXPECTED_RESET		0xDECAF000
#define HDA_DSP_ROM_NULL_FW_ENTRY		0x4c4c4e55
#define HDA_DSP_IPC_PURGE_FW			0x01004000

/* various timeout values */
#define HDA_DSP_PU_TIMEOUT		50
#define HDA_DSP_PD_TIMEOUT		50
#define HDA_DSP_RESET_TIMEOUT_US	50000
#define HDA_DSP_BASEFW_TIMEOUT_US       3000000
#define HDA_DSP_INIT_TIMEOUT_US	500000
#define HDA_DSP_CTRL_RESET_TIMEOUT		100
#define HDA_DSP_WAIT_TIMEOUT		500	/* 500 msec */
#define HDA_DSP_REG_POLL_INTERVAL_US		500	/* 0.5 msec */
#define HDA_DSP_REG_POLL_RETRY_COUNT		50

#define HDA_DSP_ADSPIC_IPC			1
#define HDA_DSP_ADSPIS_IPC			1

/* Intel HD Audio General DSP Registers */
#define HDA_DSP_GEN_BASE		0x0
#define HDA_DSP_REG_ADSPCS		(HDA_DSP_GEN_BASE + 0x04)
#define HDA_DSP_REG_ADSPIC		(HDA_DSP_GEN_BASE + 0x08)
#define HDA_DSP_REG_ADSPIS		(HDA_DSP_GEN_BASE + 0x0C)
#define HDA_DSP_REG_ADSPIC2		(HDA_DSP_GEN_BASE + 0x10)
#define HDA_DSP_REG_ADSPIS2		(HDA_DSP_GEN_BASE + 0x14)

#define HDA_DSP_REG_ADSPIS2_SNDW	BIT(5)

/* Intel HD Audio Inter-Processor Communication Registers */
#define HDA_DSP_IPC_BASE		0x40
#define HDA_DSP_REG_HIPCT		(HDA_DSP_IPC_BASE + 0x00)
#define HDA_DSP_REG_HIPCTE		(HDA_DSP_IPC_BASE + 0x04)
#define HDA_DSP_REG_HIPCI		(HDA_DSP_IPC_BASE + 0x08)
#define HDA_DSP_REG_HIPCIE		(HDA_DSP_IPC_BASE + 0x0C)
#define HDA_DSP_REG_HIPCCTL		(HDA_DSP_IPC_BASE + 0x10)

/* Intel Vendor Specific Registers */
#define HDA_VS_INTEL_EM2		0x1030
#define HDA_VS_INTEL_EM2_L1SEN		BIT(13)
#define HDA_VS_INTEL_LTRP_GB_MASK	0x3F

/*  HIPCI */
#define HDA_DSP_REG_HIPCI_BUSY		BIT(31)
#define HDA_DSP_REG_HIPCI_MSG_MASK	0x7FFFFFFF

/* HIPCIE */
#define HDA_DSP_REG_HIPCIE_DONE	BIT(30)
#define HDA_DSP_REG_HIPCIE_MSG_MASK	0x3FFFFFFF

/* HIPCCTL */
#define HDA_DSP_REG_HIPCCTL_DONE	BIT(1)
#define HDA_DSP_REG_HIPCCTL_BUSY	BIT(0)

/* HIPCT */
#define HDA_DSP_REG_HIPCT_BUSY		BIT(31)
#define HDA_DSP_REG_HIPCT_MSG_MASK	0x7FFFFFFF

/* HIPCTE */
#define HDA_DSP_REG_HIPCTE_MSG_MASK	0x3FFFFFFF

#define HDA_DSP_ADSPIC_CL_DMA		0x2
#define HDA_DSP_ADSPIS_CL_DMA		0x2

/* Delay before scheduling D0i3 entry */
#define BXT_D0I3_DELAY 5000

#define FW_CL_STREAM_NUMBER		0x1
#define HDA_FW_BOOT_ATTEMPTS	3

/* ADSPCS - Audio DSP Control & Status */

/*
 * Core Reset - asserted high
 * CRST Mask for a given core mask pattern, cm
 */
#define HDA_DSP_ADSPCS_CRST_SHIFT	0
#define HDA_DSP_ADSPCS_CRST_MASK(cm)	((cm) << HDA_DSP_ADSPCS_CRST_SHIFT)

/*
 * Core run/stall - when set to '1' core is stalled
 * CSTALL Mask for a given core mask pattern, cm
 */
#define HDA_DSP_ADSPCS_CSTALL_SHIFT	8
#define HDA_DSP_ADSPCS_CSTALL_MASK(cm)	((cm) << HDA_DSP_ADSPCS_CSTALL_SHIFT)

/*
 * Set Power Active - when set to '1' turn cores on
 * SPA Mask for a given core mask pattern, cm
 */
#define HDA_DSP_ADSPCS_SPA_SHIFT	16
#define HDA_DSP_ADSPCS_SPA_MASK(cm)	((cm) << HDA_DSP_ADSPCS_SPA_SHIFT)

/*
 * Current Power Active - power status of cores, set by hardware
 * CPA Mask for a given core mask pattern, cm
 */
#define HDA_DSP_ADSPCS_CPA_SHIFT	24
#define HDA_DSP_ADSPCS_CPA_MASK(cm)	((cm) << HDA_DSP_ADSPCS_CPA_SHIFT)

/*
 * Mask for a given number of cores
 * nc = number of supported cores
 */
#define SOF_DSP_CORES_MASK(nc)	GENMASK(((nc) - 1), 0)

/* Intel HD Audio Inter-Processor Communication Registers for Cannonlake*/
#define CNL_DSP_IPC_BASE		0xc0
#define CNL_DSP_REG_HIPCTDR		(CNL_DSP_IPC_BASE + 0x00)
#define CNL_DSP_REG_HIPCTDA		(CNL_DSP_IPC_BASE + 0x04)
#define CNL_DSP_REG_HIPCTDD		(CNL_DSP_IPC_BASE + 0x08)
#define CNL_DSP_REG_HIPCIDR		(CNL_DSP_IPC_BASE + 0x10)
#define CNL_DSP_REG_HIPCIDA		(CNL_DSP_IPC_BASE + 0x14)
#define CNL_DSP_REG_HIPCIDD		(CNL_DSP_IPC_BASE + 0x18)
#define CNL_DSP_REG_HIPCCTL		(CNL_DSP_IPC_BASE + 0x28)

/*  HIPCI */
#define CNL_DSP_REG_HIPCIDR_BUSY		BIT(31)
#define CNL_DSP_REG_HIPCIDR_MSG_MASK	0x7FFFFFFF

/* HIPCIE */
#define CNL_DSP_REG_HIPCIDA_DONE	BIT(31)
#define CNL_DSP_REG_HIPCIDA_MSG_MASK	0x7FFFFFFF

/* HIPCCTL */
#define CNL_DSP_REG_HIPCCTL_DONE	BIT(1)
#define CNL_DSP_REG_HIPCCTL_BUSY	BIT(0)

/* HIPCT */
#define CNL_DSP_REG_HIPCTDR_BUSY		BIT(31)
#define CNL_DSP_REG_HIPCTDR_MSG_MASK	0x7FFFFFFF

/* HIPCTDA */
#define CNL_DSP_REG_HIPCTDA_DONE	BIT(31)
#define CNL_DSP_REG_HIPCTDA_MSG_MASK	0x7FFFFFFF

/* HIPCTDD */
#define CNL_DSP_REG_HIPCTDD_MSG_MASK	0x7FFFFFFF

/* BDL */
#define HDA_DSP_BDL_SIZE			4096
#define HDA_DSP_MAX_BDL_ENTRIES			\
	(HDA_DSP_BDL_SIZE / sizeof(struct sof_intel_dsp_bdl))

/* Number of DAIs */
#if IS_ENABLED(CONFIG_SND_SOC_SOF_HDA)

#if IS_ENABLED(CONFIG_SND_SOC_SOF_HDA_PROBES)
#define SOF_SKL_NUM_DAIS		16
#else
#define SOF_SKL_NUM_DAIS		15
#endif

#else
#define SOF_SKL_NUM_DAIS		8
#endif

/* Intel HD Audio SRAM Window 0*/
#define HDA_ADSP_SRAM0_BASE_SKL		0x8000

/* Firmware status window */
#define HDA_ADSP_FW_STATUS_SKL		HDA_ADSP_SRAM0_BASE_SKL
#define HDA_ADSP_ERROR_CODE_SKL		(HDA_ADSP_FW_STATUS_SKL + 0x4)

/* Host Device Memory Space */
#define APL_SSP_BASE_OFFSET	0x2000
#define CNL_SSP_BASE_OFFSET	0x10000

/* Host Device Memory Size of a Single SSP */
#define SSP_DEV_MEM_SIZE	0x1000

/* SSP Count of the Platform */
#define APL_SSP_COUNT		6
#define CNL_SSP_COUNT		3
#define ICL_SSP_COUNT		6

/* SSP Registers */
#define SSP_SSC1_OFFSET		0x4
#define SSP_SET_SCLK_SLAVE	BIT(25)
#define SSP_SET_SFRM_SLAVE	BIT(24)
#define SSP_SET_SLAVE		(SSP_SET_SCLK_SLAVE | SSP_SET_SFRM_SLAVE)

#define HDA_IDISP_ADDR		2
#define HDA_IDISP_CODEC(x) ((x) & BIT(HDA_IDISP_ADDR))

struct sof_intel_dsp_bdl {
	__le32 addr_l;
	__le32 addr_h;
	__le32 size;
	__le32 ioc;
} __attribute((packed));

#define SOF_HDA_PLAYBACK_STREAMS	16
#define SOF_HDA_CAPTURE_STREAMS		16
#define SOF_HDA_PLAYBACK		0
#define SOF_HDA_CAPTURE			1

/* stream flags */
#define SOF_HDA_STREAM_DMI_L1_COMPATIBLE	1

/*
 * Time in ms for opportunistic D0I3 entry delay.
 * This has been deliberately chosen to be long to avoid race conditions.
 * Could be optimized in future.
 */
#define SOF_HDA_D0I3_WORK_DELAY_MS	5000

/* HDA DSP D0 substate */
enum sof_hda_D0_substate {
	SOF_HDA_DSP_PM_D0I0,	/* default D0 substate */
	SOF_HDA_DSP_PM_D0I3,	/* low power D0 substate */
};

/* represents DSP HDA controller frontend - i.e. host facing control */
struct sof_intel_hda_dev {
	int boot_iteration;

	struct hda_bus hbus;

	/* hw config */
	const struct sof_intel_dsp_desc *desc;

	/* trace */
	struct hdac_ext_stream *dtrace_stream;

	/* if position update IPC needed */
	u32 no_ipc_position;

	/* the maximum number of streams (playback + capture) supported */
	u32 stream_max;

	/* PM related */
	bool l1_support_changed;/* during suspend, is L1SEN changed or not */

	/* DMIC device */
	struct platform_device *dmic_dev;

	/* delayed work to enter D0I3 opportunistically */
	struct delayed_work d0i3_work;

	/* ACPI information stored between scan and probe steps */
	struct sdw_intel_acpi_info info;

	/* sdw context allocated by SoundWire driver */
	struct sdw_intel_ctx *sdw;

	/* FW clock config, 0:HPRO, 1:LPRO */
	bool clk_config_lpro;
};

static inline struct hdac_bus *sof_to_bus(struct snd_sof_dev *s)
{
	struct sof_intel_hda_dev *hda = s->pdata->hw_pdata;

	return &hda->hbus.core;
}

static inline struct hda_bus *sof_to_hbus(struct snd_sof_dev *s)
{
	struct sof_intel_hda_dev *hda = s->pdata->hw_pdata;

	return &hda->hbus;
}

struct sof_intel_hda_stream {
	struct snd_sof_dev *sdev;
	struct hdac_ext_stream hda_stream;
	struct sof_intel_stream stream;
	int host_reserved; /* reserve host DMA channel */
	u32 flags;
};

#define hstream_to_sof_hda_stream(hstream) \
	container_of(hstream, struct sof_intel_hda_stream, hda_stream)

#define bus_to_sof_hda(bus) \
	container_of(bus, struct sof_intel_hda_dev, hbus.core)

#define SOF_STREAM_SD_OFFSET(s) \
	(SOF_HDA_ADSP_SD_ENTRY_SIZE * ((s)->index) \
	 + SOF_HDA_ADSP_LOADER_BASE)

/*
 * DSP Core services.
 */
int hda_dsp_probe(struct snd_sof_dev *sdev);
int hda_dsp_remove(struct snd_sof_dev *sdev);
int hda_dsp_core_run(struct snd_sof_dev *sdev, unsigned int core_mask);
int hda_dsp_enable_core(struct snd_sof_dev *sdev, unsigned int core_mask);
int hda_dsp_core_reset_power_down(struct snd_sof_dev *sdev,
				  unsigned int core_mask);
void hda_dsp_ipc_int_enable(struct snd_sof_dev *sdev);
void hda_dsp_ipc_int_disable(struct snd_sof_dev *sdev);

int hda_dsp_set_power_state(struct snd_sof_dev *sdev,
			    const struct sof_dsp_power_state *target_state);

int hda_dsp_suspend(struct snd_sof_dev *sdev, u32 target_state);
int hda_dsp_resume(struct snd_sof_dev *sdev);
int hda_dsp_runtime_suspend(struct snd_sof_dev *sdev);
int hda_dsp_runtime_resume(struct snd_sof_dev *sdev);
int hda_dsp_runtime_idle(struct snd_sof_dev *sdev);
int hda_dsp_shutdown(struct snd_sof_dev *sdev);
int hda_dsp_set_hw_params_upon_resume(struct snd_sof_dev *sdev);
void hda_dsp_dump(struct snd_sof_dev *sdev, u32 flags);
void hda_ipc_dump(struct snd_sof_dev *sdev);
void hda_ipc_irq_dump(struct snd_sof_dev *sdev);
void hda_dsp_d0i3_work(struct work_struct *work);

/*
 * DSP PCM Operations.
 */
u32 hda_dsp_get_mult_div(struct snd_sof_dev *sdev, int rate);
u32 hda_dsp_get_bits(struct snd_sof_dev *sdev, int sample_bits);
int hda_dsp_pcm_open(struct snd_sof_dev *sdev,
		     struct snd_pcm_substream *substream);
int hda_dsp_pcm_close(struct snd_sof_dev *sdev,
		      struct snd_pcm_substream *substream);
int hda_dsp_pcm_hw_params(struct snd_sof_dev *sdev,
			  struct snd_pcm_substream *substream,
			  struct snd_pcm_hw_params *params,
			  struct sof_ipc_stream_params *ipc_params);
int hda_dsp_stream_hw_free(struct snd_sof_dev *sdev,
			   struct snd_pcm_substream *substream);
int hda_dsp_pcm_trigger(struct snd_sof_dev *sdev,
			struct snd_pcm_substream *substream, int cmd);
snd_pcm_uframes_t hda_dsp_pcm_pointer(struct snd_sof_dev *sdev,
				      struct snd_pcm_substream *substream);

/*
 * DSP Stream Operations.
 */

int hda_dsp_stream_init(struct snd_sof_dev *sdev);
void hda_dsp_stream_free(struct snd_sof_dev *sdev);
int hda_dsp_stream_hw_params(struct snd_sof_dev *sdev,
			     struct hdac_ext_stream *stream,
			     struct snd_dma_buffer *dmab,
			     struct snd_pcm_hw_params *params);
int hda_dsp_iccmax_stream_hw_params(struct snd_sof_dev *sdev, struct hdac_ext_stream *stream,
				    struct snd_dma_buffer *dmab,
				    struct snd_pcm_hw_params *params);
int hda_dsp_stream_trigger(struct snd_sof_dev *sdev,
			   struct hdac_ext_stream *stream, int cmd);
irqreturn_t hda_dsp_stream_threaded_handler(int irq, void *context);
int hda_dsp_stream_setup_bdl(struct snd_sof_dev *sdev,
			     struct snd_dma_buffer *dmab,
			     struct hdac_stream *stream);
bool hda_dsp_check_ipc_irq(struct snd_sof_dev *sdev);
bool hda_dsp_check_stream_irq(struct snd_sof_dev *sdev);

struct hdac_ext_stream *
	hda_dsp_stream_get(struct snd_sof_dev *sdev, int direction, u32 flags);
int hda_dsp_stream_put(struct snd_sof_dev *sdev, int direction, int stream_tag);
int hda_dsp_stream_spib_config(struct snd_sof_dev *sdev,
			       struct hdac_ext_stream *stream,
			       int enable, u32 size);

int hda_ipc_msg_data(struct snd_sof_dev *sdev,
		     struct snd_pcm_substream *substream,
		     void *p, size_t sz);
int hda_ipc_pcm_params(struct snd_sof_dev *sdev,
		       struct snd_pcm_substream *substream,
		       const struct sof_ipc_pcm_params_reply *reply);

#if IS_ENABLED(CONFIG_SND_SOC_SOF_HDA_PROBES)
/*
 * Probe Compress Operations.
 */
int hda_probe_compr_assign(struct snd_sof_dev *sdev,
			   struct snd_compr_stream *cstream,
			   struct snd_soc_dai *dai);
int hda_probe_compr_free(struct snd_sof_dev *sdev,
			 struct snd_compr_stream *cstream,
			 struct snd_soc_dai *dai);
int hda_probe_compr_set_params(struct snd_sof_dev *sdev,
			       struct snd_compr_stream *cstream,
			       struct snd_compr_params *params,
			       struct snd_soc_dai *dai);
int hda_probe_compr_trigger(struct snd_sof_dev *sdev,
			    struct snd_compr_stream *cstream, int cmd,
			    struct snd_soc_dai *dai);
int hda_probe_compr_pointer(struct snd_sof_dev *sdev,
			    struct snd_compr_stream *cstream,
			    struct snd_compr_tstamp *tstamp,
			    struct snd_soc_dai *dai);
#endif

/*
 * DSP IPC Operations.
 */
int hda_dsp_ipc_send_msg(struct snd_sof_dev *sdev,
			 struct snd_sof_ipc_msg *msg);
void hda_dsp_ipc_get_reply(struct snd_sof_dev *sdev);
int hda_dsp_ipc_get_mailbox_offset(struct snd_sof_dev *sdev);
int hda_dsp_ipc_get_window_offset(struct snd_sof_dev *sdev, u32 id);

irqreturn_t hda_dsp_ipc_irq_thread(int irq, void *context);
int hda_dsp_ipc_cmd_done(struct snd_sof_dev *sdev, int dir);

/*
 * DSP Code loader.
 */
int hda_dsp_cl_boot_firmware(struct snd_sof_dev *sdev);
int hda_dsp_cl_boot_firmware_iccmax(struct snd_sof_dev *sdev);

/* pre and post fw run ops */
int hda_dsp_pre_fw_run(struct snd_sof_dev *sdev);
int hda_dsp_post_fw_run(struct snd_sof_dev *sdev);
int hda_dsp_post_fw_run_icl(struct snd_sof_dev *sdev);
int hda_dsp_core_stall_icl(struct snd_sof_dev *sdev, unsigned int core_mask);

/* parse platform specific ext manifest ops */
int hda_dsp_ext_man_get_cavs_config_data(struct snd_sof_dev *sdev,
					 const struct sof_ext_man_elem_header *hdr);

/*
 * HDA Controller Operations.
 */
int hda_dsp_ctrl_get_caps(struct snd_sof_dev *sdev);
void hda_dsp_ctrl_ppcap_enable(struct snd_sof_dev *sdev, bool enable);
void hda_dsp_ctrl_ppcap_int_enable(struct snd_sof_dev *sdev, bool enable);
int hda_dsp_ctrl_link_reset(struct snd_sof_dev *sdev, bool reset);
void hda_dsp_ctrl_misc_clock_gating(struct snd_sof_dev *sdev, bool enable);
int hda_dsp_ctrl_clock_power_gating(struct snd_sof_dev *sdev, bool enable);
int hda_dsp_ctrl_init_chip(struct snd_sof_dev *sdev, bool full_reset);
void hda_dsp_ctrl_stop_chip(struct snd_sof_dev *sdev);
/*
 * HDA bus operations.
 */
void sof_hda_bus_init(struct hdac_bus *bus, struct device *dev);

#if IS_ENABLED(CONFIG_SND_SOC_SOF_HDA)
/*
 * HDA Codec operations.
 */
void hda_codec_probe_bus(struct snd_sof_dev *sdev,
			 bool hda_codec_use_common_hdmi);
void hda_codec_jack_wake_enable(struct snd_sof_dev *sdev, bool enable);
void hda_codec_jack_check(struct snd_sof_dev *sdev);

#endif /* CONFIG_SND_SOC_SOF_HDA */

#if IS_ENABLED(CONFIG_SND_SOC_SOF_HDA) && \
	(IS_ENABLED(CONFIG_SND_HDA_CODEC_HDMI) || \
	 IS_ENABLED(CONFIG_SND_SOC_HDAC_HDMI))

void hda_codec_i915_display_power(struct snd_sof_dev *sdev, bool enable);
int hda_codec_i915_init(struct snd_sof_dev *sdev);
int hda_codec_i915_exit(struct snd_sof_dev *sdev);

#else

static inline void hda_codec_i915_display_power(struct snd_sof_dev *sdev,
						bool enable) { }
static inline int hda_codec_i915_init(struct snd_sof_dev *sdev) { return 0; }
static inline int hda_codec_i915_exit(struct snd_sof_dev *sdev) { return 0; }

#endif

/*
 * Trace Control.
 */
int hda_dsp_trace_init(struct snd_sof_dev *sdev, u32 *stream_tag);
int hda_dsp_trace_release(struct snd_sof_dev *sdev);
int hda_dsp_trace_trigger(struct snd_sof_dev *sdev, int cmd);

/*
 * SoundWire support
 */
#if IS_ENABLED(CONFIG_SND_SOC_SOF_INTEL_SOUNDWIRE)

int hda_sdw_startup(struct snd_sof_dev *sdev);
void hda_sdw_int_enable(struct snd_sof_dev *sdev, bool enable);
void hda_sdw_process_wakeen(struct snd_sof_dev *sdev);
bool hda_common_check_sdw_irq(struct snd_sof_dev *sdev);

#else

static inline int hda_sdw_startup(struct snd_sof_dev *sdev)
{
	return 0;
}

static inline void hda_sdw_int_enable(struct snd_sof_dev *sdev, bool enable)
{
}

static inline void hda_sdw_process_wakeen(struct snd_sof_dev *sdev)
{
}

static inline bool hda_common_check_sdw_irq(struct snd_sof_dev *sdev)
{
	return false;
}

<<<<<<< HEAD
static inline void hda_sdw_process_wakeen(struct snd_sof_dev *sdev)
{
}

static inline bool hda_common_check_sdw_irq(struct snd_sof_dev *sdev)
{
	return false;
}

=======
>>>>>>> df0cc57e
#endif

/* common dai driver */
extern struct snd_soc_dai_driver skl_dai[];

/*
 * Platform Specific HW abstraction Ops.
 */
extern const struct snd_sof_dsp_ops sof_apl_ops;
extern const struct snd_sof_dsp_ops sof_cnl_ops;
extern const struct snd_sof_dsp_ops sof_tgl_ops;
extern const struct snd_sof_dsp_ops sof_icl_ops;

extern const struct sof_intel_dsp_desc apl_chip_info;
extern const struct sof_intel_dsp_desc cnl_chip_info;
extern const struct sof_intel_dsp_desc skl_chip_info;
extern const struct sof_intel_dsp_desc icl_chip_info;
extern const struct sof_intel_dsp_desc tgl_chip_info;
extern const struct sof_intel_dsp_desc tglh_chip_info;
extern const struct sof_intel_dsp_desc ehl_chip_info;
extern const struct sof_intel_dsp_desc jsl_chip_info;
extern const struct sof_intel_dsp_desc adls_chip_info;

/* machine driver select */
void hda_machine_select(struct snd_sof_dev *sdev);
void hda_set_mach_params(const struct snd_soc_acpi_mach *mach,
			 struct snd_sof_dev *sdev);

/* PCI driver selection and probe */
int hda_pci_intel_probe(struct pci_dev *pci, const struct pci_device_id *pci_id);

struct snd_sof_dai;
struct sof_ipc_dai_config;
int hda_ctrl_dai_widget_setup(struct snd_soc_dapm_widget *w);
int hda_ctrl_dai_widget_free(struct snd_soc_dapm_widget *w);

#endif<|MERGE_RESOLUTION|>--- conflicted
+++ resolved
@@ -702,18 +702,6 @@
 	return false;
 }
 
-<<<<<<< HEAD
-static inline void hda_sdw_process_wakeen(struct snd_sof_dev *sdev)
-{
-}
-
-static inline bool hda_common_check_sdw_irq(struct snd_sof_dev *sdev)
-{
-	return false;
-}
-
-=======
->>>>>>> df0cc57e
 #endif
 
 /* common dai driver */
