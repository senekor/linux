--- conflicted
+++ resolved
@@ -407,11 +407,7 @@
 	return 0;
 }
 
-<<<<<<< HEAD
-static void gpio_irq_handler(unsigned __irq, struct irq_desc *desc)
-=======
 static void gpio_irq_handler(struct irq_desc *desc)
->>>>>>> 9f30a04d
 {
 	struct orion_gpio_chip *ochip = irq_desc_get_handler_data(desc);
 	u32 cause, type;
