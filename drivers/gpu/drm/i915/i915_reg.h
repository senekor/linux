/* Copyright 2003 Tungsten Graphics, Inc., Cedar Park, Texas.
 * All Rights Reserved.
 *
 * Permission is hereby granted, free of charge, to any person obtaining a
 * copy of this software and associated documentation files (the
 * "Software"), to deal in the Software without restriction, including
 * without limitation the rights to use, copy, modify, merge, publish,
 * distribute, sub license, and/or sell copies of the Software, and to
 * permit persons to whom the Software is furnished to do so, subject to
 * the following conditions:
 *
 * The above copyright notice and this permission notice (including the
 * next paragraph) shall be included in all copies or substantial portions
 * of the Software.
 *
 * THE SOFTWARE IS PROVIDED "AS IS", WITHOUT WARRANTY OF ANY KIND, EXPRESS
 * OR IMPLIED, INCLUDING BUT NOT LIMITED TO THE WARRANTIES OF
 * MERCHANTABILITY, FITNESS FOR A PARTICULAR PURPOSE AND NON-INFRINGEMENT.
 * IN NO EVENT SHALL TUNGSTEN GRAPHICS AND/OR ITS SUPPLIERS BE LIABLE FOR
 * ANY CLAIM, DAMAGES OR OTHER LIABILITY, WHETHER IN AN ACTION OF CONTRACT,
 * TORT OR OTHERWISE, ARISING FROM, OUT OF OR IN CONNECTION WITH THE
 * SOFTWARE OR THE USE OR OTHER DEALINGS IN THE SOFTWARE.
 */

#ifndef _I915_REG_H_
#define _I915_REG_H_

#define _PIPE(pipe, a, b) ((a) + (pipe)*((b)-(a)))
#define _TRANSCODER(tran, a, b) ((a) + (tran)*((b)-(a)))

#define _PORT(port, a, b) ((a) + (port)*((b)-(a)))

#define _MASKED_BIT_ENABLE(a) (((a) << 16) | (a))
#define _MASKED_BIT_DISABLE(a) ((a) << 16)

/*
 * The Bridge device's PCI config space has information about the
 * fb aperture size and the amount of pre-reserved memory.
 * This is all handled in the intel-gtt.ko module. i915.ko only
 * cares about the vga bit for the vga rbiter.
 */
#define INTEL_GMCH_CTRL		0x52
#define INTEL_GMCH_VGA_DISABLE  (1 << 1)
#define SNB_GMCH_CTRL		0x50
#define    SNB_GMCH_GGMS_SHIFT	8 /* GTT Graphics Memory Size */
#define    SNB_GMCH_GGMS_MASK	0x3
#define    SNB_GMCH_GMS_SHIFT   3 /* Graphics Mode Select */
#define    SNB_GMCH_GMS_MASK    0x1f
#define    IVB_GMCH_GMS_SHIFT   4
#define    IVB_GMCH_GMS_MASK    0xf


/* PCI config space */

#define HPLLCC	0xc0 /* 855 only */
#define   GC_CLOCK_CONTROL_MASK		(0xf << 0)
#define   GC_CLOCK_133_200		(0 << 0)
#define   GC_CLOCK_100_200		(1 << 0)
#define   GC_CLOCK_100_133		(2 << 0)
#define   GC_CLOCK_166_250		(3 << 0)
#define GCFGC2	0xda
#define GCFGC	0xf0 /* 915+ only */
#define   GC_LOW_FREQUENCY_ENABLE	(1 << 7)
#define   GC_DISPLAY_CLOCK_190_200_MHZ	(0 << 4)
#define   GC_DISPLAY_CLOCK_333_MHZ	(4 << 4)
#define   GC_DISPLAY_CLOCK_MASK		(7 << 4)
#define   GM45_GC_RENDER_CLOCK_MASK	(0xf << 0)
#define   GM45_GC_RENDER_CLOCK_266_MHZ	(8 << 0)
#define   GM45_GC_RENDER_CLOCK_320_MHZ	(9 << 0)
#define   GM45_GC_RENDER_CLOCK_400_MHZ	(0xb << 0)
#define   GM45_GC_RENDER_CLOCK_533_MHZ	(0xc << 0)
#define   I965_GC_RENDER_CLOCK_MASK	(0xf << 0)
#define   I965_GC_RENDER_CLOCK_267_MHZ	(2 << 0)
#define   I965_GC_RENDER_CLOCK_333_MHZ	(3 << 0)
#define   I965_GC_RENDER_CLOCK_444_MHZ	(4 << 0)
#define   I965_GC_RENDER_CLOCK_533_MHZ	(5 << 0)
#define   I945_GC_RENDER_CLOCK_MASK	(7 << 0)
#define   I945_GC_RENDER_CLOCK_166_MHZ	(0 << 0)
#define   I945_GC_RENDER_CLOCK_200_MHZ	(1 << 0)
#define   I945_GC_RENDER_CLOCK_250_MHZ	(3 << 0)
#define   I945_GC_RENDER_CLOCK_400_MHZ	(5 << 0)
#define   I915_GC_RENDER_CLOCK_MASK	(7 << 0)
#define   I915_GC_RENDER_CLOCK_166_MHZ	(0 << 0)
#define   I915_GC_RENDER_CLOCK_200_MHZ	(1 << 0)
#define   I915_GC_RENDER_CLOCK_333_MHZ	(4 << 0)
#define LBB	0xf4

/* Graphics reset regs */
#define I965_GDRST 0xc0 /* PCI config register */
#define ILK_GDSR 0x2ca4 /* MCHBAR offset */
#define  GRDOM_FULL	(0<<2)
#define  GRDOM_RENDER	(1<<2)
#define  GRDOM_MEDIA	(3<<2)
#define  GRDOM_MASK	(3<<2)
#define  GRDOM_RESET_ENABLE (1<<0)

#define GEN6_MBCUNIT_SNPCR	0x900c /* for LLC config */
#define   GEN6_MBC_SNPCR_SHIFT	21
#define   GEN6_MBC_SNPCR_MASK	(3<<21)
#define   GEN6_MBC_SNPCR_MAX	(0<<21)
#define   GEN6_MBC_SNPCR_MED	(1<<21)
#define   GEN6_MBC_SNPCR_LOW	(2<<21)
#define   GEN6_MBC_SNPCR_MIN	(3<<21) /* only 1/16th of the cache is shared */

#define GEN6_MBCTL		0x0907c
#define   GEN6_MBCTL_ENABLE_BOOT_FETCH	(1 << 4)
#define   GEN6_MBCTL_CTX_FETCH_NEEDED	(1 << 3)
#define   GEN6_MBCTL_BME_UPDATE_ENABLE	(1 << 2)
#define   GEN6_MBCTL_MAE_UPDATE_ENABLE	(1 << 1)
#define   GEN6_MBCTL_BOOT_FETCH_MECH	(1 << 0)

#define GEN6_GDRST	0x941c
#define  GEN6_GRDOM_FULL		(1 << 0)
#define  GEN6_GRDOM_RENDER		(1 << 1)
#define  GEN6_GRDOM_MEDIA		(1 << 2)
#define  GEN6_GRDOM_BLT			(1 << 3)

#define RING_PP_DIR_BASE(ring)		((ring)->mmio_base+0x228)
#define RING_PP_DIR_BASE_READ(ring)	((ring)->mmio_base+0x518)
#define RING_PP_DIR_DCLV(ring)		((ring)->mmio_base+0x220)
#define   PP_DIR_DCLV_2G		0xffffffff

#define GAM_ECOCHK			0x4090
#define   ECOCHK_SNB_BIT		(1<<10)
#define   HSW_ECOCHK_ARB_PRIO_SOL	(1<<6)
#define   ECOCHK_PPGTT_CACHE64B		(0x3<<3)
#define   ECOCHK_PPGTT_CACHE4B		(0x0<<3)

#define GAC_ECO_BITS			0x14090
#define   ECOBITS_PPGTT_CACHE64B	(3<<8)
#define   ECOBITS_PPGTT_CACHE4B		(0<<8)

#define GAB_CTL				0x24000
#define   GAB_CTL_CONT_AFTER_PAGEFAULT	(1<<8)

/* VGA stuff */

#define VGA_ST01_MDA 0x3ba
#define VGA_ST01_CGA 0x3da

#define VGA_MSR_WRITE 0x3c2
#define VGA_MSR_READ 0x3cc
#define   VGA_MSR_MEM_EN (1<<1)
#define   VGA_MSR_CGA_MODE (1<<0)

/*
 * SR01 is the only VGA register touched on non-UMS setups.
 * VLV doesn't do UMS, so the sequencer index/data registers
 * are the only VGA registers which need to include
 * display_mmio_offset.
 */
#define VGA_SR_INDEX (dev_priv->info->display_mmio_offset + 0x3c4)
#define SR01			1
#define VGA_SR_DATA (dev_priv->info->display_mmio_offset + 0x3c5)

#define VGA_AR_INDEX 0x3c0
#define   VGA_AR_VID_EN (1<<5)
#define VGA_AR_DATA_WRITE 0x3c0
#define VGA_AR_DATA_READ 0x3c1

#define VGA_GR_INDEX 0x3ce
#define VGA_GR_DATA 0x3cf
/* GR05 */
#define   VGA_GR_MEM_READ_MODE_SHIFT 3
#define     VGA_GR_MEM_READ_MODE_PLANE 1
/* GR06 */
#define   VGA_GR_MEM_MODE_MASK 0xc
#define   VGA_GR_MEM_MODE_SHIFT 2
#define   VGA_GR_MEM_A0000_AFFFF 0
#define   VGA_GR_MEM_A0000_BFFFF 1
#define   VGA_GR_MEM_B0000_B7FFF 2
#define   VGA_GR_MEM_B0000_BFFFF 3

#define VGA_DACMASK 0x3c6
#define VGA_DACRX 0x3c7
#define VGA_DACWX 0x3c8
#define VGA_DACDATA 0x3c9

#define VGA_CR_INDEX_MDA 0x3b4
#define VGA_CR_DATA_MDA 0x3b5
#define VGA_CR_INDEX_CGA 0x3d4
#define VGA_CR_DATA_CGA 0x3d5

/*
 * Memory interface instructions used by the kernel
 */
#define MI_INSTR(opcode, flags) (((opcode) << 23) | (flags))

#define MI_NOOP			MI_INSTR(0, 0)
#define MI_USER_INTERRUPT	MI_INSTR(0x02, 0)
#define MI_WAIT_FOR_EVENT       MI_INSTR(0x03, 0)
#define   MI_WAIT_FOR_OVERLAY_FLIP	(1<<16)
#define   MI_WAIT_FOR_PLANE_B_FLIP      (1<<6)
#define   MI_WAIT_FOR_PLANE_A_FLIP      (1<<2)
#define   MI_WAIT_FOR_PLANE_A_SCANLINES (1<<1)
#define MI_FLUSH		MI_INSTR(0x04, 0)
#define   MI_READ_FLUSH		(1 << 0)
#define   MI_EXE_FLUSH		(1 << 1)
#define   MI_NO_WRITE_FLUSH	(1 << 2)
#define   MI_SCENE_COUNT	(1 << 3) /* just increment scene count */
#define   MI_END_SCENE		(1 << 4) /* flush binner and incr scene count */
#define   MI_INVALIDATE_ISP	(1 << 5) /* invalidate indirect state pointers */
#define MI_BATCH_BUFFER_END	MI_INSTR(0x0a, 0)
#define MI_SUSPEND_FLUSH	MI_INSTR(0x0b, 0)
#define   MI_SUSPEND_FLUSH_EN	(1<<0)
#define MI_REPORT_HEAD		MI_INSTR(0x07, 0)
#define MI_OVERLAY_FLIP		MI_INSTR(0x11, 0)
#define   MI_OVERLAY_CONTINUE	(0x0<<21)
#define   MI_OVERLAY_ON		(0x1<<21)
#define   MI_OVERLAY_OFF	(0x2<<21)
#define MI_LOAD_SCAN_LINES_INCL MI_INSTR(0x12, 0)
#define MI_DISPLAY_FLIP		MI_INSTR(0x14, 2)
#define MI_DISPLAY_FLIP_I915	MI_INSTR(0x14, 1)
#define   MI_DISPLAY_FLIP_PLANE(n) ((n) << 20)
/* IVB has funny definitions for which plane to flip. */
#define   MI_DISPLAY_FLIP_IVB_PLANE_A  (0 << 19)
#define   MI_DISPLAY_FLIP_IVB_PLANE_B  (1 << 19)
#define   MI_DISPLAY_FLIP_IVB_SPRITE_A (2 << 19)
#define   MI_DISPLAY_FLIP_IVB_SPRITE_B (3 << 19)
#define   MI_DISPLAY_FLIP_IVB_PLANE_C  (4 << 19)
#define   MI_DISPLAY_FLIP_IVB_SPRITE_C (5 << 19)
#define MI_ARB_ON_OFF		MI_INSTR(0x08, 0)
#define   MI_ARB_ENABLE			(1<<0)
#define   MI_ARB_DISABLE		(0<<0)

#define MI_SET_CONTEXT		MI_INSTR(0x18, 0)
#define   MI_MM_SPACE_GTT		(1<<8)
#define   MI_MM_SPACE_PHYSICAL		(0<<8)
#define   MI_SAVE_EXT_STATE_EN		(1<<3)
#define   MI_RESTORE_EXT_STATE_EN	(1<<2)
#define   MI_FORCE_RESTORE		(1<<1)
#define   MI_RESTORE_INHIBIT		(1<<0)
#define MI_STORE_DWORD_IMM	MI_INSTR(0x20, 1)
#define   MI_MEM_VIRTUAL	(1 << 22) /* 965+ only */
#define MI_STORE_DWORD_INDEX	MI_INSTR(0x21, 1)
#define   MI_STORE_DWORD_INDEX_SHIFT 2
/* Official intel docs are somewhat sloppy concerning MI_LOAD_REGISTER_IMM:
 * - Always issue a MI_NOOP _before_ the MI_LOAD_REGISTER_IMM - otherwise hw
 *   simply ignores the register load under certain conditions.
 * - One can actually load arbitrary many arbitrary registers: Simply issue x
 *   address/value pairs. Don't overdue it, though, x <= 2^4 must hold!
 */
#define MI_LOAD_REGISTER_IMM(x)	MI_INSTR(0x22, 2*x-1)
#define MI_FLUSH_DW		MI_INSTR(0x26, 1) /* for GEN6 */
#define   MI_FLUSH_DW_STORE_INDEX	(1<<21)
#define   MI_INVALIDATE_TLB		(1<<18)
#define   MI_FLUSH_DW_OP_STOREDW	(1<<14)
#define   MI_INVALIDATE_BSD		(1<<7)
#define   MI_FLUSH_DW_USE_GTT		(1<<2)
#define   MI_FLUSH_DW_USE_PPGTT		(0<<2)
#define MI_BATCH_BUFFER		MI_INSTR(0x30, 1)
#define   MI_BATCH_NON_SECURE		(1)
/* for snb/ivb/vlv this also means "batch in ppgtt" when ppgtt is enabled. */
#define   MI_BATCH_NON_SECURE_I965 	(1<<8)
#define   MI_BATCH_PPGTT_HSW		(1<<8)
#define   MI_BATCH_NON_SECURE_HSW 	(1<<13)
#define MI_BATCH_BUFFER_START	MI_INSTR(0x31, 0)
#define   MI_BATCH_GTT		    (2<<6) /* aliased with (1<<7) on gen4 */
#define MI_SEMAPHORE_MBOX	MI_INSTR(0x16, 1) /* gen6+ */
#define  MI_SEMAPHORE_GLOBAL_GTT    (1<<22)
#define  MI_SEMAPHORE_UPDATE	    (1<<21)
#define  MI_SEMAPHORE_COMPARE	    (1<<20)
#define  MI_SEMAPHORE_REGISTER	    (1<<18)
#define  MI_SEMAPHORE_SYNC_RV	    (2<<16)
#define  MI_SEMAPHORE_SYNC_RB	    (0<<16)
#define  MI_SEMAPHORE_SYNC_VR	    (0<<16)
#define  MI_SEMAPHORE_SYNC_VB	    (2<<16)
#define  MI_SEMAPHORE_SYNC_BR	    (2<<16)
#define  MI_SEMAPHORE_SYNC_BV	    (0<<16)
#define  MI_SEMAPHORE_SYNC_INVALID  (1<<0)
/*
 * 3D instructions used by the kernel
 */
#define GFX_INSTR(opcode, flags) ((0x3 << 29) | ((opcode) << 24) | (flags))

#define GFX_OP_RASTER_RULES    ((0x3<<29)|(0x7<<24))
#define GFX_OP_SCISSOR         ((0x3<<29)|(0x1c<<24)|(0x10<<19))
#define   SC_UPDATE_SCISSOR       (0x1<<1)
#define   SC_ENABLE_MASK          (0x1<<0)
#define   SC_ENABLE               (0x1<<0)
#define GFX_OP_LOAD_INDIRECT   ((0x3<<29)|(0x1d<<24)|(0x7<<16))
#define GFX_OP_SCISSOR_INFO    ((0x3<<29)|(0x1d<<24)|(0x81<<16)|(0x1))
#define   SCI_YMIN_MASK      (0xffff<<16)
#define   SCI_XMIN_MASK      (0xffff<<0)
#define   SCI_YMAX_MASK      (0xffff<<16)
#define   SCI_XMAX_MASK      (0xffff<<0)
#define GFX_OP_SCISSOR_ENABLE	 ((0x3<<29)|(0x1c<<24)|(0x10<<19))
#define GFX_OP_SCISSOR_RECT	 ((0x3<<29)|(0x1d<<24)|(0x81<<16)|1)
#define GFX_OP_COLOR_FACTOR      ((0x3<<29)|(0x1d<<24)|(0x1<<16)|0x0)
#define GFX_OP_STIPPLE           ((0x3<<29)|(0x1d<<24)|(0x83<<16))
#define GFX_OP_MAP_INFO          ((0x3<<29)|(0x1d<<24)|0x4)
#define GFX_OP_DESTBUFFER_VARS   ((0x3<<29)|(0x1d<<24)|(0x85<<16)|0x0)
#define GFX_OP_DESTBUFFER_INFO	 ((0x3<<29)|(0x1d<<24)|(0x8e<<16)|1)
#define GFX_OP_DRAWRECT_INFO     ((0x3<<29)|(0x1d<<24)|(0x80<<16)|(0x3))
#define GFX_OP_DRAWRECT_INFO_I965  ((0x7900<<16)|0x2)
#define SRC_COPY_BLT_CMD                ((2<<29)|(0x43<<22)|4)
#define XY_SRC_COPY_BLT_CMD		((2<<29)|(0x53<<22)|6)
#define XY_MONO_SRC_COPY_IMM_BLT	((2<<29)|(0x71<<22)|5)
#define XY_SRC_COPY_BLT_WRITE_ALPHA	(1<<21)
#define XY_SRC_COPY_BLT_WRITE_RGB	(1<<20)
#define   BLT_DEPTH_8			(0<<24)
#define   BLT_DEPTH_16_565		(1<<24)
#define   BLT_DEPTH_16_1555		(2<<24)
#define   BLT_DEPTH_32			(3<<24)
#define   BLT_ROP_GXCOPY		(0xcc<<16)
#define XY_SRC_COPY_BLT_SRC_TILED	(1<<15) /* 965+ only */
#define XY_SRC_COPY_BLT_DST_TILED	(1<<11) /* 965+ only */
#define CMD_OP_DISPLAYBUFFER_INFO ((0x0<<29)|(0x14<<23)|2)
#define   ASYNC_FLIP                (1<<22)
#define   DISPLAY_PLANE_A           (0<<20)
#define   DISPLAY_PLANE_B           (1<<20)
#define GFX_OP_PIPE_CONTROL(len)	((0x3<<29)|(0x3<<27)|(0x2<<24)|(len-2))
#define   PIPE_CONTROL_GLOBAL_GTT_IVB			(1<<24) /* gen7+ */
#define   PIPE_CONTROL_CS_STALL				(1<<20)
#define   PIPE_CONTROL_TLB_INVALIDATE			(1<<18)
#define   PIPE_CONTROL_QW_WRITE				(1<<14)
#define   PIPE_CONTROL_DEPTH_STALL			(1<<13)
#define   PIPE_CONTROL_WRITE_FLUSH			(1<<12)
#define   PIPE_CONTROL_RENDER_TARGET_CACHE_FLUSH	(1<<12) /* gen6+ */
#define   PIPE_CONTROL_INSTRUCTION_CACHE_INVALIDATE	(1<<11) /* MBZ on Ironlake */
#define   PIPE_CONTROL_TEXTURE_CACHE_INVALIDATE		(1<<10) /* GM45+ only */
#define   PIPE_CONTROL_INDIRECT_STATE_DISABLE		(1<<9)
#define   PIPE_CONTROL_NOTIFY				(1<<8)
#define   PIPE_CONTROL_VF_CACHE_INVALIDATE		(1<<4)
#define   PIPE_CONTROL_CONST_CACHE_INVALIDATE		(1<<3)
#define   PIPE_CONTROL_STATE_CACHE_INVALIDATE		(1<<2)
#define   PIPE_CONTROL_STALL_AT_SCOREBOARD		(1<<1)
#define   PIPE_CONTROL_DEPTH_CACHE_FLUSH		(1<<0)
#define   PIPE_CONTROL_GLOBAL_GTT (1<<2) /* in addr dword */


/*
 * Reset registers
 */
#define DEBUG_RESET_I830		0x6070
#define  DEBUG_RESET_FULL		(1<<7)
#define  DEBUG_RESET_RENDER		(1<<8)
#define  DEBUG_RESET_DISPLAY		(1<<9)

/*
 * DPIO - a special bus for various display related registers to hide behind:
 *  0x800c: m1, m2, n, p1, p2, k dividers
 *  0x8014: REF and SFR select
 *  0x8014: N divider, VCO select
 *  0x801c/3c: core clock bits
 *  0x8048/68: low pass filter coefficients
 *  0x8100: fast clock controls
 *
 * DPIO is VLV only.
 */
#define DPIO_PKT			(VLV_DISPLAY_BASE + 0x2100)
#define  DPIO_RID			(0<<24)
#define  DPIO_OP_WRITE			(1<<16)
#define  DPIO_OP_READ			(0<<16)
#define  DPIO_PORTID			(0x12<<8)
#define  DPIO_BYTE			(0xf<<4)
#define  DPIO_BUSY			(1<<0) /* status only */
#define DPIO_DATA			(VLV_DISPLAY_BASE + 0x2104)
#define DPIO_REG			(VLV_DISPLAY_BASE + 0x2108)
#define DPIO_CTL			(VLV_DISPLAY_BASE + 0x2110)
#define  DPIO_MODSEL1			(1<<3) /* if ref clk b == 27 */
#define  DPIO_MODSEL0			(1<<2) /* if ref clk a == 27 */
#define  DPIO_SFR_BYPASS		(1<<1)
#define  DPIO_RESET			(1<<0)

#define _DPIO_DIV_A			0x800c
#define   DPIO_POST_DIV_SHIFT		(28) /* 3 bits */
#define   DPIO_K_SHIFT			(24) /* 4 bits */
#define   DPIO_P1_SHIFT			(21) /* 3 bits */
#define   DPIO_P2_SHIFT			(16) /* 5 bits */
#define   DPIO_N_SHIFT			(12) /* 4 bits */
#define   DPIO_ENABLE_CALIBRATION	(1<<11)
#define   DPIO_M1DIV_SHIFT		(8) /* 3 bits */
#define   DPIO_M2DIV_MASK		0xff
#define _DPIO_DIV_B			0x802c
#define DPIO_DIV(pipe) _PIPE(pipe, _DPIO_DIV_A, _DPIO_DIV_B)

#define _DPIO_REFSFR_A			0x8014
#define   DPIO_REFSEL_OVERRIDE		27
#define   DPIO_PLL_MODESEL_SHIFT	24 /* 3 bits */
#define   DPIO_BIAS_CURRENT_CTL_SHIFT	21 /* 3 bits, always 0x7 */
#define   DPIO_PLL_REFCLK_SEL_SHIFT	16 /* 2 bits */
#define   DPIO_PLL_REFCLK_SEL_MASK	3
#define   DPIO_DRIVER_CTL_SHIFT		12 /* always set to 0x8 */
#define   DPIO_CLK_BIAS_CTL_SHIFT	8 /* always set to 0x5 */
#define _DPIO_REFSFR_B			0x8034
#define DPIO_REFSFR(pipe) _PIPE(pipe, _DPIO_REFSFR_A, _DPIO_REFSFR_B)

#define _DPIO_CORE_CLK_A		0x801c
#define _DPIO_CORE_CLK_B		0x803c
#define DPIO_CORE_CLK(pipe) _PIPE(pipe, _DPIO_CORE_CLK_A, _DPIO_CORE_CLK_B)

#define _DPIO_LFP_COEFF_A		0x8048
#define _DPIO_LFP_COEFF_B		0x8068
#define DPIO_LFP_COEFF(pipe) _PIPE(pipe, _DPIO_LFP_COEFF_A, _DPIO_LFP_COEFF_B)

#define DPIO_FASTCLK_DISABLE		0x8100

#define DPIO_DATA_CHANNEL1		0x8220
#define DPIO_DATA_CHANNEL2		0x8420

/*
 * Fence registers
 */
#define FENCE_REG_830_0			0x2000
#define FENCE_REG_945_8			0x3000
#define   I830_FENCE_START_MASK		0x07f80000
#define   I830_FENCE_TILING_Y_SHIFT	12
#define   I830_FENCE_SIZE_BITS(size)	((ffs((size) >> 19) - 1) << 8)
#define   I830_FENCE_PITCH_SHIFT	4
#define   I830_FENCE_REG_VALID		(1<<0)
#define   I915_FENCE_MAX_PITCH_VAL	4
#define   I830_FENCE_MAX_PITCH_VAL	6
#define   I830_FENCE_MAX_SIZE_VAL	(1<<8)

#define   I915_FENCE_START_MASK		0x0ff00000
#define   I915_FENCE_SIZE_BITS(size)	((ffs((size) >> 20) - 1) << 8)

#define FENCE_REG_965_0			0x03000
#define   I965_FENCE_PITCH_SHIFT	2
#define   I965_FENCE_TILING_Y_SHIFT	1
#define   I965_FENCE_REG_VALID		(1<<0)
#define   I965_FENCE_MAX_PITCH_VAL	0x0400

#define FENCE_REG_SANDYBRIDGE_0		0x100000
#define   SANDYBRIDGE_FENCE_PITCH_SHIFT	32

/* control register for cpu gtt access */
#define TILECTL				0x101000
#define   TILECTL_SWZCTL			(1 << 0)
#define   TILECTL_TLB_PREFETCH_DIS	(1 << 2)
#define   TILECTL_BACKSNOOP_DIS		(1 << 3)

/*
 * Instruction and interrupt control regs
 */
#define PGTBL_ER	0x02024
#define RENDER_RING_BASE	0x02000
#define BSD_RING_BASE		0x04000
#define GEN6_BSD_RING_BASE	0x12000
#define BLT_RING_BASE		0x22000
#define RING_TAIL(base)		((base)+0x30)
#define RING_HEAD(base)		((base)+0x34)
#define RING_START(base)	((base)+0x38)
#define RING_CTL(base)		((base)+0x3c)
#define RING_SYNC_0(base)	((base)+0x40)
#define RING_SYNC_1(base)	((base)+0x44)
#define GEN6_RVSYNC (RING_SYNC_0(RENDER_RING_BASE))
#define GEN6_RBSYNC (RING_SYNC_1(RENDER_RING_BASE))
#define GEN6_VRSYNC (RING_SYNC_1(GEN6_BSD_RING_BASE))
#define GEN6_VBSYNC (RING_SYNC_0(GEN6_BSD_RING_BASE))
#define GEN6_BRSYNC (RING_SYNC_0(BLT_RING_BASE))
#define GEN6_BVSYNC (RING_SYNC_1(BLT_RING_BASE))
#define RING_MAX_IDLE(base)	((base)+0x54)
#define RING_HWS_PGA(base)	((base)+0x80)
#define RING_HWS_PGA_GEN6(base)	((base)+0x2080)
#define ARB_MODE		0x04030
#define   ARB_MODE_SWIZZLE_SNB	(1<<4)
#define   ARB_MODE_SWIZZLE_IVB	(1<<5)
#define RENDER_HWS_PGA_GEN7	(0x04080)
#define RING_FAULT_REG(ring)	(0x4094 + 0x100*(ring)->id)
#define DONE_REG		0x40b0
#define BSD_HWS_PGA_GEN7	(0x04180)
#define BLT_HWS_PGA_GEN7	(0x04280)
#define RING_ACTHD(base)	((base)+0x74)
#define RING_NOPID(base)	((base)+0x94)
#define RING_IMR(base)		((base)+0xa8)
#define RING_TIMESTAMP(base)	((base)+0x358)
#define   TAIL_ADDR		0x001FFFF8
#define   HEAD_WRAP_COUNT	0xFFE00000
#define   HEAD_WRAP_ONE		0x00200000
#define   HEAD_ADDR		0x001FFFFC
#define   RING_NR_PAGES		0x001FF000
#define   RING_REPORT_MASK	0x00000006
#define   RING_REPORT_64K	0x00000002
#define   RING_REPORT_128K	0x00000004
#define   RING_NO_REPORT	0x00000000
#define   RING_VALID_MASK	0x00000001
#define   RING_VALID		0x00000001
#define   RING_INVALID		0x00000000
#define   RING_WAIT_I8XX	(1<<0) /* gen2, PRBx_HEAD */
#define   RING_WAIT		(1<<11) /* gen3+, PRBx_CTL */
#define   RING_WAIT_SEMAPHORE	(1<<10) /* gen6+ */
#if 0
#define PRB0_TAIL	0x02030
#define PRB0_HEAD	0x02034
#define PRB0_START	0x02038
#define PRB0_CTL	0x0203c
#define PRB1_TAIL	0x02040 /* 915+ only */
#define PRB1_HEAD	0x02044 /* 915+ only */
#define PRB1_START	0x02048 /* 915+ only */
#define PRB1_CTL	0x0204c /* 915+ only */
#endif
#define IPEIR_I965	0x02064
#define IPEHR_I965	0x02068
#define INSTDONE_I965	0x0206c
#define GEN7_INSTDONE_1		0x0206c
#define GEN7_SC_INSTDONE	0x07100
#define GEN7_SAMPLER_INSTDONE	0x0e160
#define GEN7_ROW_INSTDONE	0x0e164
#define I915_NUM_INSTDONE_REG	4
#define RING_IPEIR(base)	((base)+0x64)
#define RING_IPEHR(base)	((base)+0x68)
#define RING_INSTDONE(base)	((base)+0x6c)
#define RING_INSTPS(base)	((base)+0x70)
#define RING_DMA_FADD(base)	((base)+0x78)
#define RING_INSTPM(base)	((base)+0xc0)
#define INSTPS		0x02070 /* 965+ only */
#define INSTDONE1	0x0207c /* 965+ only */
#define ACTHD_I965	0x02074
#define HWS_PGA		0x02080
#define HWS_ADDRESS_MASK	0xfffff000
#define HWS_START_ADDRESS_SHIFT	4
#define PWRCTXA		0x2088 /* 965GM+ only */
#define   PWRCTX_EN	(1<<0)
#define IPEIR		0x02088
#define IPEHR		0x0208c
#define INSTDONE	0x02090
#define NOPID		0x02094
#define HWSTAM		0x02098
#define DMA_FADD_I8XX	0x020d0

#define ERROR_GEN6	0x040a0
#define GEN7_ERR_INT	0x44040
#define   ERR_INT_MMIO_UNCLAIMED (1<<13)

#define FPGA_DBG		0x42300
#define   FPGA_DBG_RM_NOCLAIM	(1<<31)

#define DERRMR		0x44050

/* GM45+ chicken bits -- debug workaround bits that may be required
 * for various sorts of correct behavior.  The top 16 bits of each are
 * the enables for writing to the corresponding low bit.
 */
#define _3D_CHICKEN	0x02084
#define  _3D_CHICKEN_HIZ_PLANE_DISABLE_MSAA_4X_SNB	(1 << 10)
#define _3D_CHICKEN2	0x0208c
/* Disables pipelining of read flushes past the SF-WIZ interface.
 * Required on all Ironlake steppings according to the B-Spec, but the
 * particular danger of not doing so is not specified.
 */
# define _3D_CHICKEN2_WM_READ_PIPELINED			(1 << 14)
#define _3D_CHICKEN3	0x02090
#define  _3D_CHICKEN_SF_DISABLE_OBJEND_CULL		(1 << 10)
#define  _3D_CHICKEN3_SF_DISABLE_FASTCLIP_CULL		(1 << 5)

#define MI_MODE		0x0209c
# define VS_TIMER_DISPATCH				(1 << 6)
# define MI_FLUSH_ENABLE				(1 << 12)
# define ASYNC_FLIP_PERF_DISABLE			(1 << 14)

#define GEN6_GT_MODE	0x20d0
#define   GEN6_GT_MODE_HI				(1 << 9)
#define   GEN6_TD_FOUR_ROW_DISPATCH_DISABLE		(1 << 5)

#define GFX_MODE	0x02520
#define GFX_MODE_GEN7	0x0229c
#define RING_MODE_GEN7(ring)	((ring)->mmio_base+0x29c)
#define   GFX_RUN_LIST_ENABLE		(1<<15)
#define   GFX_TLB_INVALIDATE_ALWAYS	(1<<13)
#define   GFX_SURFACE_FAULT_ENABLE	(1<<12)
#define   GFX_REPLAY_MODE		(1<<11)
#define   GFX_PSMI_GRANULARITY		(1<<10)
#define   GFX_PPGTT_ENABLE		(1<<9)

#define VLV_DISPLAY_BASE 0x180000

#define SCPD0		0x0209c /* 915+ only */
#define IER		0x020a0
#define IIR		0x020a4
#define IMR		0x020a8
#define ISR		0x020ac
#define VLV_GUNIT_CLOCK_GATE	(VLV_DISPLAY_BASE + 0x2060)
#define   GCFG_DIS		(1<<8)
#define VLV_IIR_RW	(VLV_DISPLAY_BASE + 0x2084)
#define VLV_IER		(VLV_DISPLAY_BASE + 0x20a0)
#define VLV_IIR		(VLV_DISPLAY_BASE + 0x20a4)
#define VLV_IMR		(VLV_DISPLAY_BASE + 0x20a8)
#define VLV_ISR		(VLV_DISPLAY_BASE + 0x20ac)
#define   I915_PIPE_CONTROL_NOTIFY_INTERRUPT		(1<<18)
#define   I915_DISPLAY_PORT_INTERRUPT			(1<<17)
#define   I915_RENDER_COMMAND_PARSER_ERROR_INTERRUPT	(1<<15)
#define   I915_GMCH_THERMAL_SENSOR_EVENT_INTERRUPT	(1<<14) /* p-state */
#define   I915_HWB_OOM_INTERRUPT			(1<<13)
#define   I915_SYNC_STATUS_INTERRUPT			(1<<12)
#define   I915_DISPLAY_PLANE_A_FLIP_PENDING_INTERRUPT	(1<<11)
#define   I915_DISPLAY_PLANE_B_FLIP_PENDING_INTERRUPT	(1<<10)
#define   I915_OVERLAY_PLANE_FLIP_PENDING_INTERRUPT	(1<<9)
#define   I915_DISPLAY_PLANE_C_FLIP_PENDING_INTERRUPT	(1<<8)
#define   I915_DISPLAY_PIPE_A_VBLANK_INTERRUPT		(1<<7)
#define   I915_DISPLAY_PIPE_A_EVENT_INTERRUPT		(1<<6)
#define   I915_DISPLAY_PIPE_B_VBLANK_INTERRUPT		(1<<5)
#define   I915_DISPLAY_PIPE_B_EVENT_INTERRUPT		(1<<4)
#define   I915_DEBUG_INTERRUPT				(1<<2)
#define   I915_USER_INTERRUPT				(1<<1)
#define   I915_ASLE_INTERRUPT				(1<<0)
#define   I915_BSD_USER_INTERRUPT                      (1<<25)
#define   DISPLAY_PLANE_FLIP_PENDING(plane) (1<<(11-(plane))) /* A and B only */
#define EIR		0x020b0
#define EMR		0x020b4
#define ESR		0x020b8
#define   GM45_ERROR_PAGE_TABLE				(1<<5)
#define   GM45_ERROR_MEM_PRIV				(1<<4)
#define   I915_ERROR_PAGE_TABLE				(1<<4)
#define   GM45_ERROR_CP_PRIV				(1<<3)
#define   I915_ERROR_MEMORY_REFRESH			(1<<1)
#define   I915_ERROR_INSTRUCTION			(1<<0)
#define INSTPM	        0x020c0
#define   INSTPM_SELF_EN (1<<12) /* 915GM only */
#define   INSTPM_AGPBUSY_DIS (1<<11) /* gen3: when disabled, pending interrupts
					will not assert AGPBUSY# and will only
					be delivered when out of C3. */
#define   INSTPM_FORCE_ORDERING				(1<<7) /* GEN6+ */
#define ACTHD	        0x020c8
#define FW_BLC		0x020d8
#define FW_BLC2		0x020dc
#define FW_BLC_SELF	0x020e0 /* 915+ only */
#define   FW_BLC_SELF_EN_MASK      (1<<31)
#define   FW_BLC_SELF_FIFO_MASK    (1<<16) /* 945 only */
#define   FW_BLC_SELF_EN           (1<<15) /* 945 only */
#define MM_BURST_LENGTH     0x00700000
#define MM_FIFO_WATERMARK   0x0001F000
#define LM_BURST_LENGTH     0x00000700
#define LM_FIFO_WATERMARK   0x0000001F
#define MI_ARB_STATE	0x020e4 /* 915+ only */

/* Make render/texture TLB fetches lower priorty than associated data
 *   fetches. This is not turned on by default
 */
#define   MI_ARB_RENDER_TLB_LOW_PRIORITY	(1 << 15)

/* Isoch request wait on GTT enable (Display A/B/C streams).
 * Make isoch requests stall on the TLB update. May cause
 * display underruns (test mode only)
 */
#define   MI_ARB_ISOCH_WAIT_GTT			(1 << 14)

/* Block grant count for isoch requests when block count is
 * set to a finite value.
 */
#define   MI_ARB_BLOCK_GRANT_MASK		(3 << 12)
#define   MI_ARB_BLOCK_GRANT_8			(0 << 12)	/* for 3 display planes */
#define   MI_ARB_BLOCK_GRANT_4			(1 << 12)	/* for 2 display planes */
#define   MI_ARB_BLOCK_GRANT_2			(2 << 12)	/* for 1 display plane */
#define   MI_ARB_BLOCK_GRANT_0			(3 << 12)	/* don't use */

/* Enable render writes to complete in C2/C3/C4 power states.
 * If this isn't enabled, render writes are prevented in low
 * power states. That seems bad to me.
 */
#define   MI_ARB_C3_LP_WRITE_ENABLE		(1 << 11)

/* This acknowledges an async flip immediately instead
 * of waiting for 2TLB fetches.
 */
#define   MI_ARB_ASYNC_FLIP_ACK_IMMEDIATE	(1 << 10)

/* Enables non-sequential data reads through arbiter
 */
#define   MI_ARB_DUAL_DATA_PHASE_DISABLE	(1 << 9)

/* Disable FSB snooping of cacheable write cycles from binner/render
 * command stream
 */
#define   MI_ARB_CACHE_SNOOP_DISABLE		(1 << 8)

/* Arbiter time slice for non-isoch streams */
#define   MI_ARB_TIME_SLICE_MASK		(7 << 5)
#define   MI_ARB_TIME_SLICE_1			(0 << 5)
#define   MI_ARB_TIME_SLICE_2			(1 << 5)
#define   MI_ARB_TIME_SLICE_4			(2 << 5)
#define   MI_ARB_TIME_SLICE_6			(3 << 5)
#define   MI_ARB_TIME_SLICE_8			(4 << 5)
#define   MI_ARB_TIME_SLICE_10			(5 << 5)
#define   MI_ARB_TIME_SLICE_14			(6 << 5)
#define   MI_ARB_TIME_SLICE_16			(7 << 5)

/* Low priority grace period page size */
#define   MI_ARB_LOW_PRIORITY_GRACE_4KB		(0 << 4)	/* default */
#define   MI_ARB_LOW_PRIORITY_GRACE_8KB		(1 << 4)

/* Disable display A/B trickle feed */
#define   MI_ARB_DISPLAY_TRICKLE_FEED_DISABLE	(1 << 2)

/* Set display plane priority */
#define   MI_ARB_DISPLAY_PRIORITY_A_B		(0 << 0)	/* display A > display B */
#define   MI_ARB_DISPLAY_PRIORITY_B_A		(1 << 0)	/* display B > display A */

#define CACHE_MODE_0	0x02120 /* 915+ only */
#define   CM0_PIPELINED_RENDER_FLUSH_DISABLE (1<<8)
#define   CM0_IZ_OPT_DISABLE      (1<<6)
#define   CM0_ZR_OPT_DISABLE      (1<<5)
#define	  CM0_STC_EVICT_DISABLE_LRA_SNB	(1<<5)
#define   CM0_DEPTH_EVICT_DISABLE (1<<4)
#define   CM0_COLOR_EVICT_DISABLE (1<<3)
#define   CM0_DEPTH_WRITE_DISABLE (1<<1)
#define   CM0_RC_OP_FLUSH_DISABLE (1<<0)
#define BB_ADDR		0x02140 /* 8 bytes */
#define GFX_FLSH_CNTL	0x02170 /* 915+ only */
#define GFX_FLSH_CNTL_GEN6	0x101008
#define   GFX_FLSH_CNTL_EN	(1<<0)
#define ECOSKPD		0x021d0
#define   ECO_GATING_CX_ONLY	(1<<3)
#define   ECO_FLIP_DONE		(1<<0)

#define CACHE_MODE_1		0x7004 /* IVB+ */
#define   PIXEL_SUBSPAN_COLLECT_OPT_DISABLE (1<<6)

/* GEN6 interrupt control
 * Note that the per-ring interrupt bits do alias with the global interrupt bits
 * in GTIMR. */
#define GEN6_RENDER_HWSTAM	0x2098
#define GEN6_RENDER_IMR		0x20a8
#define   GEN6_RENDER_CONTEXT_SWITCH_INTERRUPT		(1 << 8)
#define   GEN6_RENDER_PPGTT_PAGE_FAULT			(1 << 7)
#define   GEN6_RENDER_TIMEOUT_COUNTER_EXPIRED		(1 << 6)
#define   GEN6_RENDER_L3_PARITY_ERROR			(1 << 5)
#define   GEN6_RENDER_PIPE_CONTROL_NOTIFY_INTERRUPT	(1 << 4)
#define   GEN6_RENDER_COMMAND_PARSER_MASTER_ERROR	(1 << 3)
#define   GEN6_RENDER_SYNC_STATUS			(1 << 2)
#define   GEN6_RENDER_DEBUG_INTERRUPT			(1 << 1)
#define   GEN6_RENDER_USER_INTERRUPT			(1 << 0)

#define GEN6_BLITTER_HWSTAM	0x22098
#define GEN6_BLITTER_IMR	0x220a8
#define   GEN6_BLITTER_MI_FLUSH_DW_NOTIFY_INTERRUPT	(1 << 26)
#define   GEN6_BLITTER_COMMAND_PARSER_MASTER_ERROR	(1 << 25)
#define   GEN6_BLITTER_SYNC_STATUS			(1 << 24)
#define   GEN6_BLITTER_USER_INTERRUPT			(1 << 22)

#define GEN6_BLITTER_ECOSKPD	0x221d0
#define   GEN6_BLITTER_LOCK_SHIFT			16
#define   GEN6_BLITTER_FBC_NOTIFY			(1<<3)

#define GEN6_BSD_SLEEP_PSMI_CONTROL	0x12050
#define   GEN6_BSD_SLEEP_MSG_DISABLE	(1 << 0)
#define   GEN6_BSD_SLEEP_FLUSH_DISABLE	(1 << 2)
#define   GEN6_BSD_SLEEP_INDICATOR	(1 << 3)
#define   GEN6_BSD_GO_INDICATOR		(1 << 4)

#define GEN6_BSD_HWSTAM			0x12098
#define GEN6_BSD_IMR			0x120a8
#define   GEN6_BSD_USER_INTERRUPT	(1 << 12)

#define GEN6_BSD_RNCID			0x12198

#define GEN7_FF_THREAD_MODE		0x20a0
#define   GEN7_FF_SCHED_MASK		0x0077070
#define   GEN7_FF_TS_SCHED_HS1		(0x5<<16)
#define   GEN7_FF_TS_SCHED_HS0		(0x3<<16)
#define   GEN7_FF_TS_SCHED_LOAD_BALANCE	(0x1<<16)
#define   GEN7_FF_TS_SCHED_HW		(0x0<<16) /* Default */
#define   GEN7_FF_VS_REF_CNT_FFME	(1 << 15)
#define   GEN7_FF_VS_SCHED_HS1		(0x5<<12)
#define   GEN7_FF_VS_SCHED_HS0		(0x3<<12)
#define   GEN7_FF_VS_SCHED_LOAD_BALANCE	(0x1<<12) /* Default */
#define   GEN7_FF_VS_SCHED_HW		(0x0<<12)
#define   GEN7_FF_DS_SCHED_HS1		(0x5<<4)
#define   GEN7_FF_DS_SCHED_HS0		(0x3<<4)
#define   GEN7_FF_DS_SCHED_LOAD_BALANCE	(0x1<<4)  /* Default */
#define   GEN7_FF_DS_SCHED_HW		(0x0<<4)

/*
 * Framebuffer compression (915+ only)
 */

#define FBC_CFB_BASE		0x03200 /* 4k page aligned */
#define FBC_LL_BASE		0x03204 /* 4k page aligned */
#define FBC_CONTROL		0x03208
#define   FBC_CTL_EN		(1<<31)
#define   FBC_CTL_PERIODIC	(1<<30)
#define   FBC_CTL_INTERVAL_SHIFT (16)
#define   FBC_CTL_UNCOMPRESSIBLE (1<<14)
#define   FBC_CTL_C3_IDLE	(1<<13)
#define   FBC_CTL_STRIDE_SHIFT	(5)
#define   FBC_CTL_FENCENO	(1<<0)
#define FBC_COMMAND		0x0320c
#define   FBC_CMD_COMPRESS	(1<<0)
#define FBC_STATUS		0x03210
#define   FBC_STAT_COMPRESSING	(1<<31)
#define   FBC_STAT_COMPRESSED	(1<<30)
#define   FBC_STAT_MODIFIED	(1<<29)
#define   FBC_STAT_CURRENT_LINE	(1<<0)
#define FBC_CONTROL2		0x03214
#define   FBC_CTL_FENCE_DBL	(0<<4)
#define   FBC_CTL_IDLE_IMM	(0<<2)
#define   FBC_CTL_IDLE_FULL	(1<<2)
#define   FBC_CTL_IDLE_LINE	(2<<2)
#define   FBC_CTL_IDLE_DEBUG	(3<<2)
#define   FBC_CTL_CPU_FENCE	(1<<1)
#define   FBC_CTL_PLANEA	(0<<0)
#define   FBC_CTL_PLANEB	(1<<0)
#define FBC_FENCE_OFF		0x0321b
#define FBC_TAG			0x03300

#define FBC_LL_SIZE		(1536)

/* Framebuffer compression for GM45+ */
#define DPFC_CB_BASE		0x3200
#define DPFC_CONTROL		0x3208
#define   DPFC_CTL_EN		(1<<31)
#define   DPFC_CTL_PLANEA	(0<<30)
#define   DPFC_CTL_PLANEB	(1<<30)
#define   DPFC_CTL_FENCE_EN	(1<<29)
#define   DPFC_CTL_PERSISTENT_MODE	(1<<25)
#define   DPFC_SR_EN		(1<<10)
#define   DPFC_CTL_LIMIT_1X	(0<<6)
#define   DPFC_CTL_LIMIT_2X	(1<<6)
#define   DPFC_CTL_LIMIT_4X	(2<<6)
#define DPFC_RECOMP_CTL		0x320c
#define   DPFC_RECOMP_STALL_EN	(1<<27)
#define   DPFC_RECOMP_STALL_WM_SHIFT (16)
#define   DPFC_RECOMP_STALL_WM_MASK (0x07ff0000)
#define   DPFC_RECOMP_TIMER_COUNT_SHIFT (0)
#define   DPFC_RECOMP_TIMER_COUNT_MASK (0x0000003f)
#define DPFC_STATUS		0x3210
#define   DPFC_INVAL_SEG_SHIFT  (16)
#define   DPFC_INVAL_SEG_MASK	(0x07ff0000)
#define   DPFC_COMP_SEG_SHIFT	(0)
#define   DPFC_COMP_SEG_MASK	(0x000003ff)
#define DPFC_STATUS2		0x3214
#define DPFC_FENCE_YOFF		0x3218
#define DPFC_CHICKEN		0x3224
#define   DPFC_HT_MODIFY	(1<<31)

/* Framebuffer compression for Ironlake */
#define ILK_DPFC_CB_BASE	0x43200
#define ILK_DPFC_CONTROL	0x43208
/* The bit 28-8 is reserved */
#define   DPFC_RESERVED		(0x1FFFFF00)
#define ILK_DPFC_RECOMP_CTL	0x4320c
#define ILK_DPFC_STATUS		0x43210
#define ILK_DPFC_FENCE_YOFF	0x43218
#define ILK_DPFC_CHICKEN	0x43224
#define ILK_FBC_RT_BASE		0x2128
#define   ILK_FBC_RT_VALID	(1<<0)

#define ILK_DISPLAY_CHICKEN1	0x42000
#define   ILK_FBCQ_DIS		(1<<22)
#define	  ILK_PABSTRETCH_DIS	(1<<21)


/*
 * Framebuffer compression for Sandybridge
 *
 * The following two registers are of type GTTMMADR
 */
#define SNB_DPFC_CTL_SA		0x100100
#define   SNB_CPU_FENCE_ENABLE	(1<<29)
#define DPFC_CPU_FENCE_OFFSET	0x100104


/*
 * GPIO regs
 */
#define GPIOA			0x5010
#define GPIOB			0x5014
#define GPIOC			0x5018
#define GPIOD			0x501c
#define GPIOE			0x5020
#define GPIOF			0x5024
#define GPIOG			0x5028
#define GPIOH			0x502c
# define GPIO_CLOCK_DIR_MASK		(1 << 0)
# define GPIO_CLOCK_DIR_IN		(0 << 1)
# define GPIO_CLOCK_DIR_OUT		(1 << 1)
# define GPIO_CLOCK_VAL_MASK		(1 << 2)
# define GPIO_CLOCK_VAL_OUT		(1 << 3)
# define GPIO_CLOCK_VAL_IN		(1 << 4)
# define GPIO_CLOCK_PULLUP_DISABLE	(1 << 5)
# define GPIO_DATA_DIR_MASK		(1 << 8)
# define GPIO_DATA_DIR_IN		(0 << 9)
# define GPIO_DATA_DIR_OUT		(1 << 9)
# define GPIO_DATA_VAL_MASK		(1 << 10)
# define GPIO_DATA_VAL_OUT		(1 << 11)
# define GPIO_DATA_VAL_IN		(1 << 12)
# define GPIO_DATA_PULLUP_DISABLE	(1 << 13)

#define GMBUS0			0x5100 /* clock/port select */
#define   GMBUS_RATE_100KHZ	(0<<8)
#define   GMBUS_RATE_50KHZ	(1<<8)
#define   GMBUS_RATE_400KHZ	(2<<8) /* reserved on Pineview */
#define   GMBUS_RATE_1MHZ	(3<<8) /* reserved on Pineview */
#define   GMBUS_HOLD_EXT	(1<<7) /* 300ns hold time, rsvd on Pineview */
#define   GMBUS_PORT_DISABLED	0
#define   GMBUS_PORT_SSC	1
#define   GMBUS_PORT_VGADDC	2
#define   GMBUS_PORT_PANEL	3
#define   GMBUS_PORT_DPC	4 /* HDMIC */
#define   GMBUS_PORT_DPB	5 /* SDVO, HDMIB */
#define   GMBUS_PORT_DPD	6 /* HDMID */
#define   GMBUS_PORT_RESERVED	7 /* 7 reserved */
#define   GMBUS_NUM_PORTS	(GMBUS_PORT_DPD - GMBUS_PORT_SSC + 1)
#define GMBUS1			0x5104 /* command/status */
#define   GMBUS_SW_CLR_INT	(1<<31)
#define   GMBUS_SW_RDY		(1<<30)
#define   GMBUS_ENT		(1<<29) /* enable timeout */
#define   GMBUS_CYCLE_NONE	(0<<25)
#define   GMBUS_CYCLE_WAIT	(1<<25)
#define   GMBUS_CYCLE_INDEX	(2<<25)
#define   GMBUS_CYCLE_STOP	(4<<25)
#define   GMBUS_BYTE_COUNT_SHIFT 16
#define   GMBUS_SLAVE_INDEX_SHIFT 8
#define   GMBUS_SLAVE_ADDR_SHIFT 1
#define   GMBUS_SLAVE_READ	(1<<0)
#define   GMBUS_SLAVE_WRITE	(0<<0)
#define GMBUS2			0x5108 /* status */
#define   GMBUS_INUSE		(1<<15)
#define   GMBUS_HW_WAIT_PHASE	(1<<14)
#define   GMBUS_STALL_TIMEOUT	(1<<13)
#define   GMBUS_INT		(1<<12)
#define   GMBUS_HW_RDY		(1<<11)
#define   GMBUS_SATOER		(1<<10)
#define   GMBUS_ACTIVE		(1<<9)
#define GMBUS3			0x510c /* data buffer bytes 3-0 */
#define GMBUS4			0x5110 /* interrupt mask (Pineview+) */
#define   GMBUS_SLAVE_TIMEOUT_EN (1<<4)
#define   GMBUS_NAK_EN		(1<<3)
#define   GMBUS_IDLE_EN		(1<<2)
#define   GMBUS_HW_WAIT_EN	(1<<1)
#define   GMBUS_HW_RDY_EN	(1<<0)
#define GMBUS5			0x5120 /* byte index */
#define   GMBUS_2BYTE_INDEX_EN	(1<<31)

/*
 * Clock control & power management
 */

#define VGA0	0x6000
#define VGA1	0x6004
#define VGA_PD	0x6010
#define   VGA0_PD_P2_DIV_4	(1 << 7)
#define   VGA0_PD_P1_DIV_2	(1 << 5)
#define   VGA0_PD_P1_SHIFT	0
#define   VGA0_PD_P1_MASK	(0x1f << 0)
#define   VGA1_PD_P2_DIV_4	(1 << 15)
#define   VGA1_PD_P1_DIV_2	(1 << 13)
#define   VGA1_PD_P1_SHIFT	8
#define   VGA1_PD_P1_MASK	(0x1f << 8)
#define _DPLL_A	(dev_priv->info->display_mmio_offset + 0x6014)
#define _DPLL_B	(dev_priv->info->display_mmio_offset + 0x6018)
#define DPLL(pipe) _PIPE(pipe, _DPLL_A, _DPLL_B)
#define   DPLL_VCO_ENABLE		(1 << 31)
#define   DPLL_DVO_HIGH_SPEED		(1 << 30)
#define   DPLL_EXT_BUFFER_ENABLE_VLV	(1 << 30)
#define   DPLL_SYNCLOCK_ENABLE		(1 << 29)
#define   DPLL_REFA_CLK_ENABLE_VLV	(1 << 29)
#define   DPLL_VGA_MODE_DIS		(1 << 28)
#define   DPLLB_MODE_DAC_SERIAL		(1 << 26) /* i915 */
#define   DPLLB_MODE_LVDS		(2 << 26) /* i915 */
#define   DPLL_MODE_MASK		(3 << 26)
#define   DPLL_DAC_SERIAL_P2_CLOCK_DIV_10 (0 << 24) /* i915 */
#define   DPLL_DAC_SERIAL_P2_CLOCK_DIV_5 (1 << 24) /* i915 */
#define   DPLLB_LVDS_P2_CLOCK_DIV_14	(0 << 24) /* i915 */
#define   DPLLB_LVDS_P2_CLOCK_DIV_7	(1 << 24) /* i915 */
#define   DPLL_P2_CLOCK_DIV_MASK	0x03000000 /* i915 */
#define   DPLL_FPA01_P1_POST_DIV_MASK	0x00ff0000 /* i915 */
#define   DPLL_FPA01_P1_POST_DIV_MASK_PINEVIEW	0x00ff8000 /* Pineview */
#define   DPLL_LOCK_VLV			(1<<15)
#define   DPLL_INTEGRATED_CLOCK_VLV	(1<<13)

#define   DPLL_FPA01_P1_POST_DIV_MASK_I830	0x001f0000
/*
 * The i830 generation, in LVDS mode, defines P1 as the bit number set within
 * this field (only one bit may be set).
 */
#define   DPLL_FPA01_P1_POST_DIV_MASK_I830_LVDS	0x003f0000
#define   DPLL_FPA01_P1_POST_DIV_SHIFT	16
#define   DPLL_FPA01_P1_POST_DIV_SHIFT_PINEVIEW 15
/* i830, required in DVO non-gang */
#define   PLL_P2_DIVIDE_BY_4		(1 << 23)
#define   PLL_P1_DIVIDE_BY_TWO		(1 << 21) /* i830 */
#define   PLL_REF_INPUT_DREFCLK		(0 << 13)
#define   PLL_REF_INPUT_TVCLKINA	(1 << 13) /* i830 */
#define   PLL_REF_INPUT_TVCLKINBC	(2 << 13) /* SDVO TVCLKIN */
#define   PLLB_REF_INPUT_SPREADSPECTRUMIN (3 << 13)
#define   PLL_REF_INPUT_MASK		(3 << 13)
#define   PLL_LOAD_PULSE_PHASE_SHIFT		9
/* Ironlake */
# define PLL_REF_SDVO_HDMI_MULTIPLIER_SHIFT     9
# define PLL_REF_SDVO_HDMI_MULTIPLIER_MASK      (7 << 9)
# define PLL_REF_SDVO_HDMI_MULTIPLIER(x)	(((x)-1) << 9)
# define DPLL_FPA1_P1_POST_DIV_SHIFT            0
# define DPLL_FPA1_P1_POST_DIV_MASK             0xff

/*
 * Parallel to Serial Load Pulse phase selection.
 * Selects the phase for the 10X DPLL clock for the PCIe
 * digital display port. The range is 4 to 13; 10 or more
 * is just a flip delay. The default is 6
 */
#define   PLL_LOAD_PULSE_PHASE_MASK		(0xf << PLL_LOAD_PULSE_PHASE_SHIFT)
#define   DISPLAY_RATE_SELECT_FPA1		(1 << 8)
/*
 * SDVO multiplier for 945G/GM. Not used on 965.
 */
#define   SDVO_MULTIPLIER_MASK			0x000000ff
#define   SDVO_MULTIPLIER_SHIFT_HIRES		4
#define   SDVO_MULTIPLIER_SHIFT_VGA		0
#define _DPLL_A_MD (dev_priv->info->display_mmio_offset + 0x601c) /* 965+ only */
/*
 * UDI pixel divider, controlling how many pixels are stuffed into a packet.
 *
 * Value is pixels minus 1.  Must be set to 1 pixel for SDVO.
 */
#define   DPLL_MD_UDI_DIVIDER_MASK		0x3f000000
#define   DPLL_MD_UDI_DIVIDER_SHIFT		24
/* UDI pixel divider for VGA, same as DPLL_MD_UDI_DIVIDER_MASK. */
#define   DPLL_MD_VGA_UDI_DIVIDER_MASK		0x003f0000
#define   DPLL_MD_VGA_UDI_DIVIDER_SHIFT		16
/*
 * SDVO/UDI pixel multiplier.
 *
 * SDVO requires that the bus clock rate be between 1 and 2 Ghz, and the bus
 * clock rate is 10 times the DPLL clock.  At low resolution/refresh rate
 * modes, the bus rate would be below the limits, so SDVO allows for stuffing
 * dummy bytes in the datastream at an increased clock rate, with both sides of
 * the link knowing how many bytes are fill.
 *
 * So, for a mode with a dotclock of 65Mhz, we would want to double the clock
 * rate to 130Mhz to get a bus rate of 1.30Ghz.  The DPLL clock rate would be
 * set to 130Mhz, and the SDVO multiplier set to 2x in this register and
 * through an SDVO command.
 *
 * This register field has values of multiplication factor minus 1, with
 * a maximum multiplier of 5 for SDVO.
 */
#define   DPLL_MD_UDI_MULTIPLIER_MASK		0x00003f00
#define   DPLL_MD_UDI_MULTIPLIER_SHIFT		8
/*
 * SDVO/UDI pixel multiplier for VGA, same as DPLL_MD_UDI_MULTIPLIER_MASK.
 * This best be set to the default value (3) or the CRT won't work. No,
 * I don't entirely understand what this does...
 */
#define   DPLL_MD_VGA_UDI_MULTIPLIER_MASK	0x0000003f
#define   DPLL_MD_VGA_UDI_MULTIPLIER_SHIFT	0
#define _DPLL_B_MD (dev_priv->info->display_mmio_offset + 0x6020) /* 965+ only */
#define DPLL_MD(pipe) _PIPE(pipe, _DPLL_A_MD, _DPLL_B_MD)

#define _FPA0	0x06040
#define _FPA1	0x06044
#define _FPB0	0x06048
#define _FPB1	0x0604c
#define FP0(pipe) _PIPE(pipe, _FPA0, _FPB0)
#define FP1(pipe) _PIPE(pipe, _FPA1, _FPB1)
#define   FP_N_DIV_MASK		0x003f0000
#define   FP_N_PINEVIEW_DIV_MASK	0x00ff0000
#define   FP_N_DIV_SHIFT		16
#define   FP_M1_DIV_MASK	0x00003f00
#define   FP_M1_DIV_SHIFT		 8
#define   FP_M2_DIV_MASK	0x0000003f
#define   FP_M2_PINEVIEW_DIV_MASK	0x000000ff
#define   FP_M2_DIV_SHIFT		 0
#define DPLL_TEST	0x606c
#define   DPLLB_TEST_SDVO_DIV_1		(0 << 22)
#define   DPLLB_TEST_SDVO_DIV_2		(1 << 22)
#define   DPLLB_TEST_SDVO_DIV_4		(2 << 22)
#define   DPLLB_TEST_SDVO_DIV_MASK	(3 << 22)
#define   DPLLB_TEST_N_BYPASS		(1 << 19)
#define   DPLLB_TEST_M_BYPASS		(1 << 18)
#define   DPLLB_INPUT_BUFFER_ENABLE	(1 << 16)
#define   DPLLA_TEST_N_BYPASS		(1 << 3)
#define   DPLLA_TEST_M_BYPASS		(1 << 2)
#define   DPLLA_INPUT_BUFFER_ENABLE	(1 << 0)
#define D_STATE		0x6104
#define  DSTATE_GFX_RESET_I830			(1<<6)
#define  DSTATE_PLL_D3_OFF			(1<<3)
#define  DSTATE_GFX_CLOCK_GATING		(1<<1)
#define  DSTATE_DOT_CLOCK_GATING		(1<<0)
#define DSPCLK_GATE_D		0x6200
# define DPUNIT_B_CLOCK_GATE_DISABLE		(1 << 30) /* 965 */
# define VSUNIT_CLOCK_GATE_DISABLE		(1 << 29) /* 965 */
# define VRHUNIT_CLOCK_GATE_DISABLE		(1 << 28) /* 965 */
# define VRDUNIT_CLOCK_GATE_DISABLE		(1 << 27) /* 965 */
# define AUDUNIT_CLOCK_GATE_DISABLE		(1 << 26) /* 965 */
# define DPUNIT_A_CLOCK_GATE_DISABLE		(1 << 25) /* 965 */
# define DPCUNIT_CLOCK_GATE_DISABLE		(1 << 24) /* 965 */
# define TVRUNIT_CLOCK_GATE_DISABLE		(1 << 23) /* 915-945 */
# define TVCUNIT_CLOCK_GATE_DISABLE		(1 << 22) /* 915-945 */
# define TVFUNIT_CLOCK_GATE_DISABLE		(1 << 21) /* 915-945 */
# define TVEUNIT_CLOCK_GATE_DISABLE		(1 << 20) /* 915-945 */
# define DVSUNIT_CLOCK_GATE_DISABLE		(1 << 19) /* 915-945 */
# define DSSUNIT_CLOCK_GATE_DISABLE		(1 << 18) /* 915-945 */
# define DDBUNIT_CLOCK_GATE_DISABLE		(1 << 17) /* 915-945 */
# define DPRUNIT_CLOCK_GATE_DISABLE		(1 << 16) /* 915-945 */
# define DPFUNIT_CLOCK_GATE_DISABLE		(1 << 15) /* 915-945 */
# define DPBMUNIT_CLOCK_GATE_DISABLE		(1 << 14) /* 915-945 */
# define DPLSUNIT_CLOCK_GATE_DISABLE		(1 << 13) /* 915-945 */
# define DPLUNIT_CLOCK_GATE_DISABLE		(1 << 12) /* 915-945 */
# define DPOUNIT_CLOCK_GATE_DISABLE		(1 << 11)
# define DPBUNIT_CLOCK_GATE_DISABLE		(1 << 10)
# define DCUNIT_CLOCK_GATE_DISABLE		(1 << 9)
# define DPUNIT_CLOCK_GATE_DISABLE		(1 << 8)
# define VRUNIT_CLOCK_GATE_DISABLE		(1 << 7) /* 915+: reserved */
# define OVHUNIT_CLOCK_GATE_DISABLE		(1 << 6) /* 830-865 */
# define DPIOUNIT_CLOCK_GATE_DISABLE		(1 << 6) /* 915-945 */
# define OVFUNIT_CLOCK_GATE_DISABLE		(1 << 5)
# define OVBUNIT_CLOCK_GATE_DISABLE		(1 << 4)
/**
 * This bit must be set on the 830 to prevent hangs when turning off the
 * overlay scaler.
 */
# define OVRUNIT_CLOCK_GATE_DISABLE		(1 << 3)
# define OVCUNIT_CLOCK_GATE_DISABLE		(1 << 2)
# define OVUUNIT_CLOCK_GATE_DISABLE		(1 << 1)
# define ZVUNIT_CLOCK_GATE_DISABLE		(1 << 0) /* 830 */
# define OVLUNIT_CLOCK_GATE_DISABLE		(1 << 0) /* 845,865 */

#define RENCLK_GATE_D1		0x6204
# define BLITTER_CLOCK_GATE_DISABLE		(1 << 13) /* 945GM only */
# define MPEG_CLOCK_GATE_DISABLE		(1 << 12) /* 945GM only */
# define PC_FE_CLOCK_GATE_DISABLE		(1 << 11)
# define PC_BE_CLOCK_GATE_DISABLE		(1 << 10)
# define WINDOWER_CLOCK_GATE_DISABLE		(1 << 9)
# define INTERPOLATOR_CLOCK_GATE_DISABLE	(1 << 8)
# define COLOR_CALCULATOR_CLOCK_GATE_DISABLE	(1 << 7)
# define MOTION_COMP_CLOCK_GATE_DISABLE		(1 << 6)
# define MAG_CLOCK_GATE_DISABLE			(1 << 5)
/** This bit must be unset on 855,865 */
# define MECI_CLOCK_GATE_DISABLE		(1 << 4)
# define DCMP_CLOCK_GATE_DISABLE		(1 << 3)
# define MEC_CLOCK_GATE_DISABLE			(1 << 2)
# define MECO_CLOCK_GATE_DISABLE		(1 << 1)
/** This bit must be set on 855,865. */
# define SV_CLOCK_GATE_DISABLE			(1 << 0)
# define I915_MPEG_CLOCK_GATE_DISABLE		(1 << 16)
# define I915_VLD_IP_PR_CLOCK_GATE_DISABLE	(1 << 15)
# define I915_MOTION_COMP_CLOCK_GATE_DISABLE	(1 << 14)
# define I915_BD_BF_CLOCK_GATE_DISABLE		(1 << 13)
# define I915_SF_SE_CLOCK_GATE_DISABLE		(1 << 12)
# define I915_WM_CLOCK_GATE_DISABLE		(1 << 11)
# define I915_IZ_CLOCK_GATE_DISABLE		(1 << 10)
# define I915_PI_CLOCK_GATE_DISABLE		(1 << 9)
# define I915_DI_CLOCK_GATE_DISABLE		(1 << 8)
# define I915_SH_SV_CLOCK_GATE_DISABLE		(1 << 7)
# define I915_PL_DG_QC_FT_CLOCK_GATE_DISABLE	(1 << 6)
# define I915_SC_CLOCK_GATE_DISABLE		(1 << 5)
# define I915_FL_CLOCK_GATE_DISABLE		(1 << 4)
# define I915_DM_CLOCK_GATE_DISABLE		(1 << 3)
# define I915_PS_CLOCK_GATE_DISABLE		(1 << 2)
# define I915_CC_CLOCK_GATE_DISABLE		(1 << 1)
# define I915_BY_CLOCK_GATE_DISABLE		(1 << 0)

# define I965_RCZ_CLOCK_GATE_DISABLE		(1 << 30)
/** This bit must always be set on 965G/965GM */
# define I965_RCC_CLOCK_GATE_DISABLE		(1 << 29)
# define I965_RCPB_CLOCK_GATE_DISABLE		(1 << 28)
# define I965_DAP_CLOCK_GATE_DISABLE		(1 << 27)
# define I965_ROC_CLOCK_GATE_DISABLE		(1 << 26)
# define I965_GW_CLOCK_GATE_DISABLE		(1 << 25)
# define I965_TD_CLOCK_GATE_DISABLE		(1 << 24)
/** This bit must always be set on 965G */
# define I965_ISC_CLOCK_GATE_DISABLE		(1 << 23)
# define I965_IC_CLOCK_GATE_DISABLE		(1 << 22)
# define I965_EU_CLOCK_GATE_DISABLE		(1 << 21)
# define I965_IF_CLOCK_GATE_DISABLE		(1 << 20)
# define I965_TC_CLOCK_GATE_DISABLE		(1 << 19)
# define I965_SO_CLOCK_GATE_DISABLE		(1 << 17)
# define I965_FBC_CLOCK_GATE_DISABLE		(1 << 16)
# define I965_MARI_CLOCK_GATE_DISABLE		(1 << 15)
# define I965_MASF_CLOCK_GATE_DISABLE		(1 << 14)
# define I965_MAWB_CLOCK_GATE_DISABLE		(1 << 13)
# define I965_EM_CLOCK_GATE_DISABLE		(1 << 12)
# define I965_UC_CLOCK_GATE_DISABLE		(1 << 11)
# define I965_SI_CLOCK_GATE_DISABLE		(1 << 6)
# define I965_MT_CLOCK_GATE_DISABLE		(1 << 5)
# define I965_PL_CLOCK_GATE_DISABLE		(1 << 4)
# define I965_DG_CLOCK_GATE_DISABLE		(1 << 3)
# define I965_QC_CLOCK_GATE_DISABLE		(1 << 2)
# define I965_FT_CLOCK_GATE_DISABLE		(1 << 1)
# define I965_DM_CLOCK_GATE_DISABLE		(1 << 0)

#define RENCLK_GATE_D2		0x6208
#define VF_UNIT_CLOCK_GATE_DISABLE		(1 << 9)
#define GS_UNIT_CLOCK_GATE_DISABLE		(1 << 7)
#define CL_UNIT_CLOCK_GATE_DISABLE		(1 << 6)
#define RAMCLK_GATE_D		0x6210		/* CRL only */
#define DEUC			0x6214          /* CRL only */

#define FW_BLC_SELF_VLV		(VLV_DISPLAY_BASE + 0x6500)
#define  FW_CSPWRDWNEN		(1<<15)

/*
 * Palette regs
 */

#define _PALETTE_A		(dev_priv->info->display_mmio_offset + 0xa000)
#define _PALETTE_B		(dev_priv->info->display_mmio_offset + 0xa800)
#define PALETTE(pipe) _PIPE(pipe, _PALETTE_A, _PALETTE_B)

/* MCH MMIO space */

/*
 * MCHBAR mirror.
 *
 * This mirrors the MCHBAR MMIO space whose location is determined by
 * device 0 function 0's pci config register 0x44 or 0x48 and matches it in
 * every way.  It is not accessible from the CP register read instructions.
 *
 */
#define MCHBAR_MIRROR_BASE	0x10000

#define MCHBAR_MIRROR_BASE_SNB	0x140000

/** 915-945 and GM965 MCH register controlling DRAM channel access */
#define DCC			0x10200
#define DCC_ADDRESSING_MODE_SINGLE_CHANNEL		(0 << 0)
#define DCC_ADDRESSING_MODE_DUAL_CHANNEL_ASYMMETRIC	(1 << 0)
#define DCC_ADDRESSING_MODE_DUAL_CHANNEL_INTERLEAVED	(2 << 0)
#define DCC_ADDRESSING_MODE_MASK			(3 << 0)
#define DCC_CHANNEL_XOR_DISABLE				(1 << 10)
#define DCC_CHANNEL_XOR_BIT_17				(1 << 9)

/** Pineview MCH register contains DDR3 setting */
#define CSHRDDR3CTL            0x101a8
#define CSHRDDR3CTL_DDR3       (1 << 2)

/** 965 MCH register controlling DRAM channel configuration */
#define C0DRB3			0x10206
#define C1DRB3			0x10606

/** snb MCH registers for reading the DRAM channel configuration */
#define MAD_DIMM_C0			(MCHBAR_MIRROR_BASE_SNB + 0x5004)
#define MAD_DIMM_C1			(MCHBAR_MIRROR_BASE_SNB + 0x5008)
#define MAD_DIMM_C2			(MCHBAR_MIRROR_BASE_SNB + 0x500C)
#define   MAD_DIMM_ECC_MASK		(0x3 << 24)
#define   MAD_DIMM_ECC_OFF		(0x0 << 24)
#define   MAD_DIMM_ECC_IO_ON_LOGIC_OFF	(0x1 << 24)
#define   MAD_DIMM_ECC_IO_OFF_LOGIC_ON	(0x2 << 24)
#define   MAD_DIMM_ECC_ON		(0x3 << 24)
#define   MAD_DIMM_ENH_INTERLEAVE	(0x1 << 22)
#define   MAD_DIMM_RANK_INTERLEAVE	(0x1 << 21)
#define   MAD_DIMM_B_WIDTH_X16		(0x1 << 20) /* X8 chips if unset */
#define   MAD_DIMM_A_WIDTH_X16		(0x1 << 19) /* X8 chips if unset */
#define   MAD_DIMM_B_DUAL_RANK		(0x1 << 18)
#define   MAD_DIMM_A_DUAL_RANK		(0x1 << 17)
#define   MAD_DIMM_A_SELECT		(0x1 << 16)
/* DIMM sizes are in multiples of 256mb. */
#define   MAD_DIMM_B_SIZE_SHIFT		8
#define   MAD_DIMM_B_SIZE_MASK		(0xff << MAD_DIMM_B_SIZE_SHIFT)
#define   MAD_DIMM_A_SIZE_SHIFT		0
#define   MAD_DIMM_A_SIZE_MASK		(0xff << MAD_DIMM_A_SIZE_SHIFT)

/** snb MCH registers for priority tuning */
#define MCH_SSKPD			(MCHBAR_MIRROR_BASE_SNB + 0x5d10)
#define   MCH_SSKPD_WM0_MASK		0x3f
#define   MCH_SSKPD_WM0_VAL		0xc

/* Clocking configuration register */
#define CLKCFG			0x10c00
#define CLKCFG_FSB_400					(5 << 0)	/* hrawclk 100 */
#define CLKCFG_FSB_533					(1 << 0)	/* hrawclk 133 */
#define CLKCFG_FSB_667					(3 << 0)	/* hrawclk 166 */
#define CLKCFG_FSB_800					(2 << 0)	/* hrawclk 200 */
#define CLKCFG_FSB_1067					(6 << 0)	/* hrawclk 266 */
#define CLKCFG_FSB_1333					(7 << 0)	/* hrawclk 333 */
/* Note, below two are guess */
#define CLKCFG_FSB_1600					(4 << 0)	/* hrawclk 400 */
#define CLKCFG_FSB_1600_ALT				(0 << 0)	/* hrawclk 400 */
#define CLKCFG_FSB_MASK					(7 << 0)
#define CLKCFG_MEM_533					(1 << 4)
#define CLKCFG_MEM_667					(2 << 4)
#define CLKCFG_MEM_800					(3 << 4)
#define CLKCFG_MEM_MASK					(7 << 4)

#define TSC1			0x11001
#define   TSE			(1<<0)
#define TR1			0x11006
#define TSFS			0x11020
#define   TSFS_SLOPE_MASK	0x0000ff00
#define   TSFS_SLOPE_SHIFT	8
#define   TSFS_INTR_MASK	0x000000ff

#define CRSTANDVID		0x11100
#define PXVFREQ_BASE		0x11110 /* P[0-15]VIDFREQ (0x1114c) (Ironlake) */
#define   PXVFREQ_PX_MASK	0x7f000000
#define   PXVFREQ_PX_SHIFT	24
#define VIDFREQ_BASE		0x11110
#define VIDFREQ1		0x11110 /* VIDFREQ1-4 (0x1111c) (Cantiga) */
#define VIDFREQ2		0x11114
#define VIDFREQ3		0x11118
#define VIDFREQ4		0x1111c
#define   VIDFREQ_P0_MASK	0x1f000000
#define   VIDFREQ_P0_SHIFT	24
#define   VIDFREQ_P0_CSCLK_MASK	0x00f00000
#define   VIDFREQ_P0_CSCLK_SHIFT 20
#define   VIDFREQ_P0_CRCLK_MASK	0x000f0000
#define   VIDFREQ_P0_CRCLK_SHIFT 16
#define   VIDFREQ_P1_MASK	0x00001f00
#define   VIDFREQ_P1_SHIFT	8
#define   VIDFREQ_P1_CSCLK_MASK	0x000000f0
#define   VIDFREQ_P1_CSCLK_SHIFT 4
#define   VIDFREQ_P1_CRCLK_MASK	0x0000000f
#define INTTOEXT_BASE_ILK	0x11300
#define INTTOEXT_BASE		0x11120 /* INTTOEXT1-8 (0x1113c) */
#define   INTTOEXT_MAP3_SHIFT	24
#define   INTTOEXT_MAP3_MASK	(0x1f << INTTOEXT_MAP3_SHIFT)
#define   INTTOEXT_MAP2_SHIFT	16
#define   INTTOEXT_MAP2_MASK	(0x1f << INTTOEXT_MAP2_SHIFT)
#define   INTTOEXT_MAP1_SHIFT	8
#define   INTTOEXT_MAP1_MASK	(0x1f << INTTOEXT_MAP1_SHIFT)
#define   INTTOEXT_MAP0_SHIFT	0
#define   INTTOEXT_MAP0_MASK	(0x1f << INTTOEXT_MAP0_SHIFT)
#define MEMSWCTL		0x11170 /* Ironlake only */
#define   MEMCTL_CMD_MASK	0xe000
#define   MEMCTL_CMD_SHIFT	13
#define   MEMCTL_CMD_RCLK_OFF	0
#define   MEMCTL_CMD_RCLK_ON	1
#define   MEMCTL_CMD_CHFREQ	2
#define   MEMCTL_CMD_CHVID	3
#define   MEMCTL_CMD_VMMOFF	4
#define   MEMCTL_CMD_VMMON	5
#define   MEMCTL_CMD_STS	(1<<12) /* write 1 triggers command, clears
					   when command complete */
#define   MEMCTL_FREQ_MASK	0x0f00 /* jitter, from 0-15 */
#define   MEMCTL_FREQ_SHIFT	8
#define   MEMCTL_SFCAVM		(1<<7)
#define   MEMCTL_TGT_VID_MASK	0x007f
#define MEMIHYST		0x1117c
#define MEMINTREN		0x11180 /* 16 bits */
#define   MEMINT_RSEXIT_EN	(1<<8)
#define   MEMINT_CX_SUPR_EN	(1<<7)
#define   MEMINT_CONT_BUSY_EN	(1<<6)
#define   MEMINT_AVG_BUSY_EN	(1<<5)
#define   MEMINT_EVAL_CHG_EN	(1<<4)
#define   MEMINT_MON_IDLE_EN	(1<<3)
#define   MEMINT_UP_EVAL_EN	(1<<2)
#define   MEMINT_DOWN_EVAL_EN	(1<<1)
#define   MEMINT_SW_CMD_EN	(1<<0)
#define MEMINTRSTR		0x11182 /* 16 bits */
#define   MEM_RSEXIT_MASK	0xc000
#define   MEM_RSEXIT_SHIFT	14
#define   MEM_CONT_BUSY_MASK	0x3000
#define   MEM_CONT_BUSY_SHIFT	12
#define   MEM_AVG_BUSY_MASK	0x0c00
#define   MEM_AVG_BUSY_SHIFT	10
#define   MEM_EVAL_CHG_MASK	0x0300
#define   MEM_EVAL_BUSY_SHIFT	8
#define   MEM_MON_IDLE_MASK	0x00c0
#define   MEM_MON_IDLE_SHIFT	6
#define   MEM_UP_EVAL_MASK	0x0030
#define   MEM_UP_EVAL_SHIFT	4
#define   MEM_DOWN_EVAL_MASK	0x000c
#define   MEM_DOWN_EVAL_SHIFT	2
#define   MEM_SW_CMD_MASK	0x0003
#define   MEM_INT_STEER_GFX	0
#define   MEM_INT_STEER_CMR	1
#define   MEM_INT_STEER_SMI	2
#define   MEM_INT_STEER_SCI	3
#define MEMINTRSTS		0x11184
#define   MEMINT_RSEXIT		(1<<7)
#define   MEMINT_CONT_BUSY	(1<<6)
#define   MEMINT_AVG_BUSY	(1<<5)
#define   MEMINT_EVAL_CHG	(1<<4)
#define   MEMINT_MON_IDLE	(1<<3)
#define   MEMINT_UP_EVAL	(1<<2)
#define   MEMINT_DOWN_EVAL	(1<<1)
#define   MEMINT_SW_CMD		(1<<0)
#define MEMMODECTL		0x11190
#define   MEMMODE_BOOST_EN	(1<<31)
#define   MEMMODE_BOOST_FREQ_MASK 0x0f000000 /* jitter for boost, 0-15 */
#define   MEMMODE_BOOST_FREQ_SHIFT 24
#define   MEMMODE_IDLE_MODE_MASK 0x00030000
#define   MEMMODE_IDLE_MODE_SHIFT 16
#define   MEMMODE_IDLE_MODE_EVAL 0
#define   MEMMODE_IDLE_MODE_CONT 1
#define   MEMMODE_HWIDLE_EN	(1<<15)
#define   MEMMODE_SWMODE_EN	(1<<14)
#define   MEMMODE_RCLK_GATE	(1<<13)
#define   MEMMODE_HW_UPDATE	(1<<12)
#define   MEMMODE_FSTART_MASK	0x00000f00 /* starting jitter, 0-15 */
#define   MEMMODE_FSTART_SHIFT	8
#define   MEMMODE_FMAX_MASK	0x000000f0 /* max jitter, 0-15 */
#define   MEMMODE_FMAX_SHIFT	4
#define   MEMMODE_FMIN_MASK	0x0000000f /* min jitter, 0-15 */
#define RCBMAXAVG		0x1119c
#define MEMSWCTL2		0x1119e /* Cantiga only */
#define   SWMEMCMD_RENDER_OFF	(0 << 13)
#define   SWMEMCMD_RENDER_ON	(1 << 13)
#define   SWMEMCMD_SWFREQ	(2 << 13)
#define   SWMEMCMD_TARVID	(3 << 13)
#define   SWMEMCMD_VRM_OFF	(4 << 13)
#define   SWMEMCMD_VRM_ON	(5 << 13)
#define   CMDSTS		(1<<12)
#define   SFCAVM		(1<<11)
#define   SWFREQ_MASK		0x0380 /* P0-7 */
#define   SWFREQ_SHIFT		7
#define   TARVID_MASK		0x001f
#define MEMSTAT_CTG		0x111a0
#define RCBMINAVG		0x111a0
#define RCUPEI			0x111b0
#define RCDNEI			0x111b4
#define RSTDBYCTL		0x111b8
#define   RS1EN			(1<<31)
#define   RS2EN			(1<<30)
#define   RS3EN			(1<<29)
#define   D3RS3EN		(1<<28) /* Display D3 imlies RS3 */
#define   SWPROMORSX		(1<<27) /* RSx promotion timers ignored */
#define   RCWAKERW		(1<<26) /* Resetwarn from PCH causes wakeup */
#define   DPRSLPVREN		(1<<25) /* Fast voltage ramp enable */
#define   GFXTGHYST		(1<<24) /* Hysteresis to allow trunk gating */
#define   RCX_SW_EXIT		(1<<23) /* Leave RSx and prevent re-entry */
#define   RSX_STATUS_MASK	(7<<20)
#define   RSX_STATUS_ON		(0<<20)
#define   RSX_STATUS_RC1	(1<<20)
#define   RSX_STATUS_RC1E	(2<<20)
#define   RSX_STATUS_RS1	(3<<20)
#define   RSX_STATUS_RS2	(4<<20) /* aka rc6 */
#define   RSX_STATUS_RSVD	(5<<20) /* deep rc6 unsupported on ilk */
#define   RSX_STATUS_RS3	(6<<20) /* rs3 unsupported on ilk */
#define   RSX_STATUS_RSVD2	(7<<20)
#define   UWRCRSXE		(1<<19) /* wake counter limit prevents rsx */
#define   RSCRP			(1<<18) /* rs requests control on rs1/2 reqs */
#define   JRSC			(1<<17) /* rsx coupled to cpu c-state */
#define   RS2INC0		(1<<16) /* allow rs2 in cpu c0 */
#define   RS1CONTSAV_MASK	(3<<14)
#define   RS1CONTSAV_NO_RS1	(0<<14) /* rs1 doesn't save/restore context */
#define   RS1CONTSAV_RSVD	(1<<14)
#define   RS1CONTSAV_SAVE_RS1	(2<<14) /* rs1 saves context */
#define   RS1CONTSAV_FULL_RS1	(3<<14) /* rs1 saves and restores context */
#define   NORMSLEXLAT_MASK	(3<<12)
#define   SLOW_RS123		(0<<12)
#define   SLOW_RS23		(1<<12)
#define   SLOW_RS3		(2<<12)
#define   NORMAL_RS123		(3<<12)
#define   RCMODE_TIMEOUT	(1<<11) /* 0 is eval interval method */
#define   IMPROMOEN		(1<<10) /* promo is immediate or delayed until next idle interval (only for timeout method above) */
#define   RCENTSYNC		(1<<9) /* rs coupled to cpu c-state (3/6/7) */
#define   STATELOCK		(1<<7) /* locked to rs_cstate if 0 */
#define   RS_CSTATE_MASK	(3<<4)
#define   RS_CSTATE_C367_RS1	(0<<4)
#define   RS_CSTATE_C36_RS1_C7_RS2 (1<<4)
#define   RS_CSTATE_RSVD	(2<<4)
#define   RS_CSTATE_C367_RS2	(3<<4)
#define   REDSAVES		(1<<3) /* no context save if was idle during rs0 */
#define   REDRESTORES		(1<<2) /* no restore if was idle during rs0 */
#define VIDCTL			0x111c0
#define VIDSTS			0x111c8
#define VIDSTART		0x111cc /* 8 bits */
#define MEMSTAT_ILK			0x111f8
#define   MEMSTAT_VID_MASK	0x7f00
#define   MEMSTAT_VID_SHIFT	8
#define   MEMSTAT_PSTATE_MASK	0x00f8
#define   MEMSTAT_PSTATE_SHIFT  3
#define   MEMSTAT_MON_ACTV	(1<<2)
#define   MEMSTAT_SRC_CTL_MASK	0x0003
#define   MEMSTAT_SRC_CTL_CORE	0
#define   MEMSTAT_SRC_CTL_TRB	1
#define   MEMSTAT_SRC_CTL_THM	2
#define   MEMSTAT_SRC_CTL_STDBY 3
#define RCPREVBSYTUPAVG		0x113b8
#define RCPREVBSYTDNAVG		0x113bc
#define PMMISC			0x11214
#define   MCPPCE_EN		(1<<0) /* enable PM_MSG from PCH->MPC */
#define SDEW			0x1124c
#define CSIEW0			0x11250
#define CSIEW1			0x11254
#define CSIEW2			0x11258
#define PEW			0x1125c
#define DEW			0x11270
#define MCHAFE			0x112c0
#define CSIEC			0x112e0
#define DMIEC			0x112e4
#define DDREC			0x112e8
#define PEG0EC			0x112ec
#define PEG1EC			0x112f0
#define GFXEC			0x112f4
#define RPPREVBSYTUPAVG		0x113b8
#define RPPREVBSYTDNAVG		0x113bc
#define ECR			0x11600
#define   ECR_GPFE		(1<<31)
#define   ECR_IMONE		(1<<30)
#define   ECR_CAP_MASK		0x0000001f /* Event range, 0-31 */
#define OGW0			0x11608
#define OGW1			0x1160c
#define EG0			0x11610
#define EG1			0x11614
#define EG2			0x11618
#define EG3			0x1161c
#define EG4			0x11620
#define EG5			0x11624
#define EG6			0x11628
#define EG7			0x1162c
#define PXW			0x11664
#define PXWL			0x11680
#define LCFUSE02		0x116c0
#define   LCFUSE_HIV_MASK	0x000000ff
#define CSIPLL0			0x12c10
#define DDRMPLL1		0X12c20
#define PEG_BAND_GAP_DATA	0x14d68

#define GEN6_GT_THREAD_STATUS_REG 0x13805c
#define GEN6_GT_THREAD_STATUS_CORE_MASK 0x7
#define GEN6_GT_THREAD_STATUS_CORE_MASK_HSW (0x7 | (0x07 << 16))

#define GEN6_GT_PERF_STATUS	0x145948
#define GEN6_RP_STATE_LIMITS	0x145994
#define GEN6_RP_STATE_CAP	0x145998

/*
 * Logical Context regs
 */
#define CCID			0x2180
#define   CCID_EN		(1<<0)
#define CXT_SIZE		0x21a0
#define GEN6_CXT_POWER_SIZE(cxt_reg)	((cxt_reg >> 24) & 0x3f)
#define GEN6_CXT_RING_SIZE(cxt_reg)	((cxt_reg >> 18) & 0x3f)
#define GEN6_CXT_RENDER_SIZE(cxt_reg)	((cxt_reg >> 12) & 0x3f)
#define GEN6_CXT_EXTENDED_SIZE(cxt_reg)	((cxt_reg >> 6) & 0x3f)
#define GEN6_CXT_PIPELINE_SIZE(cxt_reg)	((cxt_reg >> 0) & 0x3f)
#define GEN6_CXT_TOTAL_SIZE(cxt_reg)	(GEN6_CXT_POWER_SIZE(cxt_reg) + \
					GEN6_CXT_RING_SIZE(cxt_reg) + \
					GEN6_CXT_RENDER_SIZE(cxt_reg) + \
					GEN6_CXT_EXTENDED_SIZE(cxt_reg) + \
					GEN6_CXT_PIPELINE_SIZE(cxt_reg))
#define GEN7_CXT_SIZE		0x21a8
#define GEN7_CXT_POWER_SIZE(ctx_reg)	((ctx_reg >> 25) & 0x7f)
#define GEN7_CXT_RING_SIZE(ctx_reg)	((ctx_reg >> 22) & 0x7)
#define GEN7_CXT_RENDER_SIZE(ctx_reg)	((ctx_reg >> 16) & 0x3f)
#define GEN7_CXT_EXTENDED_SIZE(ctx_reg)	((ctx_reg >> 9) & 0x7f)
#define GEN7_CXT_GT1_SIZE(ctx_reg)	((ctx_reg >> 6) & 0x7)
#define GEN7_CXT_VFSTATE_SIZE(ctx_reg)	((ctx_reg >> 0) & 0x3f)
#define GEN7_CXT_TOTAL_SIZE(ctx_reg)	(GEN7_CXT_POWER_SIZE(ctx_reg) + \
					 GEN7_CXT_RING_SIZE(ctx_reg) + \
					 GEN7_CXT_RENDER_SIZE(ctx_reg) + \
					 GEN7_CXT_EXTENDED_SIZE(ctx_reg) + \
					 GEN7_CXT_GT1_SIZE(ctx_reg) + \
					 GEN7_CXT_VFSTATE_SIZE(ctx_reg))
#define HSW_CXT_POWER_SIZE(ctx_reg)	((ctx_reg >> 26) & 0x3f)
#define HSW_CXT_RING_SIZE(ctx_reg)	((ctx_reg >> 23) & 0x7)
#define HSW_CXT_RENDER_SIZE(ctx_reg)	((ctx_reg >> 15) & 0xff)
#define HSW_CXT_TOTAL_SIZE(ctx_reg)	(HSW_CXT_POWER_SIZE(ctx_reg) + \
					 HSW_CXT_RING_SIZE(ctx_reg) + \
					 HSW_CXT_RENDER_SIZE(ctx_reg) + \
					 GEN7_CXT_VFSTATE_SIZE(ctx_reg))


/*
 * Overlay regs
 */

#define OVADD			0x30000
#define DOVSTA			0x30008
#define OC_BUF			(0x3<<20)
#define OGAMC5			0x30010
#define OGAMC4			0x30014
#define OGAMC3			0x30018
#define OGAMC2			0x3001c
#define OGAMC1			0x30020
#define OGAMC0			0x30024

/*
 * Display engine regs
 */

/* Pipe A timing regs */
#define _HTOTAL_A	(dev_priv->info->display_mmio_offset + 0x60000)
#define _HBLANK_A	(dev_priv->info->display_mmio_offset + 0x60004)
#define _HSYNC_A	(dev_priv->info->display_mmio_offset + 0x60008)
#define _VTOTAL_A	(dev_priv->info->display_mmio_offset + 0x6000c)
#define _VBLANK_A	(dev_priv->info->display_mmio_offset + 0x60010)
#define _VSYNC_A	(dev_priv->info->display_mmio_offset + 0x60014)
#define _PIPEASRC	(dev_priv->info->display_mmio_offset + 0x6001c)
#define _BCLRPAT_A	(dev_priv->info->display_mmio_offset + 0x60020)
#define _VSYNCSHIFT_A	(dev_priv->info->display_mmio_offset + 0x60028)

/* Pipe B timing regs */
#define _HTOTAL_B	(dev_priv->info->display_mmio_offset + 0x61000)
#define _HBLANK_B	(dev_priv->info->display_mmio_offset + 0x61004)
#define _HSYNC_B	(dev_priv->info->display_mmio_offset + 0x61008)
#define _VTOTAL_B	(dev_priv->info->display_mmio_offset + 0x6100c)
#define _VBLANK_B	(dev_priv->info->display_mmio_offset + 0x61010)
#define _VSYNC_B	(dev_priv->info->display_mmio_offset + 0x61014)
#define _PIPEBSRC	(dev_priv->info->display_mmio_offset + 0x6101c)
#define _BCLRPAT_B	(dev_priv->info->display_mmio_offset + 0x61020)
#define _VSYNCSHIFT_B	(dev_priv->info->display_mmio_offset + 0x61028)


#define HTOTAL(trans) _TRANSCODER(trans, _HTOTAL_A, _HTOTAL_B)
#define HBLANK(trans) _TRANSCODER(trans, _HBLANK_A, _HBLANK_B)
#define HSYNC(trans) _TRANSCODER(trans, _HSYNC_A, _HSYNC_B)
#define VTOTAL(trans) _TRANSCODER(trans, _VTOTAL_A, _VTOTAL_B)
#define VBLANK(trans) _TRANSCODER(trans, _VBLANK_A, _VBLANK_B)
#define VSYNC(trans) _TRANSCODER(trans, _VSYNC_A, _VSYNC_B)
#define BCLRPAT(pipe) _PIPE(pipe, _BCLRPAT_A, _BCLRPAT_B)
#define VSYNCSHIFT(trans) _TRANSCODER(trans, _VSYNCSHIFT_A, _VSYNCSHIFT_B)

/* VGA port control */
#define ADPA			0x61100
#define PCH_ADPA                0xe1100
#define VLV_ADPA		(VLV_DISPLAY_BASE + ADPA)

#define   ADPA_DAC_ENABLE	(1<<31)
#define   ADPA_DAC_DISABLE	0
#define   ADPA_PIPE_SELECT_MASK	(1<<30)
#define   ADPA_PIPE_A_SELECT	0
#define   ADPA_PIPE_B_SELECT	(1<<30)
#define   ADPA_PIPE_SELECT(pipe) ((pipe) << 30)
/* CPT uses bits 29:30 for pch transcoder select */
#define   ADPA_CRT_HOTPLUG_MASK  0x03ff0000 /* bit 25-16 */
#define   ADPA_CRT_HOTPLUG_MONITOR_NONE  (0<<24)
#define   ADPA_CRT_HOTPLUG_MONITOR_MASK  (3<<24)
#define   ADPA_CRT_HOTPLUG_MONITOR_COLOR (3<<24)
#define   ADPA_CRT_HOTPLUG_MONITOR_MONO  (2<<24)
#define   ADPA_CRT_HOTPLUG_ENABLE        (1<<23)
#define   ADPA_CRT_HOTPLUG_PERIOD_64     (0<<22)
#define   ADPA_CRT_HOTPLUG_PERIOD_128    (1<<22)
#define   ADPA_CRT_HOTPLUG_WARMUP_5MS    (0<<21)
#define   ADPA_CRT_HOTPLUG_WARMUP_10MS   (1<<21)
#define   ADPA_CRT_HOTPLUG_SAMPLE_2S     (0<<20)
#define   ADPA_CRT_HOTPLUG_SAMPLE_4S     (1<<20)
#define   ADPA_CRT_HOTPLUG_VOLTAGE_40    (0<<18)
#define   ADPA_CRT_HOTPLUG_VOLTAGE_50    (1<<18)
#define   ADPA_CRT_HOTPLUG_VOLTAGE_60    (2<<18)
#define   ADPA_CRT_HOTPLUG_VOLTAGE_70    (3<<18)
#define   ADPA_CRT_HOTPLUG_VOLREF_325MV  (0<<17)
#define   ADPA_CRT_HOTPLUG_VOLREF_475MV  (1<<17)
#define   ADPA_CRT_HOTPLUG_FORCE_TRIGGER (1<<16)
#define   ADPA_USE_VGA_HVPOLARITY (1<<15)
#define   ADPA_SETS_HVPOLARITY	0
#define   ADPA_VSYNC_CNTL_DISABLE (1<<10)
#define   ADPA_VSYNC_CNTL_ENABLE 0
#define   ADPA_HSYNC_CNTL_DISABLE (1<<11)
#define   ADPA_HSYNC_CNTL_ENABLE 0
#define   ADPA_VSYNC_ACTIVE_HIGH (1<<4)
#define   ADPA_VSYNC_ACTIVE_LOW	0
#define   ADPA_HSYNC_ACTIVE_HIGH (1<<3)
#define   ADPA_HSYNC_ACTIVE_LOW	0
#define   ADPA_DPMS_MASK	(~(3<<10))
#define   ADPA_DPMS_ON		(0<<10)
#define   ADPA_DPMS_SUSPEND	(1<<10)
#define   ADPA_DPMS_STANDBY	(2<<10)
#define   ADPA_DPMS_OFF		(3<<10)


/* Hotplug control (945+ only) */
#define PORT_HOTPLUG_EN		(dev_priv->info->display_mmio_offset + 0x61110)
#define   PORTB_HOTPLUG_INT_EN			(1 << 29)
#define   PORTC_HOTPLUG_INT_EN			(1 << 28)
#define   PORTD_HOTPLUG_INT_EN			(1 << 27)
#define   SDVOB_HOTPLUG_INT_EN			(1 << 26)
#define   SDVOC_HOTPLUG_INT_EN			(1 << 25)
#define   TV_HOTPLUG_INT_EN			(1 << 18)
#define   CRT_HOTPLUG_INT_EN			(1 << 9)
#define HOTPLUG_INT_EN_MASK			(PORTB_HOTPLUG_INT_EN | \
						 PORTC_HOTPLUG_INT_EN | \
						 PORTD_HOTPLUG_INT_EN | \
						 SDVOC_HOTPLUG_INT_EN | \
						 SDVOB_HOTPLUG_INT_EN | \
						 CRT_HOTPLUG_INT_EN)
#define   CRT_HOTPLUG_FORCE_DETECT		(1 << 3)
#define CRT_HOTPLUG_ACTIVATION_PERIOD_32	(0 << 8)
/* must use period 64 on GM45 according to docs */
#define CRT_HOTPLUG_ACTIVATION_PERIOD_64	(1 << 8)
#define CRT_HOTPLUG_DAC_ON_TIME_2M		(0 << 7)
#define CRT_HOTPLUG_DAC_ON_TIME_4M		(1 << 7)
#define CRT_HOTPLUG_VOLTAGE_COMPARE_40		(0 << 5)
#define CRT_HOTPLUG_VOLTAGE_COMPARE_50		(1 << 5)
#define CRT_HOTPLUG_VOLTAGE_COMPARE_60		(2 << 5)
#define CRT_HOTPLUG_VOLTAGE_COMPARE_70		(3 << 5)
#define CRT_HOTPLUG_VOLTAGE_COMPARE_MASK	(3 << 5)
#define CRT_HOTPLUG_DETECT_DELAY_1G		(0 << 4)
#define CRT_HOTPLUG_DETECT_DELAY_2G		(1 << 4)
#define CRT_HOTPLUG_DETECT_VOLTAGE_325MV	(0 << 2)
#define CRT_HOTPLUG_DETECT_VOLTAGE_475MV	(1 << 2)

#define PORT_HOTPLUG_STAT	(dev_priv->info->display_mmio_offset + 0x61114)
/* HDMI/DP bits are gen4+ */
#define   PORTB_HOTPLUG_LIVE_STATUS               (1 << 29)
#define   PORTC_HOTPLUG_LIVE_STATUS               (1 << 28)
#define   PORTD_HOTPLUG_LIVE_STATUS               (1 << 27)
#define   PORTD_HOTPLUG_INT_STATUS		(3 << 21)
#define   PORTC_HOTPLUG_INT_STATUS		(3 << 19)
#define   PORTB_HOTPLUG_INT_STATUS		(3 << 17)
/* CRT/TV common between gen3+ */
#define   CRT_HOTPLUG_INT_STATUS		(1 << 11)
#define   TV_HOTPLUG_INT_STATUS			(1 << 10)
#define   CRT_HOTPLUG_MONITOR_MASK		(3 << 8)
#define   CRT_HOTPLUG_MONITOR_COLOR		(3 << 8)
#define   CRT_HOTPLUG_MONITOR_MONO		(2 << 8)
#define   CRT_HOTPLUG_MONITOR_NONE		(0 << 8)
/* SDVO is different across gen3/4 */
#define   SDVOC_HOTPLUG_INT_STATUS_G4X		(1 << 3)
#define   SDVOB_HOTPLUG_INT_STATUS_G4X		(1 << 2)
#define   SDVOC_HOTPLUG_INT_STATUS_I965		(3 << 4)
#define   SDVOB_HOTPLUG_INT_STATUS_I965		(3 << 2)
#define   SDVOC_HOTPLUG_INT_STATUS_I915		(1 << 7)
#define   SDVOB_HOTPLUG_INT_STATUS_I915		(1 << 6)
<<<<<<< HEAD
=======
#define   HOTPLUG_INT_STATUS_G4X		(CRT_HOTPLUG_INT_STATUS | \
						 SDVOB_HOTPLUG_INT_STATUS_G4X | \
						 SDVOC_HOTPLUG_INT_STATUS_G4X | \
						 PORTB_HOTPLUG_INT_STATUS | \
						 PORTC_HOTPLUG_INT_STATUS | \
						 PORTD_HOTPLUG_INT_STATUS)

#define HOTPLUG_INT_STATUS_I965			(CRT_HOTPLUG_INT_STATUS | \
						 SDVOB_HOTPLUG_INT_STATUS_I965 | \
						 SDVOC_HOTPLUG_INT_STATUS_I965 | \
						 PORTB_HOTPLUG_INT_STATUS | \
						 PORTC_HOTPLUG_INT_STATUS | \
						 PORTD_HOTPLUG_INT_STATUS)

#define HOTPLUG_INT_STATUS_I915			(CRT_HOTPLUG_INT_STATUS | \
						 SDVOB_HOTPLUG_INT_STATUS_I915 | \
						 SDVOC_HOTPLUG_INT_STATUS_I915 | \
						 PORTB_HOTPLUG_INT_STATUS | \
						 PORTC_HOTPLUG_INT_STATUS | \
						 PORTD_HOTPLUG_INT_STATUS)
>>>>>>> bae36991

/* SDVO and HDMI port control.
 * The same register may be used for SDVO or HDMI */
#define GEN3_SDVOB	0x61140
#define GEN3_SDVOC	0x61160
#define GEN4_HDMIB	GEN3_SDVOB
#define GEN4_HDMIC	GEN3_SDVOC
#define PCH_SDVOB	0xe1140
#define PCH_HDMIB	PCH_SDVOB
#define PCH_HDMIC	0xe1150
#define PCH_HDMID	0xe1160

/* Gen 3 SDVO bits: */
#define   SDVO_ENABLE				(1 << 31)
#define   SDVO_PIPE_SEL(pipe)			((pipe) << 30)
#define   SDVO_PIPE_SEL_MASK			(1 << 30)
#define   SDVO_PIPE_B_SELECT			(1 << 30)
#define   SDVO_STALL_SELECT			(1 << 29)
#define   SDVO_INTERRUPT_ENABLE			(1 << 26)
/**
 * 915G/GM SDVO pixel multiplier.
 * Programmed value is multiplier - 1, up to 5x.
 * \sa DPLL_MD_UDI_MULTIPLIER_MASK
 */
#define   SDVO_PORT_MULTIPLY_MASK		(7 << 23)
#define   SDVO_PORT_MULTIPLY_SHIFT		23
#define   SDVO_PHASE_SELECT_MASK		(15 << 19)
#define   SDVO_PHASE_SELECT_DEFAULT		(6 << 19)
#define   SDVO_CLOCK_OUTPUT_INVERT		(1 << 18)
#define   SDVOC_GANG_MODE			(1 << 16) /* Port C only */
#define   SDVO_BORDER_ENABLE			(1 << 7) /* SDVO only */
#define   SDVOB_PCIE_CONCURRENCY		(1 << 3) /* Port B only */
#define   SDVO_DETECTED				(1 << 2)
/* Bits to be preserved when writing */
#define   SDVOB_PRESERVE_MASK ((1 << 17) | (1 << 16) | (1 << 14) | \
			       SDVO_INTERRUPT_ENABLE)
#define   SDVOC_PRESERVE_MASK ((1 << 17) | SDVO_INTERRUPT_ENABLE)

/* Gen 4 SDVO/HDMI bits: */
#define   SDVO_COLOR_FORMAT_8bpc		(0 << 26)
#define   SDVO_ENCODING_SDVO			(0 << 10)
#define   SDVO_ENCODING_HDMI			(2 << 10)
#define   HDMI_MODE_SELECT_HDMI			(1 << 9) /* HDMI only */
#define   HDMI_MODE_SELECT_DVI			(0 << 9) /* HDMI only */
#define   HDMI_COLOR_RANGE_16_235		(1 << 8) /* HDMI only */
#define   SDVO_AUDIO_ENABLE			(1 << 6)
/* VSYNC/HSYNC bits new with 965, default is to be set */
#define   SDVO_VSYNC_ACTIVE_HIGH		(1 << 4)
#define   SDVO_HSYNC_ACTIVE_HIGH		(1 << 3)

/* Gen 5 (IBX) SDVO/HDMI bits: */
#define   HDMI_COLOR_FORMAT_12bpc		(3 << 26) /* HDMI only */
#define   SDVOB_HOTPLUG_ENABLE			(1 << 23) /* SDVO only */

/* Gen 6 (CPT) SDVO/HDMI bits: */
#define   SDVO_PIPE_SEL_CPT(pipe)		((pipe) << 29)
#define   SDVO_PIPE_SEL_MASK_CPT		(3 << 29)


/* DVO port control */
#define DVOA			0x61120
#define DVOB			0x61140
#define DVOC			0x61160
#define   DVO_ENABLE			(1 << 31)
#define   DVO_PIPE_B_SELECT		(1 << 30)
#define   DVO_PIPE_STALL_UNUSED		(0 << 28)
#define   DVO_PIPE_STALL		(1 << 28)
#define   DVO_PIPE_STALL_TV		(2 << 28)
#define   DVO_PIPE_STALL_MASK		(3 << 28)
#define   DVO_USE_VGA_SYNC		(1 << 15)
#define   DVO_DATA_ORDER_I740		(0 << 14)
#define   DVO_DATA_ORDER_FP		(1 << 14)
#define   DVO_VSYNC_DISABLE		(1 << 11)
#define   DVO_HSYNC_DISABLE		(1 << 10)
#define   DVO_VSYNC_TRISTATE		(1 << 9)
#define   DVO_HSYNC_TRISTATE		(1 << 8)
#define   DVO_BORDER_ENABLE		(1 << 7)
#define   DVO_DATA_ORDER_GBRG		(1 << 6)
#define   DVO_DATA_ORDER_RGGB		(0 << 6)
#define   DVO_DATA_ORDER_GBRG_ERRATA	(0 << 6)
#define   DVO_DATA_ORDER_RGGB_ERRATA	(1 << 6)
#define   DVO_VSYNC_ACTIVE_HIGH		(1 << 4)
#define   DVO_HSYNC_ACTIVE_HIGH		(1 << 3)
#define   DVO_BLANK_ACTIVE_HIGH		(1 << 2)
#define   DVO_OUTPUT_CSTATE_PIXELS	(1 << 1)	/* SDG only */
#define   DVO_OUTPUT_SOURCE_SIZE_PIXELS	(1 << 0)	/* SDG only */
#define   DVO_PRESERVE_MASK		(0x7<<24)
#define DVOA_SRCDIM		0x61124
#define DVOB_SRCDIM		0x61144
#define DVOC_SRCDIM		0x61164
#define   DVO_SRCDIM_HORIZONTAL_SHIFT	12
#define   DVO_SRCDIM_VERTICAL_SHIFT	0

/* LVDS port control */
#define LVDS			0x61180
/*
 * Enables the LVDS port.  This bit must be set before DPLLs are enabled, as
 * the DPLL semantics change when the LVDS is assigned to that pipe.
 */
#define   LVDS_PORT_EN			(1 << 31)
/* Selects pipe B for LVDS data.  Must be set on pre-965. */
#define   LVDS_PIPEB_SELECT		(1 << 30)
#define   LVDS_PIPE_MASK		(1 << 30)
#define   LVDS_PIPE(pipe)		((pipe) << 30)
/* LVDS dithering flag on 965/g4x platform */
#define   LVDS_ENABLE_DITHER		(1 << 25)
/* LVDS sync polarity flags. Set to invert (i.e. negative) */
#define   LVDS_VSYNC_POLARITY		(1 << 21)
#define   LVDS_HSYNC_POLARITY		(1 << 20)

/* Enable border for unscaled (or aspect-scaled) display */
#define   LVDS_BORDER_ENABLE		(1 << 15)
/*
 * Enables the A0-A2 data pairs and CLKA, containing 18 bits of color data per
 * pixel.
 */
#define   LVDS_A0A2_CLKA_POWER_MASK	(3 << 8)
#define   LVDS_A0A2_CLKA_POWER_DOWN	(0 << 8)
#define   LVDS_A0A2_CLKA_POWER_UP	(3 << 8)
/*
 * Controls the A3 data pair, which contains the additional LSBs for 24 bit
 * mode.  Only enabled if LVDS_A0A2_CLKA_POWER_UP also indicates it should be
 * on.
 */
#define   LVDS_A3_POWER_MASK		(3 << 6)
#define   LVDS_A3_POWER_DOWN		(0 << 6)
#define   LVDS_A3_POWER_UP		(3 << 6)
/*
 * Controls the CLKB pair.  This should only be set when LVDS_B0B3_POWER_UP
 * is set.
 */
#define   LVDS_CLKB_POWER_MASK		(3 << 4)
#define   LVDS_CLKB_POWER_DOWN		(0 << 4)
#define   LVDS_CLKB_POWER_UP		(3 << 4)
/*
 * Controls the B0-B3 data pairs.  This must be set to match the DPLL p2
 * setting for whether we are in dual-channel mode.  The B3 pair will
 * additionally only be powered up when LVDS_A3_POWER_UP is set.
 */
#define   LVDS_B0B3_POWER_MASK		(3 << 2)
#define   LVDS_B0B3_POWER_DOWN		(0 << 2)
#define   LVDS_B0B3_POWER_UP		(3 << 2)

/* Video Data Island Packet control */
#define VIDEO_DIP_DATA		0x61178
/* Read the description of VIDEO_DIP_DATA (before Haswel) or VIDEO_DIP_ECC
 * (Haswell and newer) to see which VIDEO_DIP_DATA byte corresponds to each byte
 * of the infoframe structure specified by CEA-861. */
#define   VIDEO_DIP_DATA_SIZE	32
#define VIDEO_DIP_CTL		0x61170
/* Pre HSW: */
#define   VIDEO_DIP_ENABLE		(1 << 31)
#define   VIDEO_DIP_PORT_B		(1 << 29)
#define   VIDEO_DIP_PORT_C		(2 << 29)
#define   VIDEO_DIP_PORT_D		(3 << 29)
#define   VIDEO_DIP_PORT_MASK		(3 << 29)
#define   VIDEO_DIP_ENABLE_GCP		(1 << 25)
#define   VIDEO_DIP_ENABLE_AVI		(1 << 21)
#define   VIDEO_DIP_ENABLE_VENDOR	(2 << 21)
#define   VIDEO_DIP_ENABLE_GAMUT	(4 << 21)
#define   VIDEO_DIP_ENABLE_SPD		(8 << 21)
#define   VIDEO_DIP_SELECT_AVI		(0 << 19)
#define   VIDEO_DIP_SELECT_VENDOR	(1 << 19)
#define   VIDEO_DIP_SELECT_SPD		(3 << 19)
#define   VIDEO_DIP_SELECT_MASK		(3 << 19)
#define   VIDEO_DIP_FREQ_ONCE		(0 << 16)
#define   VIDEO_DIP_FREQ_VSYNC		(1 << 16)
#define   VIDEO_DIP_FREQ_2VSYNC		(2 << 16)
#define   VIDEO_DIP_FREQ_MASK		(3 << 16)
/* HSW and later: */
#define   VIDEO_DIP_ENABLE_VSC_HSW	(1 << 20)
#define   VIDEO_DIP_ENABLE_GCP_HSW	(1 << 16)
#define   VIDEO_DIP_ENABLE_AVI_HSW	(1 << 12)
#define   VIDEO_DIP_ENABLE_VS_HSW	(1 << 8)
#define   VIDEO_DIP_ENABLE_GMP_HSW	(1 << 4)
#define   VIDEO_DIP_ENABLE_SPD_HSW	(1 << 0)

/* Panel power sequencing */
#define PP_STATUS	0x61200
#define   PP_ON		(1 << 31)
/*
 * Indicates that all dependencies of the panel are on:
 *
 * - PLL enabled
 * - pipe enabled
 * - LVDS/DVOB/DVOC on
 */
#define   PP_READY		(1 << 30)
#define   PP_SEQUENCE_NONE	(0 << 28)
#define   PP_SEQUENCE_POWER_UP	(1 << 28)
#define   PP_SEQUENCE_POWER_DOWN (2 << 28)
#define   PP_SEQUENCE_MASK	(3 << 28)
#define   PP_SEQUENCE_SHIFT	28
#define   PP_CYCLE_DELAY_ACTIVE	(1 << 27)
#define   PP_SEQUENCE_STATE_MASK 0x0000000f
#define   PP_SEQUENCE_STATE_OFF_IDLE	(0x0 << 0)
#define   PP_SEQUENCE_STATE_OFF_S0_1	(0x1 << 0)
#define   PP_SEQUENCE_STATE_OFF_S0_2	(0x2 << 0)
#define   PP_SEQUENCE_STATE_OFF_S0_3	(0x3 << 0)
#define   PP_SEQUENCE_STATE_ON_IDLE	(0x8 << 0)
#define   PP_SEQUENCE_STATE_ON_S1_0	(0x9 << 0)
#define   PP_SEQUENCE_STATE_ON_S1_2	(0xa << 0)
#define   PP_SEQUENCE_STATE_ON_S1_3	(0xb << 0)
#define   PP_SEQUENCE_STATE_RESET	(0xf << 0)
#define PP_CONTROL	0x61204
#define   POWER_TARGET_ON	(1 << 0)
#define PP_ON_DELAYS	0x61208
#define PP_OFF_DELAYS	0x6120c
#define PP_DIVISOR	0x61210

/* Panel fitting */
#define PFIT_CONTROL	(dev_priv->info->display_mmio_offset + 0x61230)
#define   PFIT_ENABLE		(1 << 31)
#define   PFIT_PIPE_MASK	(3 << 29)
#define   PFIT_PIPE_SHIFT	29
#define   VERT_INTERP_DISABLE	(0 << 10)
#define   VERT_INTERP_BILINEAR	(1 << 10)
#define   VERT_INTERP_MASK	(3 << 10)
#define   VERT_AUTO_SCALE	(1 << 9)
#define   HORIZ_INTERP_DISABLE	(0 << 6)
#define   HORIZ_INTERP_BILINEAR	(1 << 6)
#define   HORIZ_INTERP_MASK	(3 << 6)
#define   HORIZ_AUTO_SCALE	(1 << 5)
#define   PANEL_8TO6_DITHER_ENABLE (1 << 3)
#define   PFIT_FILTER_FUZZY	(0 << 24)
#define   PFIT_SCALING_AUTO	(0 << 26)
#define   PFIT_SCALING_PROGRAMMED (1 << 26)
#define   PFIT_SCALING_PILLAR	(2 << 26)
#define   PFIT_SCALING_LETTER	(3 << 26)
#define PFIT_PGM_RATIOS	(dev_priv->info->display_mmio_offset + 0x61234)
/* Pre-965 */
#define		PFIT_VERT_SCALE_SHIFT		20
#define		PFIT_VERT_SCALE_MASK		0xfff00000
#define		PFIT_HORIZ_SCALE_SHIFT		4
#define		PFIT_HORIZ_SCALE_MASK		0x0000fff0
/* 965+ */
#define		PFIT_VERT_SCALE_SHIFT_965	16
#define		PFIT_VERT_SCALE_MASK_965	0x1fff0000
#define		PFIT_HORIZ_SCALE_SHIFT_965	0
#define		PFIT_HORIZ_SCALE_MASK_965	0x00001fff

#define PFIT_AUTO_RATIOS (dev_priv->info->display_mmio_offset + 0x61238)

/* Backlight control */
#define BLC_PWM_CTL2	(dev_priv->info->display_mmio_offset + 0x61250) /* 965+ only */
#define   BLM_PWM_ENABLE		(1 << 31)
#define   BLM_COMBINATION_MODE		(1 << 30) /* gen4 only */
#define   BLM_PIPE_SELECT		(1 << 29)
#define   BLM_PIPE_SELECT_IVB		(3 << 29)
#define   BLM_PIPE_A			(0 << 29)
#define   BLM_PIPE_B			(1 << 29)
#define   BLM_PIPE_C			(2 << 29) /* ivb + */
#define   BLM_PIPE(pipe)		((pipe) << 29)
#define   BLM_POLARITY_I965		(1 << 28) /* gen4 only */
#define   BLM_PHASE_IN_INTERUPT_STATUS	(1 << 26)
#define   BLM_PHASE_IN_ENABLE		(1 << 25)
#define   BLM_PHASE_IN_INTERUPT_ENABL	(1 << 24)
#define   BLM_PHASE_IN_TIME_BASE_SHIFT	(16)
#define   BLM_PHASE_IN_TIME_BASE_MASK	(0xff << 16)
#define   BLM_PHASE_IN_COUNT_SHIFT	(8)
#define   BLM_PHASE_IN_COUNT_MASK	(0xff << 8)
#define   BLM_PHASE_IN_INCR_SHIFT	(0)
#define   BLM_PHASE_IN_INCR_MASK	(0xff << 0)
#define BLC_PWM_CTL	(dev_priv->info->display_mmio_offset + 0x61254)
/*
 * This is the most significant 15 bits of the number of backlight cycles in a
 * complete cycle of the modulated backlight control.
 *
 * The actual value is this field multiplied by two.
 */
#define   BACKLIGHT_MODULATION_FREQ_SHIFT	(17)
#define   BACKLIGHT_MODULATION_FREQ_MASK	(0x7fff << 17)
#define   BLM_LEGACY_MODE			(1 << 16) /* gen2 only */
/*
 * This is the number of cycles out of the backlight modulation cycle for which
 * the backlight is on.
 *
 * This field must be no greater than the number of cycles in the complete
 * backlight modulation cycle.
 */
#define   BACKLIGHT_DUTY_CYCLE_SHIFT		(0)
#define   BACKLIGHT_DUTY_CYCLE_MASK		(0xffff)
#define   BACKLIGHT_DUTY_CYCLE_MASK_PNV		(0xfffe)
#define   BLM_POLARITY_PNV			(1 << 0) /* pnv only */

#define BLC_HIST_CTL	(dev_priv->info->display_mmio_offset + 0x61260)

/* New registers for PCH-split platforms. Safe where new bits show up, the
 * register layout machtes with gen4 BLC_PWM_CTL[12]. */
#define BLC_PWM_CPU_CTL2	0x48250
#define BLC_PWM_CPU_CTL		0x48254

/* PCH CTL1 is totally different, all but the below bits are reserved. CTL2 is
 * like the normal CTL from gen4 and earlier. Hooray for confusing naming. */
#define BLC_PWM_PCH_CTL1	0xc8250
#define   BLM_PCH_PWM_ENABLE			(1 << 31)
#define   BLM_PCH_OVERRIDE_ENABLE		(1 << 30)
#define   BLM_PCH_POLARITY			(1 << 29)
#define BLC_PWM_PCH_CTL2	0xc8254

/* TV port control */
#define TV_CTL			0x68000
/** Enables the TV encoder */
# define TV_ENC_ENABLE			(1 << 31)
/** Sources the TV encoder input from pipe B instead of A. */
# define TV_ENC_PIPEB_SELECT		(1 << 30)
/** Outputs composite video (DAC A only) */
# define TV_ENC_OUTPUT_COMPOSITE	(0 << 28)
/** Outputs SVideo video (DAC B/C) */
# define TV_ENC_OUTPUT_SVIDEO		(1 << 28)
/** Outputs Component video (DAC A/B/C) */
# define TV_ENC_OUTPUT_COMPONENT	(2 << 28)
/** Outputs Composite and SVideo (DAC A/B/C) */
# define TV_ENC_OUTPUT_SVIDEO_COMPOSITE	(3 << 28)
# define TV_TRILEVEL_SYNC		(1 << 21)
/** Enables slow sync generation (945GM only) */
# define TV_SLOW_SYNC			(1 << 20)
/** Selects 4x oversampling for 480i and 576p */
# define TV_OVERSAMPLE_4X		(0 << 18)
/** Selects 2x oversampling for 720p and 1080i */
# define TV_OVERSAMPLE_2X		(1 << 18)
/** Selects no oversampling for 1080p */
# define TV_OVERSAMPLE_NONE		(2 << 18)
/** Selects 8x oversampling */
# define TV_OVERSAMPLE_8X		(3 << 18)
/** Selects progressive mode rather than interlaced */
# define TV_PROGRESSIVE			(1 << 17)
/** Sets the colorburst to PAL mode.  Required for non-M PAL modes. */
# define TV_PAL_BURST			(1 << 16)
/** Field for setting delay of Y compared to C */
# define TV_YC_SKEW_MASK		(7 << 12)
/** Enables a fix for 480p/576p standard definition modes on the 915GM only */
# define TV_ENC_SDP_FIX			(1 << 11)
/**
 * Enables a fix for the 915GM only.
 *
 * Not sure what it does.
 */
# define TV_ENC_C0_FIX			(1 << 10)
/** Bits that must be preserved by software */
# define TV_CTL_SAVE			((1 << 11) | (3 << 9) | (7 << 6) | 0xf)
# define TV_FUSE_STATE_MASK		(3 << 4)
/** Read-only state that reports all features enabled */
# define TV_FUSE_STATE_ENABLED		(0 << 4)
/** Read-only state that reports that Macrovision is disabled in hardware*/
# define TV_FUSE_STATE_NO_MACROVISION	(1 << 4)
/** Read-only state that reports that TV-out is disabled in hardware. */
# define TV_FUSE_STATE_DISABLED		(2 << 4)
/** Normal operation */
# define TV_TEST_MODE_NORMAL		(0 << 0)
/** Encoder test pattern 1 - combo pattern */
# define TV_TEST_MODE_PATTERN_1		(1 << 0)
/** Encoder test pattern 2 - full screen vertical 75% color bars */
# define TV_TEST_MODE_PATTERN_2		(2 << 0)
/** Encoder test pattern 3 - full screen horizontal 75% color bars */
# define TV_TEST_MODE_PATTERN_3		(3 << 0)
/** Encoder test pattern 4 - random noise */
# define TV_TEST_MODE_PATTERN_4		(4 << 0)
/** Encoder test pattern 5 - linear color ramps */
# define TV_TEST_MODE_PATTERN_5		(5 << 0)
/**
 * This test mode forces the DACs to 50% of full output.
 *
 * This is used for load detection in combination with TVDAC_SENSE_MASK
 */
# define TV_TEST_MODE_MONITOR_DETECT	(7 << 0)
# define TV_TEST_MODE_MASK		(7 << 0)

#define TV_DAC			0x68004
# define TV_DAC_SAVE		0x00ffff00
/**
 * Reports that DAC state change logic has reported change (RO).
 *
 * This gets cleared when TV_DAC_STATE_EN is cleared
*/
# define TVDAC_STATE_CHG		(1 << 31)
# define TVDAC_SENSE_MASK		(7 << 28)
/** Reports that DAC A voltage is above the detect threshold */
# define TVDAC_A_SENSE			(1 << 30)
/** Reports that DAC B voltage is above the detect threshold */
# define TVDAC_B_SENSE			(1 << 29)
/** Reports that DAC C voltage is above the detect threshold */
# define TVDAC_C_SENSE			(1 << 28)
/**
 * Enables DAC state detection logic, for load-based TV detection.
 *
 * The PLL of the chosen pipe (in TV_CTL) must be running, and the encoder set
 * to off, for load detection to work.
 */
# define TVDAC_STATE_CHG_EN		(1 << 27)
/** Sets the DAC A sense value to high */
# define TVDAC_A_SENSE_CTL		(1 << 26)
/** Sets the DAC B sense value to high */
# define TVDAC_B_SENSE_CTL		(1 << 25)
/** Sets the DAC C sense value to high */
# define TVDAC_C_SENSE_CTL		(1 << 24)
/** Overrides the ENC_ENABLE and DAC voltage levels */
# define DAC_CTL_OVERRIDE		(1 << 7)
/** Sets the slew rate.  Must be preserved in software */
# define ENC_TVDAC_SLEW_FAST		(1 << 6)
# define DAC_A_1_3_V			(0 << 4)
# define DAC_A_1_1_V			(1 << 4)
# define DAC_A_0_7_V			(2 << 4)
# define DAC_A_MASK			(3 << 4)
# define DAC_B_1_3_V			(0 << 2)
# define DAC_B_1_1_V			(1 << 2)
# define DAC_B_0_7_V			(2 << 2)
# define DAC_B_MASK			(3 << 2)
# define DAC_C_1_3_V			(0 << 0)
# define DAC_C_1_1_V			(1 << 0)
# define DAC_C_0_7_V			(2 << 0)
# define DAC_C_MASK			(3 << 0)

/**
 * CSC coefficients are stored in a floating point format with 9 bits of
 * mantissa and 2 or 3 bits of exponent.  The exponent is represented as 2**-n,
 * where 2-bit exponents are unsigned n, and 3-bit exponents are signed n with
 * -1 (0x3) being the only legal negative value.
 */
#define TV_CSC_Y		0x68010
# define TV_RY_MASK			0x07ff0000
# define TV_RY_SHIFT			16
# define TV_GY_MASK			0x00000fff
# define TV_GY_SHIFT			0

#define TV_CSC_Y2		0x68014
# define TV_BY_MASK			0x07ff0000
# define TV_BY_SHIFT			16
/**
 * Y attenuation for component video.
 *
 * Stored in 1.9 fixed point.
 */
# define TV_AY_MASK			0x000003ff
# define TV_AY_SHIFT			0

#define TV_CSC_U		0x68018
# define TV_RU_MASK			0x07ff0000
# define TV_RU_SHIFT			16
# define TV_GU_MASK			0x000007ff
# define TV_GU_SHIFT			0

#define TV_CSC_U2		0x6801c
# define TV_BU_MASK			0x07ff0000
# define TV_BU_SHIFT			16
/**
 * U attenuation for component video.
 *
 * Stored in 1.9 fixed point.
 */
# define TV_AU_MASK			0x000003ff
# define TV_AU_SHIFT			0

#define TV_CSC_V		0x68020
# define TV_RV_MASK			0x0fff0000
# define TV_RV_SHIFT			16
# define TV_GV_MASK			0x000007ff
# define TV_GV_SHIFT			0

#define TV_CSC_V2		0x68024
# define TV_BV_MASK			0x07ff0000
# define TV_BV_SHIFT			16
/**
 * V attenuation for component video.
 *
 * Stored in 1.9 fixed point.
 */
# define TV_AV_MASK			0x000007ff
# define TV_AV_SHIFT			0

#define TV_CLR_KNOBS		0x68028
/** 2s-complement brightness adjustment */
# define TV_BRIGHTNESS_MASK		0xff000000
# define TV_BRIGHTNESS_SHIFT		24
/** Contrast adjustment, as a 2.6 unsigned floating point number */
# define TV_CONTRAST_MASK		0x00ff0000
# define TV_CONTRAST_SHIFT		16
/** Saturation adjustment, as a 2.6 unsigned floating point number */
# define TV_SATURATION_MASK		0x0000ff00
# define TV_SATURATION_SHIFT		8
/** Hue adjustment, as an integer phase angle in degrees */
# define TV_HUE_MASK			0x000000ff
# define TV_HUE_SHIFT			0

#define TV_CLR_LEVEL		0x6802c
/** Controls the DAC level for black */
# define TV_BLACK_LEVEL_MASK		0x01ff0000
# define TV_BLACK_LEVEL_SHIFT		16
/** Controls the DAC level for blanking */
# define TV_BLANK_LEVEL_MASK		0x000001ff
# define TV_BLANK_LEVEL_SHIFT		0

#define TV_H_CTL_1		0x68030
/** Number of pixels in the hsync. */
# define TV_HSYNC_END_MASK		0x1fff0000
# define TV_HSYNC_END_SHIFT		16
/** Total number of pixels minus one in the line (display and blanking). */
# define TV_HTOTAL_MASK			0x00001fff
# define TV_HTOTAL_SHIFT		0

#define TV_H_CTL_2		0x68034
/** Enables the colorburst (needed for non-component color) */
# define TV_BURST_ENA			(1 << 31)
/** Offset of the colorburst from the start of hsync, in pixels minus one. */
# define TV_HBURST_START_SHIFT		16
# define TV_HBURST_START_MASK		0x1fff0000
/** Length of the colorburst */
# define TV_HBURST_LEN_SHIFT		0
# define TV_HBURST_LEN_MASK		0x0001fff

#define TV_H_CTL_3		0x68038
/** End of hblank, measured in pixels minus one from start of hsync */
# define TV_HBLANK_END_SHIFT		16
# define TV_HBLANK_END_MASK		0x1fff0000
/** Start of hblank, measured in pixels minus one from start of hsync */
# define TV_HBLANK_START_SHIFT		0
# define TV_HBLANK_START_MASK		0x0001fff

#define TV_V_CTL_1		0x6803c
/** XXX */
# define TV_NBR_END_SHIFT		16
# define TV_NBR_END_MASK		0x07ff0000
/** XXX */
# define TV_VI_END_F1_SHIFT		8
# define TV_VI_END_F1_MASK		0x00003f00
/** XXX */
# define TV_VI_END_F2_SHIFT		0
# define TV_VI_END_F2_MASK		0x0000003f

#define TV_V_CTL_2		0x68040
/** Length of vsync, in half lines */
# define TV_VSYNC_LEN_MASK		0x07ff0000
# define TV_VSYNC_LEN_SHIFT		16
/** Offset of the start of vsync in field 1, measured in one less than the
 * number of half lines.
 */
# define TV_VSYNC_START_F1_MASK		0x00007f00
# define TV_VSYNC_START_F1_SHIFT	8
/**
 * Offset of the start of vsync in field 2, measured in one less than the
 * number of half lines.
 */
# define TV_VSYNC_START_F2_MASK		0x0000007f
# define TV_VSYNC_START_F2_SHIFT	0

#define TV_V_CTL_3		0x68044
/** Enables generation of the equalization signal */
# define TV_EQUAL_ENA			(1 << 31)
/** Length of vsync, in half lines */
# define TV_VEQ_LEN_MASK		0x007f0000
# define TV_VEQ_LEN_SHIFT		16
/** Offset of the start of equalization in field 1, measured in one less than
 * the number of half lines.
 */
# define TV_VEQ_START_F1_MASK		0x0007f00
# define TV_VEQ_START_F1_SHIFT		8
/**
 * Offset of the start of equalization in field 2, measured in one less than
 * the number of half lines.
 */
# define TV_VEQ_START_F2_MASK		0x000007f
# define TV_VEQ_START_F2_SHIFT		0

#define TV_V_CTL_4		0x68048
/**
 * Offset to start of vertical colorburst, measured in one less than the
 * number of lines from vertical start.
 */
# define TV_VBURST_START_F1_MASK	0x003f0000
# define TV_VBURST_START_F1_SHIFT	16
/**
 * Offset to the end of vertical colorburst, measured in one less than the
 * number of lines from the start of NBR.
 */
# define TV_VBURST_END_F1_MASK		0x000000ff
# define TV_VBURST_END_F1_SHIFT		0

#define TV_V_CTL_5		0x6804c
/**
 * Offset to start of vertical colorburst, measured in one less than the
 * number of lines from vertical start.
 */
# define TV_VBURST_START_F2_MASK	0x003f0000
# define TV_VBURST_START_F2_SHIFT	16
/**
 * Offset to the end of vertical colorburst, measured in one less than the
 * number of lines from the start of NBR.
 */
# define TV_VBURST_END_F2_MASK		0x000000ff
# define TV_VBURST_END_F2_SHIFT		0

#define TV_V_CTL_6		0x68050
/**
 * Offset to start of vertical colorburst, measured in one less than the
 * number of lines from vertical start.
 */
# define TV_VBURST_START_F3_MASK	0x003f0000
# define TV_VBURST_START_F3_SHIFT	16
/**
 * Offset to the end of vertical colorburst, measured in one less than the
 * number of lines from the start of NBR.
 */
# define TV_VBURST_END_F3_MASK		0x000000ff
# define TV_VBURST_END_F3_SHIFT		0

#define TV_V_CTL_7		0x68054
/**
 * Offset to start of vertical colorburst, measured in one less than the
 * number of lines from vertical start.
 */
# define TV_VBURST_START_F4_MASK	0x003f0000
# define TV_VBURST_START_F4_SHIFT	16
/**
 * Offset to the end of vertical colorburst, measured in one less than the
 * number of lines from the start of NBR.
 */
# define TV_VBURST_END_F4_MASK		0x000000ff
# define TV_VBURST_END_F4_SHIFT		0

#define TV_SC_CTL_1		0x68060
/** Turns on the first subcarrier phase generation DDA */
# define TV_SC_DDA1_EN			(1 << 31)
/** Turns on the first subcarrier phase generation DDA */
# define TV_SC_DDA2_EN			(1 << 30)
/** Turns on the first subcarrier phase generation DDA */
# define TV_SC_DDA3_EN			(1 << 29)
/** Sets the subcarrier DDA to reset frequency every other field */
# define TV_SC_RESET_EVERY_2		(0 << 24)
/** Sets the subcarrier DDA to reset frequency every fourth field */
# define TV_SC_RESET_EVERY_4		(1 << 24)
/** Sets the subcarrier DDA to reset frequency every eighth field */
# define TV_SC_RESET_EVERY_8		(2 << 24)
/** Sets the subcarrier DDA to never reset the frequency */
# define TV_SC_RESET_NEVER		(3 << 24)
/** Sets the peak amplitude of the colorburst.*/
# define TV_BURST_LEVEL_MASK		0x00ff0000
# define TV_BURST_LEVEL_SHIFT		16
/** Sets the increment of the first subcarrier phase generation DDA */
# define TV_SCDDA1_INC_MASK		0x00000fff
# define TV_SCDDA1_INC_SHIFT		0

#define TV_SC_CTL_2		0x68064
/** Sets the rollover for the second subcarrier phase generation DDA */
# define TV_SCDDA2_SIZE_MASK		0x7fff0000
# define TV_SCDDA2_SIZE_SHIFT		16
/** Sets the increent of the second subcarrier phase generation DDA */
# define TV_SCDDA2_INC_MASK		0x00007fff
# define TV_SCDDA2_INC_SHIFT		0

#define TV_SC_CTL_3		0x68068
/** Sets the rollover for the third subcarrier phase generation DDA */
# define TV_SCDDA3_SIZE_MASK		0x7fff0000
# define TV_SCDDA3_SIZE_SHIFT		16
/** Sets the increent of the third subcarrier phase generation DDA */
# define TV_SCDDA3_INC_MASK		0x00007fff
# define TV_SCDDA3_INC_SHIFT		0

#define TV_WIN_POS		0x68070
/** X coordinate of the display from the start of horizontal active */
# define TV_XPOS_MASK			0x1fff0000
# define TV_XPOS_SHIFT			16
/** Y coordinate of the display from the start of vertical active (NBR) */
# define TV_YPOS_MASK			0x00000fff
# define TV_YPOS_SHIFT			0

#define TV_WIN_SIZE		0x68074
/** Horizontal size of the display window, measured in pixels*/
# define TV_XSIZE_MASK			0x1fff0000
# define TV_XSIZE_SHIFT			16
/**
 * Vertical size of the display window, measured in pixels.
 *
 * Must be even for interlaced modes.
 */
# define TV_YSIZE_MASK			0x00000fff
# define TV_YSIZE_SHIFT			0

#define TV_FILTER_CTL_1		0x68080
/**
 * Enables automatic scaling calculation.
 *
 * If set, the rest of the registers are ignored, and the calculated values can
 * be read back from the register.
 */
# define TV_AUTO_SCALE			(1 << 31)
/**
 * Disables the vertical filter.
 *
 * This is required on modes more than 1024 pixels wide */
# define TV_V_FILTER_BYPASS		(1 << 29)
/** Enables adaptive vertical filtering */
# define TV_VADAPT			(1 << 28)
# define TV_VADAPT_MODE_MASK		(3 << 26)
/** Selects the least adaptive vertical filtering mode */
# define TV_VADAPT_MODE_LEAST		(0 << 26)
/** Selects the moderately adaptive vertical filtering mode */
# define TV_VADAPT_MODE_MODERATE	(1 << 26)
/** Selects the most adaptive vertical filtering mode */
# define TV_VADAPT_MODE_MOST		(3 << 26)
/**
 * Sets the horizontal scaling factor.
 *
 * This should be the fractional part of the horizontal scaling factor divided
 * by the oversampling rate.  TV_HSCALE should be less than 1, and set to:
 *
 * (src width - 1) / ((oversample * dest width) - 1)
 */
# define TV_HSCALE_FRAC_MASK		0x00003fff
# define TV_HSCALE_FRAC_SHIFT		0

#define TV_FILTER_CTL_2		0x68084
/**
 * Sets the integer part of the 3.15 fixed-point vertical scaling factor.
 *
 * TV_VSCALE should be (src height - 1) / ((interlace * dest height) - 1)
 */
# define TV_VSCALE_INT_MASK		0x00038000
# define TV_VSCALE_INT_SHIFT		15
/**
 * Sets the fractional part of the 3.15 fixed-point vertical scaling factor.
 *
 * \sa TV_VSCALE_INT_MASK
 */
# define TV_VSCALE_FRAC_MASK		0x00007fff
# define TV_VSCALE_FRAC_SHIFT		0

#define TV_FILTER_CTL_3		0x68088
/**
 * Sets the integer part of the 3.15 fixed-point vertical scaling factor.
 *
 * TV_VSCALE should be (src height - 1) / (1/4 * (dest height - 1))
 *
 * For progressive modes, TV_VSCALE_IP_INT should be set to zeroes.
 */
# define TV_VSCALE_IP_INT_MASK		0x00038000
# define TV_VSCALE_IP_INT_SHIFT		15
/**
 * Sets the fractional part of the 3.15 fixed-point vertical scaling factor.
 *
 * For progressive modes, TV_VSCALE_IP_INT should be set to zeroes.
 *
 * \sa TV_VSCALE_IP_INT_MASK
 */
# define TV_VSCALE_IP_FRAC_MASK		0x00007fff
# define TV_VSCALE_IP_FRAC_SHIFT		0

#define TV_CC_CONTROL		0x68090
# define TV_CC_ENABLE			(1 << 31)
/**
 * Specifies which field to send the CC data in.
 *
 * CC data is usually sent in field 0.
 */
# define TV_CC_FID_MASK			(1 << 27)
# define TV_CC_FID_SHIFT		27
/** Sets the horizontal position of the CC data.  Usually 135. */
# define TV_CC_HOFF_MASK		0x03ff0000
# define TV_CC_HOFF_SHIFT		16
/** Sets the vertical position of the CC data.  Usually 21 */
# define TV_CC_LINE_MASK		0x0000003f
# define TV_CC_LINE_SHIFT		0

#define TV_CC_DATA		0x68094
# define TV_CC_RDY			(1 << 31)
/** Second word of CC data to be transmitted. */
# define TV_CC_DATA_2_MASK		0x007f0000
# define TV_CC_DATA_2_SHIFT		16
/** First word of CC data to be transmitted. */
# define TV_CC_DATA_1_MASK		0x0000007f
# define TV_CC_DATA_1_SHIFT		0

#define TV_H_LUMA_0		0x68100
#define TV_H_LUMA_59		0x681ec
#define TV_H_CHROMA_0		0x68200
#define TV_H_CHROMA_59		0x682ec
#define TV_V_LUMA_0		0x68300
#define TV_V_LUMA_42		0x683a8
#define TV_V_CHROMA_0		0x68400
#define TV_V_CHROMA_42		0x684a8

/* Display Port */
#define DP_A				0x64000 /* eDP */
#define DP_B				0x64100
#define DP_C				0x64200
#define DP_D				0x64300

#define   DP_PORT_EN			(1 << 31)
#define   DP_PIPEB_SELECT		(1 << 30)
#define   DP_PIPE_MASK			(1 << 30)

/* Link training mode - select a suitable mode for each stage */
#define   DP_LINK_TRAIN_PAT_1		(0 << 28)
#define   DP_LINK_TRAIN_PAT_2		(1 << 28)
#define   DP_LINK_TRAIN_PAT_IDLE	(2 << 28)
#define   DP_LINK_TRAIN_OFF		(3 << 28)
#define   DP_LINK_TRAIN_MASK		(3 << 28)
#define   DP_LINK_TRAIN_SHIFT		28

/* CPT Link training mode */
#define   DP_LINK_TRAIN_PAT_1_CPT	(0 << 8)
#define   DP_LINK_TRAIN_PAT_2_CPT	(1 << 8)
#define   DP_LINK_TRAIN_PAT_IDLE_CPT	(2 << 8)
#define   DP_LINK_TRAIN_OFF_CPT		(3 << 8)
#define   DP_LINK_TRAIN_MASK_CPT	(7 << 8)
#define   DP_LINK_TRAIN_SHIFT_CPT	8

/* Signal voltages. These are mostly controlled by the other end */
#define   DP_VOLTAGE_0_4		(0 << 25)
#define   DP_VOLTAGE_0_6		(1 << 25)
#define   DP_VOLTAGE_0_8		(2 << 25)
#define   DP_VOLTAGE_1_2		(3 << 25)
#define   DP_VOLTAGE_MASK		(7 << 25)
#define   DP_VOLTAGE_SHIFT		25

/* Signal pre-emphasis levels, like voltages, the other end tells us what
 * they want
 */
#define   DP_PRE_EMPHASIS_0		(0 << 22)
#define   DP_PRE_EMPHASIS_3_5		(1 << 22)
#define   DP_PRE_EMPHASIS_6		(2 << 22)
#define   DP_PRE_EMPHASIS_9_5		(3 << 22)
#define   DP_PRE_EMPHASIS_MASK		(7 << 22)
#define   DP_PRE_EMPHASIS_SHIFT		22

/* How many wires to use. I guess 3 was too hard */
#define   DP_PORT_WIDTH_1		(0 << 19)
#define   DP_PORT_WIDTH_2		(1 << 19)
#define   DP_PORT_WIDTH_4		(3 << 19)
#define   DP_PORT_WIDTH_MASK		(7 << 19)

/* Mystic DPCD version 1.1 special mode */
#define   DP_ENHANCED_FRAMING		(1 << 18)

/* eDP */
#define   DP_PLL_FREQ_270MHZ		(0 << 16)
#define   DP_PLL_FREQ_160MHZ		(1 << 16)
#define   DP_PLL_FREQ_MASK		(3 << 16)

/** locked once port is enabled */
#define   DP_PORT_REVERSAL		(1 << 15)

/* eDP */
#define   DP_PLL_ENABLE			(1 << 14)

/** sends the clock on lane 15 of the PEG for debug */
#define   DP_CLOCK_OUTPUT_ENABLE	(1 << 13)

#define   DP_SCRAMBLING_DISABLE		(1 << 12)
#define   DP_SCRAMBLING_DISABLE_IRONLAKE	(1 << 7)

/** limit RGB values to avoid confusing TVs */
#define   DP_COLOR_RANGE_16_235		(1 << 8)

/** Turn on the audio link */
#define   DP_AUDIO_OUTPUT_ENABLE	(1 << 6)

/** vs and hs sync polarity */
#define   DP_SYNC_VS_HIGH		(1 << 4)
#define   DP_SYNC_HS_HIGH		(1 << 3)

/** A fantasy */
#define   DP_DETECTED			(1 << 2)

/** The aux channel provides a way to talk to the
 * signal sink for DDC etc. Max packet size supported
 * is 20 bytes in each direction, hence the 5 fixed
 * data registers
 */
#define DPA_AUX_CH_CTL			0x64010
#define DPA_AUX_CH_DATA1		0x64014
#define DPA_AUX_CH_DATA2		0x64018
#define DPA_AUX_CH_DATA3		0x6401c
#define DPA_AUX_CH_DATA4		0x64020
#define DPA_AUX_CH_DATA5		0x64024

#define DPB_AUX_CH_CTL			0x64110
#define DPB_AUX_CH_DATA1		0x64114
#define DPB_AUX_CH_DATA2		0x64118
#define DPB_AUX_CH_DATA3		0x6411c
#define DPB_AUX_CH_DATA4		0x64120
#define DPB_AUX_CH_DATA5		0x64124

#define DPC_AUX_CH_CTL			0x64210
#define DPC_AUX_CH_DATA1		0x64214
#define DPC_AUX_CH_DATA2		0x64218
#define DPC_AUX_CH_DATA3		0x6421c
#define DPC_AUX_CH_DATA4		0x64220
#define DPC_AUX_CH_DATA5		0x64224

#define DPD_AUX_CH_CTL			0x64310
#define DPD_AUX_CH_DATA1		0x64314
#define DPD_AUX_CH_DATA2		0x64318
#define DPD_AUX_CH_DATA3		0x6431c
#define DPD_AUX_CH_DATA4		0x64320
#define DPD_AUX_CH_DATA5		0x64324

#define   DP_AUX_CH_CTL_SEND_BUSY	    (1 << 31)
#define   DP_AUX_CH_CTL_DONE		    (1 << 30)
#define   DP_AUX_CH_CTL_INTERRUPT	    (1 << 29)
#define   DP_AUX_CH_CTL_TIME_OUT_ERROR	    (1 << 28)
#define   DP_AUX_CH_CTL_TIME_OUT_400us	    (0 << 26)
#define   DP_AUX_CH_CTL_TIME_OUT_600us	    (1 << 26)
#define   DP_AUX_CH_CTL_TIME_OUT_800us	    (2 << 26)
#define   DP_AUX_CH_CTL_TIME_OUT_1600us	    (3 << 26)
#define   DP_AUX_CH_CTL_TIME_OUT_MASK	    (3 << 26)
#define   DP_AUX_CH_CTL_RECEIVE_ERROR	    (1 << 25)
#define   DP_AUX_CH_CTL_MESSAGE_SIZE_MASK    (0x1f << 20)
#define   DP_AUX_CH_CTL_MESSAGE_SIZE_SHIFT   20
#define   DP_AUX_CH_CTL_PRECHARGE_2US_MASK   (0xf << 16)
#define   DP_AUX_CH_CTL_PRECHARGE_2US_SHIFT  16
#define   DP_AUX_CH_CTL_AUX_AKSV_SELECT	    (1 << 15)
#define   DP_AUX_CH_CTL_MANCHESTER_TEST	    (1 << 14)
#define   DP_AUX_CH_CTL_SYNC_TEST	    (1 << 13)
#define   DP_AUX_CH_CTL_DEGLITCH_TEST	    (1 << 12)
#define   DP_AUX_CH_CTL_PRECHARGE_TEST	    (1 << 11)
#define   DP_AUX_CH_CTL_BIT_CLOCK_2X_MASK    (0x7ff)
#define   DP_AUX_CH_CTL_BIT_CLOCK_2X_SHIFT   0

/*
 * Computing GMCH M and N values for the Display Port link
 *
 * GMCH M/N = dot clock * bytes per pixel / ls_clk * # of lanes
 *
 * ls_clk (we assume) is the DP link clock (1.62 or 2.7 GHz)
 *
 * The GMCH value is used internally
 *
 * bytes_per_pixel is the number of bytes coming out of the plane,
 * which is after the LUTs, so we want the bytes for our color format.
 * For our current usage, this is always 3, one byte for R, G and B.
 */
#define _PIPEA_GMCH_DATA_M			0x70050
#define _PIPEB_GMCH_DATA_M			0x71050

/* Transfer unit size for display port - 1, default is 0x3f (for TU size 64) */
#define   PIPE_GMCH_DATA_M_TU_SIZE_MASK		(0x3f << 25)
#define   PIPE_GMCH_DATA_M_TU_SIZE_SHIFT	25

#define   PIPE_GMCH_DATA_M_MASK			(0xffffff)

#define _PIPEA_GMCH_DATA_N			0x70054
#define _PIPEB_GMCH_DATA_N			0x71054
#define   PIPE_GMCH_DATA_N_MASK			(0xffffff)

/*
 * Computing Link M and N values for the Display Port link
 *
 * Link M / N = pixel_clock / ls_clk
 *
 * (the DP spec calls pixel_clock the 'strm_clk')
 *
 * The Link value is transmitted in the Main Stream
 * Attributes and VB-ID.
 */

#define _PIPEA_DP_LINK_M				0x70060
#define _PIPEB_DP_LINK_M				0x71060
#define   PIPEA_DP_LINK_M_MASK			(0xffffff)

#define _PIPEA_DP_LINK_N				0x70064
#define _PIPEB_DP_LINK_N				0x71064
#define   PIPEA_DP_LINK_N_MASK			(0xffffff)

#define PIPE_GMCH_DATA_M(pipe) _PIPE(pipe, _PIPEA_GMCH_DATA_M, _PIPEB_GMCH_DATA_M)
#define PIPE_GMCH_DATA_N(pipe) _PIPE(pipe, _PIPEA_GMCH_DATA_N, _PIPEB_GMCH_DATA_N)
#define PIPE_DP_LINK_M(pipe) _PIPE(pipe, _PIPEA_DP_LINK_M, _PIPEB_DP_LINK_M)
#define PIPE_DP_LINK_N(pipe) _PIPE(pipe, _PIPEA_DP_LINK_N, _PIPEB_DP_LINK_N)

/* Display & cursor control */

/* Pipe A */
#define _PIPEADSL		(dev_priv->info->display_mmio_offset + 0x70000)
#define   DSL_LINEMASK_GEN2	0x00000fff
#define   DSL_LINEMASK_GEN3	0x00001fff
#define _PIPEACONF		(dev_priv->info->display_mmio_offset + 0x70008)
#define   PIPECONF_ENABLE	(1<<31)
#define   PIPECONF_DISABLE	0
#define   PIPECONF_DOUBLE_WIDE	(1<<30)
#define   I965_PIPECONF_ACTIVE	(1<<30)
#define   PIPECONF_FRAME_START_DELAY_MASK (3<<27)
#define   PIPECONF_SINGLE_WIDE	0
#define   PIPECONF_PIPE_UNLOCKED 0
#define   PIPECONF_PIPE_LOCKED	(1<<25)
#define   PIPECONF_PALETTE	0
#define   PIPECONF_GAMMA		(1<<24)
#define   PIPECONF_FORCE_BORDER	(1<<25)
#define   PIPECONF_INTERLACE_MASK	(7 << 21)
#define   PIPECONF_INTERLACE_MASK_HSW	(3 << 21)
/* Note that pre-gen3 does not support interlaced display directly. Panel
 * fitting must be disabled on pre-ilk for interlaced. */
#define   PIPECONF_PROGRESSIVE			(0 << 21)
#define   PIPECONF_INTERLACE_W_SYNC_SHIFT_PANEL	(4 << 21) /* gen4 only */
#define   PIPECONF_INTERLACE_W_SYNC_SHIFT	(5 << 21) /* gen4 only */
#define   PIPECONF_INTERLACE_W_FIELD_INDICATION	(6 << 21)
#define   PIPECONF_INTERLACE_FIELD_0_ONLY	(7 << 21) /* gen3 only */
/* Ironlake and later have a complete new set of values for interlaced. PFIT
 * means panel fitter required, PF means progressive fetch, DBL means power
 * saving pixel doubling. */
#define   PIPECONF_PFIT_PF_INTERLACED_ILK	(1 << 21)
#define   PIPECONF_INTERLACED_ILK		(3 << 21)
#define   PIPECONF_INTERLACED_DBL_ILK		(4 << 21) /* ilk/snb only */
#define   PIPECONF_PFIT_PF_INTERLACED_DBL_ILK	(5 << 21) /* ilk/snb only */
#define   PIPECONF_CXSR_DOWNCLOCK	(1<<16)
#define   PIPECONF_COLOR_RANGE_SELECT	(1 << 13)
#define   PIPECONF_BPC_MASK	(0x7 << 5)
#define   PIPECONF_8BPC		(0<<5)
#define   PIPECONF_10BPC	(1<<5)
#define   PIPECONF_6BPC		(2<<5)
#define   PIPECONF_12BPC	(3<<5)
#define   PIPECONF_DITHER_EN	(1<<4)
#define   PIPECONF_DITHER_TYPE_MASK (0x0000000c)
#define   PIPECONF_DITHER_TYPE_SP (0<<2)
#define   PIPECONF_DITHER_TYPE_ST1 (1<<2)
#define   PIPECONF_DITHER_TYPE_ST2 (2<<2)
#define   PIPECONF_DITHER_TYPE_TEMP (3<<2)
#define _PIPEASTAT		(dev_priv->info->display_mmio_offset + 0x70024)
#define   PIPE_FIFO_UNDERRUN_STATUS		(1UL<<31)
#define   SPRITE1_FLIPDONE_INT_EN_VLV		(1UL<<30)
#define   PIPE_CRC_ERROR_ENABLE			(1UL<<29)
#define   PIPE_CRC_DONE_ENABLE			(1UL<<28)
#define   PIPE_GMBUS_EVENT_ENABLE		(1UL<<27)
#define   PLANE_FLIP_DONE_INT_EN_VLV		(1UL<<26)
#define   PIPE_HOTPLUG_INTERRUPT_ENABLE		(1UL<<26)
#define   PIPE_VSYNC_INTERRUPT_ENABLE		(1UL<<25)
#define   PIPE_DISPLAY_LINE_COMPARE_ENABLE	(1UL<<24)
#define   PIPE_DPST_EVENT_ENABLE		(1UL<<23)
#define   SPRITE0_FLIP_DONE_INT_EN_VLV		(1UL<<22)
#define   PIPE_LEGACY_BLC_EVENT_ENABLE		(1UL<<22)
#define   PIPE_ODD_FIELD_INTERRUPT_ENABLE	(1UL<<21)
#define   PIPE_EVEN_FIELD_INTERRUPT_ENABLE	(1UL<<20)
#define   PIPE_HOTPLUG_TV_INTERRUPT_ENABLE	(1UL<<18) /* pre-965 */
#define   PIPE_START_VBLANK_INTERRUPT_ENABLE	(1UL<<18) /* 965 or later */
#define   PIPE_VBLANK_INTERRUPT_ENABLE		(1UL<<17)
#define   PIPEA_HBLANK_INT_EN_VLV		(1UL<<16)
#define   PIPE_OVERLAY_UPDATED_ENABLE		(1UL<<16)
#define   SPRITE1_FLIPDONE_INT_STATUS_VLV	(1UL<<15)
#define   SPRITE0_FLIPDONE_INT_STATUS_VLV	(1UL<<14)
#define   PIPE_CRC_ERROR_INTERRUPT_STATUS	(1UL<<13)
#define   PIPE_CRC_DONE_INTERRUPT_STATUS	(1UL<<12)
#define   PIPE_GMBUS_INTERRUPT_STATUS		(1UL<<11)
#define   PLANE_FLIPDONE_INT_STATUS_VLV		(1UL<<10)
#define   PIPE_HOTPLUG_INTERRUPT_STATUS		(1UL<<10)
#define   PIPE_VSYNC_INTERRUPT_STATUS		(1UL<<9)
#define   PIPE_DISPLAY_LINE_COMPARE_STATUS	(1UL<<8)
#define   PIPE_DPST_EVENT_STATUS		(1UL<<7)
#define   PIPE_LEGACY_BLC_EVENT_STATUS		(1UL<<6)
#define   PIPE_ODD_FIELD_INTERRUPT_STATUS	(1UL<<5)
#define   PIPE_EVEN_FIELD_INTERRUPT_STATUS	(1UL<<4)
#define   PIPE_HOTPLUG_TV_INTERRUPT_STATUS	(1UL<<2) /* pre-965 */
#define   PIPE_START_VBLANK_INTERRUPT_STATUS	(1UL<<2) /* 965 or later */
#define   PIPE_VBLANK_INTERRUPT_STATUS		(1UL<<1)
#define   PIPE_OVERLAY_UPDATED_STATUS		(1UL<<0)

#define PIPESRC(pipe) _PIPE(pipe, _PIPEASRC, _PIPEBSRC)
#define PIPECONF(tran) _TRANSCODER(tran, _PIPEACONF, _PIPEBCONF)
#define PIPEDSL(pipe)  _PIPE(pipe, _PIPEADSL, _PIPEBDSL)
#define PIPEFRAME(pipe) _PIPE(pipe, _PIPEAFRAMEHIGH, _PIPEBFRAMEHIGH)
#define PIPEFRAMEPIXEL(pipe)  _PIPE(pipe, _PIPEAFRAMEPIXEL, _PIPEBFRAMEPIXEL)
#define PIPESTAT(pipe) _PIPE(pipe, _PIPEASTAT, _PIPEBSTAT)

#define VLV_DPFLIPSTAT				(VLV_DISPLAY_BASE + 0x70028)
#define   PIPEB_LINE_COMPARE_INT_EN		(1<<29)
#define   PIPEB_HLINE_INT_EN			(1<<28)
#define   PIPEB_VBLANK_INT_EN			(1<<27)
#define   SPRITED_FLIPDONE_INT_EN		(1<<26)
#define   SPRITEC_FLIPDONE_INT_EN		(1<<25)
#define   PLANEB_FLIPDONE_INT_EN		(1<<24)
#define   PIPEA_LINE_COMPARE_INT_EN		(1<<21)
#define   PIPEA_HLINE_INT_EN			(1<<20)
#define   PIPEA_VBLANK_INT_EN			(1<<19)
#define   SPRITEB_FLIPDONE_INT_EN		(1<<18)
#define   SPRITEA_FLIPDONE_INT_EN		(1<<17)
#define   PLANEA_FLIPDONE_INT_EN		(1<<16)

#define DPINVGTT				(VLV_DISPLAY_BASE + 0x7002c) /* VLV only */
#define   CURSORB_INVALID_GTT_INT_EN		(1<<23)
#define   CURSORA_INVALID_GTT_INT_EN		(1<<22)
#define   SPRITED_INVALID_GTT_INT_EN		(1<<21)
#define   SPRITEC_INVALID_GTT_INT_EN		(1<<20)
#define   PLANEB_INVALID_GTT_INT_EN		(1<<19)
#define   SPRITEB_INVALID_GTT_INT_EN		(1<<18)
#define   SPRITEA_INVALID_GTT_INT_EN		(1<<17)
#define   PLANEA_INVALID_GTT_INT_EN		(1<<16)
#define   DPINVGTT_EN_MASK			0xff0000
#define   CURSORB_INVALID_GTT_STATUS		(1<<7)
#define   CURSORA_INVALID_GTT_STATUS		(1<<6)
#define   SPRITED_INVALID_GTT_STATUS		(1<<5)
#define   SPRITEC_INVALID_GTT_STATUS		(1<<4)
#define   PLANEB_INVALID_GTT_STATUS		(1<<3)
#define   SPRITEB_INVALID_GTT_STATUS		(1<<2)
#define   SPRITEA_INVALID_GTT_STATUS		(1<<1)
#define   PLANEA_INVALID_GTT_STATUS		(1<<0)
#define   DPINVGTT_STATUS_MASK			0xff

#define DSPARB			0x70030
#define   DSPARB_CSTART_MASK	(0x7f << 7)
#define   DSPARB_CSTART_SHIFT	7
#define   DSPARB_BSTART_MASK	(0x7f)
#define   DSPARB_BSTART_SHIFT	0
#define   DSPARB_BEND_SHIFT	9 /* on 855 */
#define   DSPARB_AEND_SHIFT	0

#define DSPFW1			(dev_priv->info->display_mmio_offset + 0x70034)
#define   DSPFW_SR_SHIFT	23
#define   DSPFW_SR_MASK		(0x1ff<<23)
#define   DSPFW_CURSORB_SHIFT	16
#define   DSPFW_CURSORB_MASK	(0x3f<<16)
#define   DSPFW_PLANEB_SHIFT	8
#define   DSPFW_PLANEB_MASK	(0x7f<<8)
#define   DSPFW_PLANEA_MASK	(0x7f)
#define DSPFW2			(dev_priv->info->display_mmio_offset + 0x70038)
#define   DSPFW_CURSORA_MASK	0x00003f00
#define   DSPFW_CURSORA_SHIFT	8
#define   DSPFW_PLANEC_MASK	(0x7f)
#define DSPFW3			(dev_priv->info->display_mmio_offset + 0x7003c)
#define   DSPFW_HPLL_SR_EN	(1<<31)
#define   DSPFW_CURSOR_SR_SHIFT	24
#define   PINEVIEW_SELF_REFRESH_EN	(1<<30)
#define   DSPFW_CURSOR_SR_MASK		(0x3f<<24)
#define   DSPFW_HPLL_CURSOR_SHIFT	16
#define   DSPFW_HPLL_CURSOR_MASK	(0x3f<<16)
#define   DSPFW_HPLL_SR_MASK		(0x1ff)
#define DSPFW4			(dev_priv->info->display_mmio_offset + 0x70070)
#define DSPFW7			(dev_priv->info->display_mmio_offset + 0x7007c)

/* drain latency register values*/
#define DRAIN_LATENCY_PRECISION_32	32
#define DRAIN_LATENCY_PRECISION_16	16
#define VLV_DDL1			(VLV_DISPLAY_BASE + 0x70050)
#define DDL_CURSORA_PRECISION_32	(1<<31)
#define DDL_CURSORA_PRECISION_16	(0<<31)
#define DDL_CURSORA_SHIFT		24
#define DDL_PLANEA_PRECISION_32		(1<<7)
#define DDL_PLANEA_PRECISION_16		(0<<7)
#define VLV_DDL2			(VLV_DISPLAY_BASE + 0x70054)
#define DDL_CURSORB_PRECISION_32	(1<<31)
#define DDL_CURSORB_PRECISION_16	(0<<31)
#define DDL_CURSORB_SHIFT		24
#define DDL_PLANEB_PRECISION_32		(1<<7)
#define DDL_PLANEB_PRECISION_16		(0<<7)

/* FIFO watermark sizes etc */
#define G4X_FIFO_LINE_SIZE	64
#define I915_FIFO_LINE_SIZE	64
#define I830_FIFO_LINE_SIZE	32

#define VALLEYVIEW_FIFO_SIZE	255
#define G4X_FIFO_SIZE		127
#define I965_FIFO_SIZE		512
#define I945_FIFO_SIZE		127
#define I915_FIFO_SIZE		95
#define I855GM_FIFO_SIZE	127 /* In cachelines */
#define I830_FIFO_SIZE		95

#define VALLEYVIEW_MAX_WM	0xff
#define G4X_MAX_WM		0x3f
#define I915_MAX_WM		0x3f

#define PINEVIEW_DISPLAY_FIFO	512 /* in 64byte unit */
#define PINEVIEW_FIFO_LINE_SIZE	64
#define PINEVIEW_MAX_WM		0x1ff
#define PINEVIEW_DFT_WM		0x3f
#define PINEVIEW_DFT_HPLLOFF_WM	0
#define PINEVIEW_GUARD_WM		10
#define PINEVIEW_CURSOR_FIFO		64
#define PINEVIEW_CURSOR_MAX_WM	0x3f
#define PINEVIEW_CURSOR_DFT_WM	0
#define PINEVIEW_CURSOR_GUARD_WM	5

#define VALLEYVIEW_CURSOR_MAX_WM 64
#define I965_CURSOR_FIFO	64
#define I965_CURSOR_MAX_WM	32
#define I965_CURSOR_DFT_WM	8

/* define the Watermark register on Ironlake */
#define WM0_PIPEA_ILK		0x45100
#define  WM0_PIPE_PLANE_MASK	(0x7f<<16)
#define  WM0_PIPE_PLANE_SHIFT	16
#define  WM0_PIPE_SPRITE_MASK	(0x3f<<8)
#define  WM0_PIPE_SPRITE_SHIFT	8
#define  WM0_PIPE_CURSOR_MASK	(0x1f)

#define WM0_PIPEB_ILK		0x45104
#define WM0_PIPEC_IVB		0x45200
#define WM1_LP_ILK		0x45108
#define  WM1_LP_SR_EN		(1<<31)
#define  WM1_LP_LATENCY_SHIFT	24
#define  WM1_LP_LATENCY_MASK	(0x7f<<24)
#define  WM1_LP_FBC_MASK	(0xf<<20)
#define  WM1_LP_FBC_SHIFT	20
#define  WM1_LP_SR_MASK		(0x1ff<<8)
#define  WM1_LP_SR_SHIFT	8
#define  WM1_LP_CURSOR_MASK	(0x3f)
#define WM2_LP_ILK		0x4510c
#define  WM2_LP_EN		(1<<31)
#define WM3_LP_ILK		0x45110
#define  WM3_LP_EN		(1<<31)
#define WM1S_LP_ILK		0x45120
#define WM2S_LP_IVB		0x45124
#define WM3S_LP_IVB		0x45128
#define  WM1S_LP_EN		(1<<31)

/* Memory latency timer register */
#define MLTR_ILK		0x11222
#define  MLTR_WM1_SHIFT		0
#define  MLTR_WM2_SHIFT		8
/* the unit of memory self-refresh latency time is 0.5us */
#define  ILK_SRLT_MASK		0x3f
#define ILK_LATENCY(shift)	(I915_READ(MLTR_ILK) >> (shift) & ILK_SRLT_MASK)
#define ILK_READ_WM1_LATENCY()	ILK_LATENCY(MLTR_WM1_SHIFT)
#define ILK_READ_WM2_LATENCY()	ILK_LATENCY(MLTR_WM2_SHIFT)

/* define the fifo size on Ironlake */
#define ILK_DISPLAY_FIFO	128
#define ILK_DISPLAY_MAXWM	64
#define ILK_DISPLAY_DFTWM	8
#define ILK_CURSOR_FIFO		32
#define ILK_CURSOR_MAXWM	16
#define ILK_CURSOR_DFTWM	8

#define ILK_DISPLAY_SR_FIFO	512
#define ILK_DISPLAY_MAX_SRWM	0x1ff
#define ILK_DISPLAY_DFT_SRWM	0x3f
#define ILK_CURSOR_SR_FIFO	64
#define ILK_CURSOR_MAX_SRWM	0x3f
#define ILK_CURSOR_DFT_SRWM	8

#define ILK_FIFO_LINE_SIZE	64

/* define the WM info on Sandybridge */
#define SNB_DISPLAY_FIFO	128
#define SNB_DISPLAY_MAXWM	0x7f	/* bit 16:22 */
#define SNB_DISPLAY_DFTWM	8
#define SNB_CURSOR_FIFO		32
#define SNB_CURSOR_MAXWM	0x1f	/* bit 4:0 */
#define SNB_CURSOR_DFTWM	8

#define SNB_DISPLAY_SR_FIFO	512
#define SNB_DISPLAY_MAX_SRWM	0x1ff	/* bit 16:8 */
#define SNB_DISPLAY_DFT_SRWM	0x3f
#define SNB_CURSOR_SR_FIFO	64
#define SNB_CURSOR_MAX_SRWM	0x3f	/* bit 5:0 */
#define SNB_CURSOR_DFT_SRWM	8

#define SNB_FBC_MAX_SRWM	0xf	/* bit 23:20 */

#define SNB_FIFO_LINE_SIZE	64


/* the address where we get all kinds of latency value */
#define SSKPD			0x5d10
#define SSKPD_WM_MASK		0x3f
#define SSKPD_WM0_SHIFT		0
#define SSKPD_WM1_SHIFT		8
#define SSKPD_WM2_SHIFT		16
#define SSKPD_WM3_SHIFT		24

#define SNB_LATENCY(shift)	(I915_READ(MCHBAR_MIRROR_BASE_SNB + SSKPD) >> (shift) & SSKPD_WM_MASK)
#define SNB_READ_WM0_LATENCY()		SNB_LATENCY(SSKPD_WM0_SHIFT)
#define SNB_READ_WM1_LATENCY()		SNB_LATENCY(SSKPD_WM1_SHIFT)
#define SNB_READ_WM2_LATENCY()		SNB_LATENCY(SSKPD_WM2_SHIFT)
#define SNB_READ_WM3_LATENCY()		SNB_LATENCY(SSKPD_WM3_SHIFT)

/*
 * The two pipe frame counter registers are not synchronized, so
 * reading a stable value is somewhat tricky. The following code
 * should work:
 *
 *  do {
 *    high1 = ((INREG(PIPEAFRAMEHIGH) & PIPE_FRAME_HIGH_MASK) >>
 *             PIPE_FRAME_HIGH_SHIFT;
 *    low1 =  ((INREG(PIPEAFRAMEPIXEL) & PIPE_FRAME_LOW_MASK) >>
 *             PIPE_FRAME_LOW_SHIFT);
 *    high2 = ((INREG(PIPEAFRAMEHIGH) & PIPE_FRAME_HIGH_MASK) >>
 *             PIPE_FRAME_HIGH_SHIFT);
 *  } while (high1 != high2);
 *  frame = (high1 << 8) | low1;
 */
#define _PIPEAFRAMEHIGH          (dev_priv->info->display_mmio_offset + 0x70040)
#define   PIPE_FRAME_HIGH_MASK    0x0000ffff
#define   PIPE_FRAME_HIGH_SHIFT   0
#define _PIPEAFRAMEPIXEL         (dev_priv->info->display_mmio_offset + 0x70044)
#define   PIPE_FRAME_LOW_MASK     0xff000000
#define   PIPE_FRAME_LOW_SHIFT    24
#define   PIPE_PIXEL_MASK         0x00ffffff
#define   PIPE_PIXEL_SHIFT        0
/* GM45+ just has to be different */
#define _PIPEA_FRMCOUNT_GM45	0x70040
#define _PIPEA_FLIPCOUNT_GM45	0x70044
#define PIPE_FRMCOUNT_GM45(pipe) _PIPE(pipe, _PIPEA_FRMCOUNT_GM45, _PIPEB_FRMCOUNT_GM45)

/* Cursor A & B regs */
#define _CURACNTR		(dev_priv->info->display_mmio_offset + 0x70080)
/* Old style CUR*CNTR flags (desktop 8xx) */
#define   CURSOR_ENABLE		0x80000000
#define   CURSOR_GAMMA_ENABLE	0x40000000
#define   CURSOR_STRIDE_MASK	0x30000000
#define   CURSOR_PIPE_CSC_ENABLE (1<<24)
#define   CURSOR_FORMAT_SHIFT	24
#define   CURSOR_FORMAT_MASK	(0x07 << CURSOR_FORMAT_SHIFT)
#define   CURSOR_FORMAT_2C	(0x00 << CURSOR_FORMAT_SHIFT)
#define   CURSOR_FORMAT_3C	(0x01 << CURSOR_FORMAT_SHIFT)
#define   CURSOR_FORMAT_4C	(0x02 << CURSOR_FORMAT_SHIFT)
#define   CURSOR_FORMAT_ARGB	(0x04 << CURSOR_FORMAT_SHIFT)
#define   CURSOR_FORMAT_XRGB	(0x05 << CURSOR_FORMAT_SHIFT)
/* New style CUR*CNTR flags */
#define   CURSOR_MODE		0x27
#define   CURSOR_MODE_DISABLE   0x00
#define   CURSOR_MODE_64_32B_AX 0x07
#define   CURSOR_MODE_64_ARGB_AX ((1 << 5) | CURSOR_MODE_64_32B_AX)
#define   MCURSOR_PIPE_SELECT	(1 << 28)
#define   MCURSOR_PIPE_A	0x00
#define   MCURSOR_PIPE_B	(1 << 28)
#define   MCURSOR_GAMMA_ENABLE  (1 << 26)
#define _CURABASE		(dev_priv->info->display_mmio_offset + 0x70084)
#define _CURAPOS		(dev_priv->info->display_mmio_offset + 0x70088)
#define   CURSOR_POS_MASK       0x007FF
#define   CURSOR_POS_SIGN       0x8000
#define   CURSOR_X_SHIFT        0
#define   CURSOR_Y_SHIFT        16
#define CURSIZE			0x700a0
#define _CURBCNTR		(dev_priv->info->display_mmio_offset + 0x700c0)
#define _CURBBASE		(dev_priv->info->display_mmio_offset + 0x700c4)
#define _CURBPOS		(dev_priv->info->display_mmio_offset + 0x700c8)

#define _CURBCNTR_IVB		0x71080
#define _CURBBASE_IVB		0x71084
#define _CURBPOS_IVB		0x71088

#define CURCNTR(pipe) _PIPE(pipe, _CURACNTR, _CURBCNTR)
#define CURBASE(pipe) _PIPE(pipe, _CURABASE, _CURBBASE)
#define CURPOS(pipe) _PIPE(pipe, _CURAPOS, _CURBPOS)

#define CURCNTR_IVB(pipe) _PIPE(pipe, _CURACNTR, _CURBCNTR_IVB)
#define CURBASE_IVB(pipe) _PIPE(pipe, _CURABASE, _CURBBASE_IVB)
#define CURPOS_IVB(pipe) _PIPE(pipe, _CURAPOS, _CURBPOS_IVB)

/* Display A control */
#define _DSPACNTR                (dev_priv->info->display_mmio_offset + 0x70180)
#define   DISPLAY_PLANE_ENABLE			(1<<31)
#define   DISPLAY_PLANE_DISABLE			0
#define   DISPPLANE_GAMMA_ENABLE		(1<<30)
#define   DISPPLANE_GAMMA_DISABLE		0
#define   DISPPLANE_PIXFORMAT_MASK		(0xf<<26)
#define   DISPPLANE_YUV422			(0x0<<26)
#define   DISPPLANE_8BPP			(0x2<<26)
#define   DISPPLANE_BGRA555			(0x3<<26)
#define   DISPPLANE_BGRX555			(0x4<<26)
#define   DISPPLANE_BGRX565			(0x5<<26)
#define   DISPPLANE_BGRX888			(0x6<<26)
#define   DISPPLANE_BGRA888			(0x7<<26)
#define   DISPPLANE_RGBX101010			(0x8<<26)
#define   DISPPLANE_RGBA101010			(0x9<<26)
#define   DISPPLANE_BGRX101010			(0xa<<26)
#define   DISPPLANE_RGBX161616			(0xc<<26)
#define   DISPPLANE_RGBX888			(0xe<<26)
#define   DISPPLANE_RGBA888			(0xf<<26)
#define   DISPPLANE_STEREO_ENABLE		(1<<25)
#define   DISPPLANE_STEREO_DISABLE		0
#define   DISPPLANE_PIPE_CSC_ENABLE		(1<<24)
#define   DISPPLANE_SEL_PIPE_SHIFT		24
#define   DISPPLANE_SEL_PIPE_MASK		(3<<DISPPLANE_SEL_PIPE_SHIFT)
#define   DISPPLANE_SEL_PIPE_A			0
#define   DISPPLANE_SEL_PIPE_B			(1<<DISPPLANE_SEL_PIPE_SHIFT)
#define   DISPPLANE_SRC_KEY_ENABLE		(1<<22)
#define   DISPPLANE_SRC_KEY_DISABLE		0
#define   DISPPLANE_LINE_DOUBLE			(1<<20)
#define   DISPPLANE_NO_LINE_DOUBLE		0
#define   DISPPLANE_STEREO_POLARITY_FIRST	0
#define   DISPPLANE_STEREO_POLARITY_SECOND	(1<<18)
#define   DISPPLANE_TRICKLE_FEED_DISABLE	(1<<14) /* Ironlake */
#define   DISPPLANE_TILED			(1<<10)
#define _DSPAADDR		(dev_priv->info->display_mmio_offset + 0x70184)
#define _DSPASTRIDE		(dev_priv->info->display_mmio_offset + 0x70188)
#define _DSPAPOS		(dev_priv->info->display_mmio_offset + 0x7018C) /* reserved */
#define _DSPASIZE		(dev_priv->info->display_mmio_offset + 0x70190)
#define _DSPASURF		(dev_priv->info->display_mmio_offset + 0x7019C) /* 965+ only */
#define _DSPATILEOFF		(dev_priv->info->display_mmio_offset + 0x701A4) /* 965+ only */
#define _DSPAOFFSET		(dev_priv->info->display_mmio_offset + 0x701A4) /* HSW */
#define _DSPASURFLIVE		(dev_priv->info->display_mmio_offset + 0x701AC)

#define DSPCNTR(plane) _PIPE(plane, _DSPACNTR, _DSPBCNTR)
#define DSPADDR(plane) _PIPE(plane, _DSPAADDR, _DSPBADDR)
#define DSPSTRIDE(plane) _PIPE(plane, _DSPASTRIDE, _DSPBSTRIDE)
#define DSPPOS(plane) _PIPE(plane, _DSPAPOS, _DSPBPOS)
#define DSPSIZE(plane) _PIPE(plane, _DSPASIZE, _DSPBSIZE)
#define DSPSURF(plane) _PIPE(plane, _DSPASURF, _DSPBSURF)
#define DSPTILEOFF(plane) _PIPE(plane, _DSPATILEOFF, _DSPBTILEOFF)
#define DSPLINOFF(plane) DSPADDR(plane)
#define DSPOFFSET(plane) _PIPE(plane, _DSPAOFFSET, _DSPBOFFSET)
#define DSPSURFLIVE(plane) _PIPE(plane, _DSPASURFLIVE, _DSPBSURFLIVE)

/* Display/Sprite base address macros */
#define DISP_BASEADDR_MASK	(0xfffff000)
#define I915_LO_DISPBASE(val)	(val & ~DISP_BASEADDR_MASK)
#define I915_HI_DISPBASE(val)	(val & DISP_BASEADDR_MASK)
#define I915_MODIFY_DISPBASE(reg, gfx_addr) \
		(I915_WRITE((reg), (gfx_addr) | I915_LO_DISPBASE(I915_READ(reg))))

/* VBIOS flags */
#define SWF00			(dev_priv->info->display_mmio_offset + 0x71410)
#define SWF01			(dev_priv->info->display_mmio_offset + 0x71414)
#define SWF02			(dev_priv->info->display_mmio_offset + 0x71418)
#define SWF03			(dev_priv->info->display_mmio_offset + 0x7141c)
#define SWF04			(dev_priv->info->display_mmio_offset + 0x71420)
#define SWF05			(dev_priv->info->display_mmio_offset + 0x71424)
#define SWF06			(dev_priv->info->display_mmio_offset + 0x71428)
#define SWF10			(dev_priv->info->display_mmio_offset + 0x70410)
#define SWF11			(dev_priv->info->display_mmio_offset + 0x70414)
#define SWF14			(dev_priv->info->display_mmio_offset + 0x71420)
#define SWF30			(dev_priv->info->display_mmio_offset + 0x72414)
#define SWF31			(dev_priv->info->display_mmio_offset + 0x72418)
#define SWF32			(dev_priv->info->display_mmio_offset + 0x7241c)

/* Pipe B */
#define _PIPEBDSL		(dev_priv->info->display_mmio_offset + 0x71000)
#define _PIPEBCONF		(dev_priv->info->display_mmio_offset + 0x71008)
#define _PIPEBSTAT		(dev_priv->info->display_mmio_offset + 0x71024)
#define _PIPEBFRAMEHIGH		(dev_priv->info->display_mmio_offset + 0x71040)
#define _PIPEBFRAMEPIXEL	(dev_priv->info->display_mmio_offset + 0x71044)
#define _PIPEB_FRMCOUNT_GM45	0x71040
#define _PIPEB_FLIPCOUNT_GM45	0x71044


/* Display B control */
#define _DSPBCNTR		(dev_priv->info->display_mmio_offset + 0x71180)
#define   DISPPLANE_ALPHA_TRANS_ENABLE		(1<<15)
#define   DISPPLANE_ALPHA_TRANS_DISABLE		0
#define   DISPPLANE_SPRITE_ABOVE_DISPLAY	0
#define   DISPPLANE_SPRITE_ABOVE_OVERLAY	(1)
#define _DSPBADDR		(dev_priv->info->display_mmio_offset + 0x71184)
#define _DSPBSTRIDE		(dev_priv->info->display_mmio_offset + 0x71188)
#define _DSPBPOS		(dev_priv->info->display_mmio_offset + 0x7118C)
#define _DSPBSIZE		(dev_priv->info->display_mmio_offset + 0x71190)
#define _DSPBSURF		(dev_priv->info->display_mmio_offset + 0x7119C)
#define _DSPBTILEOFF		(dev_priv->info->display_mmio_offset + 0x711A4)
#define _DSPBOFFSET		(dev_priv->info->display_mmio_offset + 0x711A4)
#define _DSPBSURFLIVE		(dev_priv->info->display_mmio_offset + 0x711AC)

/* Sprite A control */
#define _DVSACNTR		0x72180
#define   DVS_ENABLE		(1<<31)
#define   DVS_GAMMA_ENABLE	(1<<30)
#define   DVS_PIXFORMAT_MASK	(3<<25)
#define   DVS_FORMAT_YUV422	(0<<25)
#define   DVS_FORMAT_RGBX101010	(1<<25)
#define   DVS_FORMAT_RGBX888	(2<<25)
#define   DVS_FORMAT_RGBX161616	(3<<25)
#define   DVS_PIPE_CSC_ENABLE   (1<<24)
#define   DVS_SOURCE_KEY	(1<<22)
#define   DVS_RGB_ORDER_XBGR	(1<<20)
#define   DVS_YUV_BYTE_ORDER_MASK (3<<16)
#define   DVS_YUV_ORDER_YUYV	(0<<16)
#define   DVS_YUV_ORDER_UYVY	(1<<16)
#define   DVS_YUV_ORDER_YVYU	(2<<16)
#define   DVS_YUV_ORDER_VYUY	(3<<16)
#define   DVS_DEST_KEY		(1<<2)
#define   DVS_TRICKLE_FEED_DISABLE (1<<14)
#define   DVS_TILED		(1<<10)
#define _DVSALINOFF		0x72184
#define _DVSASTRIDE		0x72188
#define _DVSAPOS		0x7218c
#define _DVSASIZE		0x72190
#define _DVSAKEYVAL		0x72194
#define _DVSAKEYMSK		0x72198
#define _DVSASURF		0x7219c
#define _DVSAKEYMAXVAL		0x721a0
#define _DVSATILEOFF		0x721a4
#define _DVSASURFLIVE		0x721ac
#define _DVSASCALE		0x72204
#define   DVS_SCALE_ENABLE	(1<<31)
#define   DVS_FILTER_MASK	(3<<29)
#define   DVS_FILTER_MEDIUM	(0<<29)
#define   DVS_FILTER_ENHANCING	(1<<29)
#define   DVS_FILTER_SOFTENING	(2<<29)
#define   DVS_VERTICAL_OFFSET_HALF (1<<28) /* must be enabled below */
#define   DVS_VERTICAL_OFFSET_ENABLE (1<<27)
#define _DVSAGAMC		0x72300

#define _DVSBCNTR		0x73180
#define _DVSBLINOFF		0x73184
#define _DVSBSTRIDE		0x73188
#define _DVSBPOS		0x7318c
#define _DVSBSIZE		0x73190
#define _DVSBKEYVAL		0x73194
#define _DVSBKEYMSK		0x73198
#define _DVSBSURF		0x7319c
#define _DVSBKEYMAXVAL		0x731a0
#define _DVSBTILEOFF		0x731a4
#define _DVSBSURFLIVE		0x731ac
#define _DVSBSCALE		0x73204
#define _DVSBGAMC		0x73300

#define DVSCNTR(pipe) _PIPE(pipe, _DVSACNTR, _DVSBCNTR)
#define DVSLINOFF(pipe) _PIPE(pipe, _DVSALINOFF, _DVSBLINOFF)
#define DVSSTRIDE(pipe) _PIPE(pipe, _DVSASTRIDE, _DVSBSTRIDE)
#define DVSPOS(pipe) _PIPE(pipe, _DVSAPOS, _DVSBPOS)
#define DVSSURF(pipe) _PIPE(pipe, _DVSASURF, _DVSBSURF)
#define DVSKEYMAX(pipe) _PIPE(pipe, _DVSAKEYMAXVAL, _DVSBKEYMAXVAL)
#define DVSSIZE(pipe) _PIPE(pipe, _DVSASIZE, _DVSBSIZE)
#define DVSSCALE(pipe) _PIPE(pipe, _DVSASCALE, _DVSBSCALE)
#define DVSTILEOFF(pipe) _PIPE(pipe, _DVSATILEOFF, _DVSBTILEOFF)
#define DVSKEYVAL(pipe) _PIPE(pipe, _DVSAKEYVAL, _DVSBKEYVAL)
#define DVSKEYMSK(pipe) _PIPE(pipe, _DVSAKEYMSK, _DVSBKEYMSK)
#define DVSSURFLIVE(pipe) _PIPE(pipe, _DVSASURFLIVE, _DVSBSURFLIVE)

#define _SPRA_CTL		0x70280
#define   SPRITE_ENABLE			(1<<31)
#define   SPRITE_GAMMA_ENABLE		(1<<30)
#define   SPRITE_PIXFORMAT_MASK		(7<<25)
#define   SPRITE_FORMAT_YUV422		(0<<25)
#define   SPRITE_FORMAT_RGBX101010	(1<<25)
#define   SPRITE_FORMAT_RGBX888		(2<<25)
#define   SPRITE_FORMAT_RGBX161616	(3<<25)
#define   SPRITE_FORMAT_YUV444		(4<<25)
#define   SPRITE_FORMAT_XR_BGR101010	(5<<25) /* Extended range */
#define   SPRITE_PIPE_CSC_ENABLE	(1<<24)
#define   SPRITE_SOURCE_KEY		(1<<22)
#define   SPRITE_RGB_ORDER_RGBX		(1<<20) /* only for 888 and 161616 */
#define   SPRITE_YUV_TO_RGB_CSC_DISABLE	(1<<19)
#define   SPRITE_YUV_CSC_FORMAT_BT709	(1<<18) /* 0 is BT601 */
#define   SPRITE_YUV_BYTE_ORDER_MASK	(3<<16)
#define   SPRITE_YUV_ORDER_YUYV		(0<<16)
#define   SPRITE_YUV_ORDER_UYVY		(1<<16)
#define   SPRITE_YUV_ORDER_YVYU		(2<<16)
#define   SPRITE_YUV_ORDER_VYUY		(3<<16)
#define   SPRITE_TRICKLE_FEED_DISABLE	(1<<14)
#define   SPRITE_INT_GAMMA_ENABLE	(1<<13)
#define   SPRITE_TILED			(1<<10)
#define   SPRITE_DEST_KEY		(1<<2)
#define _SPRA_LINOFF		0x70284
#define _SPRA_STRIDE		0x70288
#define _SPRA_POS		0x7028c
#define _SPRA_SIZE		0x70290
#define _SPRA_KEYVAL		0x70294
#define _SPRA_KEYMSK		0x70298
#define _SPRA_SURF		0x7029c
#define _SPRA_KEYMAX		0x702a0
#define _SPRA_TILEOFF		0x702a4
#define _SPRA_OFFSET		0x702a4
#define _SPRA_SURFLIVE		0x702ac
#define _SPRA_SCALE		0x70304
#define   SPRITE_SCALE_ENABLE	(1<<31)
#define   SPRITE_FILTER_MASK	(3<<29)
#define   SPRITE_FILTER_MEDIUM	(0<<29)
#define   SPRITE_FILTER_ENHANCING	(1<<29)
#define   SPRITE_FILTER_SOFTENING	(2<<29)
#define   SPRITE_VERTICAL_OFFSET_HALF	(1<<28) /* must be enabled below */
#define   SPRITE_VERTICAL_OFFSET_ENABLE	(1<<27)
#define _SPRA_GAMC		0x70400

#define _SPRB_CTL		0x71280
#define _SPRB_LINOFF		0x71284
#define _SPRB_STRIDE		0x71288
#define _SPRB_POS		0x7128c
#define _SPRB_SIZE		0x71290
#define _SPRB_KEYVAL		0x71294
#define _SPRB_KEYMSK		0x71298
#define _SPRB_SURF		0x7129c
#define _SPRB_KEYMAX		0x712a0
#define _SPRB_TILEOFF		0x712a4
#define _SPRB_OFFSET		0x712a4
#define _SPRB_SURFLIVE		0x712ac
#define _SPRB_SCALE		0x71304
#define _SPRB_GAMC		0x71400

#define SPRCTL(pipe) _PIPE(pipe, _SPRA_CTL, _SPRB_CTL)
#define SPRLINOFF(pipe) _PIPE(pipe, _SPRA_LINOFF, _SPRB_LINOFF)
#define SPRSTRIDE(pipe) _PIPE(pipe, _SPRA_STRIDE, _SPRB_STRIDE)
#define SPRPOS(pipe) _PIPE(pipe, _SPRA_POS, _SPRB_POS)
#define SPRSIZE(pipe) _PIPE(pipe, _SPRA_SIZE, _SPRB_SIZE)
#define SPRKEYVAL(pipe) _PIPE(pipe, _SPRA_KEYVAL, _SPRB_KEYVAL)
#define SPRKEYMSK(pipe) _PIPE(pipe, _SPRA_KEYMSK, _SPRB_KEYMSK)
#define SPRSURF(pipe) _PIPE(pipe, _SPRA_SURF, _SPRB_SURF)
#define SPRKEYMAX(pipe) _PIPE(pipe, _SPRA_KEYMAX, _SPRB_KEYMAX)
#define SPRTILEOFF(pipe) _PIPE(pipe, _SPRA_TILEOFF, _SPRB_TILEOFF)
#define SPROFFSET(pipe) _PIPE(pipe, _SPRA_OFFSET, _SPRB_OFFSET)
#define SPRSCALE(pipe) _PIPE(pipe, _SPRA_SCALE, _SPRB_SCALE)
#define SPRGAMC(pipe) _PIPE(pipe, _SPRA_GAMC, _SPRB_GAMC)
#define SPRSURFLIVE(pipe) _PIPE(pipe, _SPRA_SURFLIVE, _SPRB_SURFLIVE)

#define _SPACNTR		0x72180
#define   SP_ENABLE			(1<<31)
#define   SP_GEAMMA_ENABLE		(1<<30)
#define   SP_PIXFORMAT_MASK		(0xf<<26)
#define   SP_FORMAT_YUV422		(0<<26)
#define   SP_FORMAT_BGR565		(5<<26)
#define   SP_FORMAT_BGRX8888		(6<<26)
#define   SP_FORMAT_BGRA8888		(7<<26)
#define   SP_FORMAT_RGBX1010102		(8<<26)
#define   SP_FORMAT_RGBA1010102		(9<<26)
#define   SP_FORMAT_RGBX8888		(0xe<<26)
#define   SP_FORMAT_RGBA8888		(0xf<<26)
#define   SP_SOURCE_KEY			(1<<22)
#define   SP_YUV_BYTE_ORDER_MASK	(3<<16)
#define   SP_YUV_ORDER_YUYV		(0<<16)
#define   SP_YUV_ORDER_UYVY		(1<<16)
#define   SP_YUV_ORDER_YVYU		(2<<16)
#define   SP_YUV_ORDER_VYUY		(3<<16)
#define   SP_TILED			(1<<10)
#define _SPALINOFF		0x72184
#define _SPASTRIDE		0x72188
#define _SPAPOS			0x7218c
#define _SPASIZE		0x72190
#define _SPAKEYMINVAL		0x72194
#define _SPAKEYMSK		0x72198
#define _SPASURF		0x7219c
#define _SPAKEYMAXVAL		0x721a0
#define _SPATILEOFF		0x721a4
#define _SPACONSTALPHA		0x721a8
#define _SPAGAMC		0x721f4

#define _SPBCNTR		0x72280
#define _SPBLINOFF		0x72284
#define _SPBSTRIDE		0x72288
#define _SPBPOS			0x7228c
#define _SPBSIZE		0x72290
#define _SPBKEYMINVAL		0x72294
#define _SPBKEYMSK		0x72298
#define _SPBSURF		0x7229c
#define _SPBKEYMAXVAL		0x722a0
#define _SPBTILEOFF		0x722a4
#define _SPBCONSTALPHA		0x722a8
#define _SPBGAMC		0x722f4

#define SPCNTR(pipe, plane) _PIPE(pipe * 2 + plane, _SPACNTR, _SPBCNTR)
#define SPLINOFF(pipe, plane) _PIPE(pipe * 2 + plane, _SPALINOFF, _SPBLINOFF)
#define SPSTRIDE(pipe, plane) _PIPE(pipe * 2 + plane, _SPASTRIDE, _SPBSTRIDE)
#define SPPOS(pipe, plane) _PIPE(pipe * 2 + plane, _SPAPOS, _SPBPOS)
#define SPSIZE(pipe, plane) _PIPE(pipe * 2 + plane, _SPASIZE, _SPBSIZE)
#define SPKEYMINVAL(pipe, plane) _PIPE(pipe * 2 + plane, _SPAKEYMINVAL, _SPBKEYMINVAL)
#define SPKEYMSK(pipe, plane) _PIPE(pipe * 2 + plane, _SPAKEYMSK, _SPBKEYMSK)
#define SPSURF(pipe, plane) _PIPE(pipe * 2 + plane, _SPASURF, _SPBSURF)
#define SPKEYMAXVAL(pipe, plane) _PIPE(pipe * 2 + plane, _SPAKEYMAXVAL, _SPBKEYMAXVAL)
#define SPTILEOFF(pipe, plane) _PIPE(pipe * 2 + plane, _SPATILEOFF, _SPBTILEOFF)
#define SPCONSTALPHA(pipe, plane) _PIPE(pipe * 2 + plane, _SPACONSTALPHA, _SPBCONSTALPHA)
#define SPGAMC(pipe, plane) _PIPE(pipe * 2 + plane, _SPAGAMC, _SPBGAMC)

/* VBIOS regs */
#define VGACNTRL		0x71400
# define VGA_DISP_DISABLE			(1 << 31)
# define VGA_2X_MODE				(1 << 30)
# define VGA_PIPE_B_SELECT			(1 << 29)

#define VLV_VGACNTRL		(VLV_DISPLAY_BASE + 0x71400)

/* Ironlake */

#define CPU_VGACNTRL	0x41000

#define DIGITAL_PORT_HOTPLUG_CNTRL      0x44030
#define  DIGITAL_PORTA_HOTPLUG_ENABLE           (1 << 4)
#define  DIGITAL_PORTA_SHORT_PULSE_2MS          (0 << 2)
#define  DIGITAL_PORTA_SHORT_PULSE_4_5MS        (1 << 2)
#define  DIGITAL_PORTA_SHORT_PULSE_6MS          (2 << 2)
#define  DIGITAL_PORTA_SHORT_PULSE_100MS        (3 << 2)
#define  DIGITAL_PORTA_NO_DETECT                (0 << 0)
#define  DIGITAL_PORTA_LONG_PULSE_DETECT_MASK   (1 << 1)
#define  DIGITAL_PORTA_SHORT_PULSE_DETECT_MASK  (1 << 0)

/* refresh rate hardware control */
#define RR_HW_CTL       0x45300
#define  RR_HW_LOW_POWER_FRAMES_MASK    0xff
#define  RR_HW_HIGH_POWER_FRAMES_MASK   0xff00

#define FDI_PLL_BIOS_0  0x46000
#define  FDI_PLL_FB_CLOCK_MASK  0xff
#define FDI_PLL_BIOS_1  0x46004
#define FDI_PLL_BIOS_2  0x46008
#define DISPLAY_PORT_PLL_BIOS_0         0x4600c
#define DISPLAY_PORT_PLL_BIOS_1         0x46010
#define DISPLAY_PORT_PLL_BIOS_2         0x46014

#define PCH_3DCGDIS0		0x46020
# define MARIUNIT_CLOCK_GATE_DISABLE		(1 << 18)
# define SVSMUNIT_CLOCK_GATE_DISABLE		(1 << 1)

#define PCH_3DCGDIS1		0x46024
# define VFMUNIT_CLOCK_GATE_DISABLE		(1 << 11)

#define FDI_PLL_FREQ_CTL        0x46030
#define  FDI_PLL_FREQ_CHANGE_REQUEST    (1<<24)
#define  FDI_PLL_FREQ_LOCK_LIMIT_MASK   0xfff00
#define  FDI_PLL_FREQ_DISABLE_COUNT_LIMIT_MASK  0xff


#define _PIPEA_DATA_M1           (dev_priv->info->display_mmio_offset + 0x60030)
#define  TU_SIZE(x)             (((x)-1) << 25) /* default size 64 */
#define  TU_SIZE_MASK           0x7e000000
#define  PIPE_DATA_M1_OFFSET    0
#define _PIPEA_DATA_N1           (dev_priv->info->display_mmio_offset + 0x60034)
#define  PIPE_DATA_N1_OFFSET    0

#define _PIPEA_DATA_M2           (dev_priv->info->display_mmio_offset + 0x60038)
#define  PIPE_DATA_M2_OFFSET    0
#define _PIPEA_DATA_N2           (dev_priv->info->display_mmio_offset + 0x6003c)
#define  PIPE_DATA_N2_OFFSET    0

#define _PIPEA_LINK_M1           (dev_priv->info->display_mmio_offset + 0x60040)
#define  PIPE_LINK_M1_OFFSET    0
#define _PIPEA_LINK_N1           (dev_priv->info->display_mmio_offset + 0x60044)
#define  PIPE_LINK_N1_OFFSET    0

#define _PIPEA_LINK_M2           (dev_priv->info->display_mmio_offset + 0x60048)
#define  PIPE_LINK_M2_OFFSET    0
#define _PIPEA_LINK_N2           (dev_priv->info->display_mmio_offset + 0x6004c)
#define  PIPE_LINK_N2_OFFSET    0

/* PIPEB timing regs are same start from 0x61000 */

#define _PIPEB_DATA_M1           (dev_priv->info->display_mmio_offset + 0x61030)
#define _PIPEB_DATA_N1           (dev_priv->info->display_mmio_offset + 0x61034)

#define _PIPEB_DATA_M2           (dev_priv->info->display_mmio_offset + 0x61038)
#define _PIPEB_DATA_N2           (dev_priv->info->display_mmio_offset + 0x6103c)

#define _PIPEB_LINK_M1           (dev_priv->info->display_mmio_offset + 0x61040)
#define _PIPEB_LINK_N1           (dev_priv->info->display_mmio_offset + 0x61044)

#define _PIPEB_LINK_M2           (dev_priv->info->display_mmio_offset + 0x61048)
#define _PIPEB_LINK_N2           (dev_priv->info->display_mmio_offset + 0x6104c)

#define PIPE_DATA_M1(tran) _TRANSCODER(tran, _PIPEA_DATA_M1, _PIPEB_DATA_M1)
#define PIPE_DATA_N1(tran) _TRANSCODER(tran, _PIPEA_DATA_N1, _PIPEB_DATA_N1)
#define PIPE_DATA_M2(tran) _TRANSCODER(tran, _PIPEA_DATA_M2, _PIPEB_DATA_M2)
#define PIPE_DATA_N2(tran) _TRANSCODER(tran, _PIPEA_DATA_N2, _PIPEB_DATA_N2)
#define PIPE_LINK_M1(tran) _TRANSCODER(tran, _PIPEA_LINK_M1, _PIPEB_LINK_M1)
#define PIPE_LINK_N1(tran) _TRANSCODER(tran, _PIPEA_LINK_N1, _PIPEB_LINK_N1)
#define PIPE_LINK_M2(tran) _TRANSCODER(tran, _PIPEA_LINK_M2, _PIPEB_LINK_M2)
#define PIPE_LINK_N2(tran) _TRANSCODER(tran, _PIPEA_LINK_N2, _PIPEB_LINK_N2)

/* CPU panel fitter */
/* IVB+ has 3 fitters, 0 is 7x5 capable, the other two only 3x3 */
#define _PFA_CTL_1               0x68080
#define _PFB_CTL_1               0x68880
#define  PF_ENABLE              (1<<31)
#define  PF_PIPE_SEL_MASK_IVB	(3<<29)
#define  PF_PIPE_SEL_IVB(pipe)	((pipe)<<29)
#define  PF_FILTER_MASK		(3<<23)
#define  PF_FILTER_PROGRAMMED	(0<<23)
#define  PF_FILTER_MED_3x3	(1<<23)
#define  PF_FILTER_EDGE_ENHANCE	(2<<23)
#define  PF_FILTER_EDGE_SOFTEN	(3<<23)
#define _PFA_WIN_SZ		0x68074
#define _PFB_WIN_SZ		0x68874
#define _PFA_WIN_POS		0x68070
#define _PFB_WIN_POS		0x68870
#define _PFA_VSCALE		0x68084
#define _PFB_VSCALE		0x68884
#define _PFA_HSCALE		0x68090
#define _PFB_HSCALE		0x68890

#define PF_CTL(pipe)		_PIPE(pipe, _PFA_CTL_1, _PFB_CTL_1)
#define PF_WIN_SZ(pipe)		_PIPE(pipe, _PFA_WIN_SZ, _PFB_WIN_SZ)
#define PF_WIN_POS(pipe)	_PIPE(pipe, _PFA_WIN_POS, _PFB_WIN_POS)
#define PF_VSCALE(pipe)		_PIPE(pipe, _PFA_VSCALE, _PFB_VSCALE)
#define PF_HSCALE(pipe)		_PIPE(pipe, _PFA_HSCALE, _PFB_HSCALE)

/* legacy palette */
#define _LGC_PALETTE_A           0x4a000
#define _LGC_PALETTE_B           0x4a800
#define LGC_PALETTE(pipe) _PIPE(pipe, _LGC_PALETTE_A, _LGC_PALETTE_B)

/* interrupts */
#define DE_MASTER_IRQ_CONTROL   (1 << 31)
#define DE_SPRITEB_FLIP_DONE    (1 << 29)
#define DE_SPRITEA_FLIP_DONE    (1 << 28)
#define DE_PLANEB_FLIP_DONE     (1 << 27)
#define DE_PLANEA_FLIP_DONE     (1 << 26)
#define DE_PCU_EVENT            (1 << 25)
#define DE_GTT_FAULT            (1 << 24)
#define DE_POISON               (1 << 23)
#define DE_PERFORM_COUNTER      (1 << 22)
#define DE_PCH_EVENT            (1 << 21)
#define DE_AUX_CHANNEL_A        (1 << 20)
#define DE_DP_A_HOTPLUG         (1 << 19)
#define DE_GSE                  (1 << 18)
#define DE_PIPEB_VBLANK         (1 << 15)
#define DE_PIPEB_EVEN_FIELD     (1 << 14)
#define DE_PIPEB_ODD_FIELD      (1 << 13)
#define DE_PIPEB_LINE_COMPARE   (1 << 12)
#define DE_PIPEB_VSYNC          (1 << 11)
#define DE_PIPEB_FIFO_UNDERRUN  (1 << 8)
#define DE_PIPEA_VBLANK         (1 << 7)
#define DE_PIPEA_EVEN_FIELD     (1 << 6)
#define DE_PIPEA_ODD_FIELD      (1 << 5)
#define DE_PIPEA_LINE_COMPARE   (1 << 4)
#define DE_PIPEA_VSYNC          (1 << 3)
#define DE_PIPEA_FIFO_UNDERRUN  (1 << 0)

/* More Ivybridge lolz */
#define DE_ERR_DEBUG_IVB		(1<<30)
#define DE_GSE_IVB			(1<<29)
#define DE_PCH_EVENT_IVB		(1<<28)
#define DE_DP_A_HOTPLUG_IVB		(1<<27)
#define DE_AUX_CHANNEL_A_IVB		(1<<26)
#define DE_SPRITEC_FLIP_DONE_IVB	(1<<14)
#define DE_PLANEC_FLIP_DONE_IVB		(1<<13)
#define DE_PIPEC_VBLANK_IVB		(1<<10)
#define DE_SPRITEB_FLIP_DONE_IVB	(1<<9)
#define DE_PLANEB_FLIP_DONE_IVB		(1<<8)
#define DE_PIPEB_VBLANK_IVB		(1<<5)
#define DE_SPRITEA_FLIP_DONE_IVB	(1<<4)
#define DE_PLANEA_FLIP_DONE_IVB		(1<<3)
#define DE_PIPEA_VBLANK_IVB		(1<<0)

#define VLV_MASTER_IER			0x4400c /* Gunit master IER */
#define   MASTER_INTERRUPT_ENABLE	(1<<31)

#define DEISR   0x44000
#define DEIMR   0x44004
#define DEIIR   0x44008
#define DEIER   0x4400c

/* GT interrupt.
 * Note that for gen6+ the ring-specific interrupt bits do alias with the
 * corresponding bits in the per-ring interrupt control registers. */
#define GT_GEN6_BLT_FLUSHDW_NOTIFY_INTERRUPT	(1 << 26)
#define GT_GEN6_BLT_CS_ERROR_INTERRUPT		(1 << 25)
#define GT_GEN6_BLT_USER_INTERRUPT		(1 << 22)
#define GT_GEN6_BSD_CS_ERROR_INTERRUPT		(1 << 15)
#define GT_GEN6_BSD_USER_INTERRUPT		(1 << 12)
#define GT_BSD_USER_INTERRUPT			(1 << 5) /* ilk only */
#define GT_GEN7_L3_PARITY_ERROR_INTERRUPT	(1 << 5)
#define GT_PIPE_NOTIFY				(1 << 4)
#define GT_RENDER_CS_ERROR_INTERRUPT		(1 << 3)
#define GT_SYNC_STATUS				(1 << 2)
#define GT_USER_INTERRUPT			(1 << 0)

#define GTISR   0x44010
#define GTIMR   0x44014
#define GTIIR   0x44018
#define GTIER   0x4401c

#define ILK_DISPLAY_CHICKEN2	0x42004
/* Required on all Ironlake and Sandybridge according to the B-Spec. */
#define  ILK_ELPIN_409_SELECT	(1 << 25)
#define  ILK_DPARB_GATE	(1<<22)
#define  ILK_VSDPFD_FULL	(1<<21)
#define ILK_DISPLAY_CHICKEN_FUSES	0x42014
#define  ILK_INTERNAL_GRAPHICS_DISABLE	(1<<31)
#define  ILK_INTERNAL_DISPLAY_DISABLE	(1<<30)
#define  ILK_DISPLAY_DEBUG_DISABLE	(1<<29)
#define  ILK_HDCP_DISABLE		(1<<25)
#define  ILK_eDP_A_DISABLE		(1<<24)
#define  ILK_DESKTOP			(1<<23)

#define ILK_DSPCLK_GATE_D			0x42020
#define   ILK_VRHUNIT_CLOCK_GATE_DISABLE	(1 << 28)
#define   ILK_DPFCUNIT_CLOCK_GATE_DISABLE	(1 << 9)
#define   ILK_DPFCRUNIT_CLOCK_GATE_DISABLE	(1 << 8)
#define   ILK_DPFDUNIT_CLOCK_GATE_ENABLE	(1 << 7)
#define   ILK_DPARBUNIT_CLOCK_GATE_ENABLE	(1 << 5)

#define IVB_CHICKEN3	0x4200c
# define CHICKEN3_DGMG_REQ_OUT_FIX_DISABLE	(1 << 5)
# define CHICKEN3_DGMG_DONE_FIX_DISABLE		(1 << 2)

#define DISP_ARB_CTL	0x45000
#define  DISP_TILE_SURFACE_SWIZZLING	(1<<13)
#define  DISP_FBC_WM_DIS		(1<<15)

/* GEN7 chicken */
#define GEN7_COMMON_SLICE_CHICKEN1		0x7010
# define GEN7_CSC1_RHWO_OPT_DISABLE_IN_RCC	((1<<10) | (1<<26))

#define GEN7_L3CNTLREG1				0xB01C
#define  GEN7_WA_FOR_GEN7_L3_CONTROL			0x3C4FFF8C
#define  GEN7_L3AGDIS				(1<<19)

#define GEN7_L3_CHICKEN_MODE_REGISTER		0xB030
#define  GEN7_WA_L3_CHICKEN_MODE				0x20000000

#define GEN7_L3SQCREG4				0xb034
#define  L3SQ_URB_READ_CAM_MATCH_DISABLE	(1<<27)

/* WaCatErrorRejectionIssue */
#define GEN7_SQ_CHICKEN_MBCUNIT_CONFIG		0x9030
#define  GEN7_SQ_CHICKEN_MBCUNIT_SQINTMOB	(1<<11)

#define HSW_FUSE_STRAP		0x42014
#define  HSW_CDCLK_LIMIT	(1 << 24)

/* PCH */

/* south display engine interrupt: IBX */
#define SDE_AUDIO_POWER_D	(1 << 27)
#define SDE_AUDIO_POWER_C	(1 << 26)
#define SDE_AUDIO_POWER_B	(1 << 25)
#define SDE_AUDIO_POWER_SHIFT	(25)
#define SDE_AUDIO_POWER_MASK	(7 << SDE_AUDIO_POWER_SHIFT)
#define SDE_GMBUS		(1 << 24)
#define SDE_AUDIO_HDCP_TRANSB	(1 << 23)
#define SDE_AUDIO_HDCP_TRANSA	(1 << 22)
#define SDE_AUDIO_HDCP_MASK	(3 << 22)
#define SDE_AUDIO_TRANSB	(1 << 21)
#define SDE_AUDIO_TRANSA	(1 << 20)
#define SDE_AUDIO_TRANS_MASK	(3 << 20)
#define SDE_POISON		(1 << 19)
/* 18 reserved */
#define SDE_FDI_RXB		(1 << 17)
#define SDE_FDI_RXA		(1 << 16)
#define SDE_FDI_MASK		(3 << 16)
#define SDE_AUXD		(1 << 15)
#define SDE_AUXC		(1 << 14)
#define SDE_AUXB		(1 << 13)
#define SDE_AUX_MASK		(7 << 13)
/* 12 reserved */
#define SDE_CRT_HOTPLUG         (1 << 11)
#define SDE_PORTD_HOTPLUG       (1 << 10)
#define SDE_PORTC_HOTPLUG       (1 << 9)
#define SDE_PORTB_HOTPLUG       (1 << 8)
#define SDE_SDVOB_HOTPLUG       (1 << 6)
#define SDE_HOTPLUG_MASK        (SDE_CRT_HOTPLUG | \
				 SDE_SDVOB_HOTPLUG |	\
				 SDE_PORTB_HOTPLUG |	\
				 SDE_PORTC_HOTPLUG |	\
				 SDE_PORTD_HOTPLUG)
#define SDE_TRANSB_CRC_DONE	(1 << 5)
#define SDE_TRANSB_CRC_ERR	(1 << 4)
#define SDE_TRANSB_FIFO_UNDER	(1 << 3)
#define SDE_TRANSA_CRC_DONE	(1 << 2)
#define SDE_TRANSA_CRC_ERR	(1 << 1)
#define SDE_TRANSA_FIFO_UNDER	(1 << 0)
#define SDE_TRANS_MASK		(0x3f)

/* south display engine interrupt: CPT/PPT */
#define SDE_AUDIO_POWER_D_CPT	(1 << 31)
#define SDE_AUDIO_POWER_C_CPT	(1 << 30)
#define SDE_AUDIO_POWER_B_CPT	(1 << 29)
#define SDE_AUDIO_POWER_SHIFT_CPT   29
#define SDE_AUDIO_POWER_MASK_CPT    (7 << 29)
#define SDE_AUXD_CPT		(1 << 27)
#define SDE_AUXC_CPT		(1 << 26)
#define SDE_AUXB_CPT		(1 << 25)
#define SDE_AUX_MASK_CPT	(7 << 25)
#define SDE_PORTD_HOTPLUG_CPT	(1 << 23)
#define SDE_PORTC_HOTPLUG_CPT	(1 << 22)
#define SDE_PORTB_HOTPLUG_CPT	(1 << 21)
#define SDE_CRT_HOTPLUG_CPT	(1 << 19)
#define SDE_SDVOB_HOTPLUG_CPT	(1 << 18)
#define SDE_HOTPLUG_MASK_CPT	(SDE_CRT_HOTPLUG_CPT |		\
				 SDE_SDVOB_HOTPLUG_CPT |	\
				 SDE_PORTD_HOTPLUG_CPT |	\
				 SDE_PORTC_HOTPLUG_CPT |	\
				 SDE_PORTB_HOTPLUG_CPT)
#define SDE_GMBUS_CPT		(1 << 17)
#define SDE_AUDIO_CP_REQ_C_CPT	(1 << 10)
#define SDE_AUDIO_CP_CHG_C_CPT	(1 << 9)
#define SDE_FDI_RXC_CPT		(1 << 8)
#define SDE_AUDIO_CP_REQ_B_CPT	(1 << 6)
#define SDE_AUDIO_CP_CHG_B_CPT	(1 << 5)
#define SDE_FDI_RXB_CPT		(1 << 4)
#define SDE_AUDIO_CP_REQ_A_CPT	(1 << 2)
#define SDE_AUDIO_CP_CHG_A_CPT	(1 << 1)
#define SDE_FDI_RXA_CPT		(1 << 0)
#define SDE_AUDIO_CP_REQ_CPT	(SDE_AUDIO_CP_REQ_C_CPT | \
				 SDE_AUDIO_CP_REQ_B_CPT | \
				 SDE_AUDIO_CP_REQ_A_CPT)
#define SDE_AUDIO_CP_CHG_CPT	(SDE_AUDIO_CP_CHG_C_CPT | \
				 SDE_AUDIO_CP_CHG_B_CPT | \
				 SDE_AUDIO_CP_CHG_A_CPT)
#define SDE_FDI_MASK_CPT	(SDE_FDI_RXC_CPT | \
				 SDE_FDI_RXB_CPT | \
				 SDE_FDI_RXA_CPT)

#define SDEISR  0xc4000
#define SDEIMR  0xc4004
#define SDEIIR  0xc4008
#define SDEIER  0xc400c

/* digital port hotplug */
#define PCH_PORT_HOTPLUG        0xc4030		/* SHOTPLUG_CTL */
#define PORTD_HOTPLUG_ENABLE            (1 << 20)
#define PORTD_PULSE_DURATION_2ms        (0)
#define PORTD_PULSE_DURATION_4_5ms      (1 << 18)
#define PORTD_PULSE_DURATION_6ms        (2 << 18)
#define PORTD_PULSE_DURATION_100ms      (3 << 18)
#define PORTD_PULSE_DURATION_MASK	(3 << 18)
#define PORTD_HOTPLUG_STATUS_MASK	(0x3 << 16)
#define  PORTD_HOTPLUG_NO_DETECT	(0 << 16)
#define  PORTD_HOTPLUG_SHORT_DETECT	(1 << 16)
#define  PORTD_HOTPLUG_LONG_DETECT	(2 << 16)
#define PORTC_HOTPLUG_ENABLE            (1 << 12)
#define PORTC_PULSE_DURATION_2ms        (0)
#define PORTC_PULSE_DURATION_4_5ms      (1 << 10)
#define PORTC_PULSE_DURATION_6ms        (2 << 10)
#define PORTC_PULSE_DURATION_100ms      (3 << 10)
#define PORTC_PULSE_DURATION_MASK	(3 << 10)
#define PORTC_HOTPLUG_STATUS_MASK	(0x3 << 8)
#define  PORTC_HOTPLUG_NO_DETECT	(0 << 8)
#define  PORTC_HOTPLUG_SHORT_DETECT	(1 << 8)
#define  PORTC_HOTPLUG_LONG_DETECT	(2 << 8)
#define PORTB_HOTPLUG_ENABLE            (1 << 4)
#define PORTB_PULSE_DURATION_2ms        (0)
#define PORTB_PULSE_DURATION_4_5ms      (1 << 2)
#define PORTB_PULSE_DURATION_6ms        (2 << 2)
#define PORTB_PULSE_DURATION_100ms      (3 << 2)
#define PORTB_PULSE_DURATION_MASK	(3 << 2)
#define PORTB_HOTPLUG_STATUS_MASK	(0x3 << 0)
#define  PORTB_HOTPLUG_NO_DETECT	(0 << 0)
#define  PORTB_HOTPLUG_SHORT_DETECT	(1 << 0)
#define  PORTB_HOTPLUG_LONG_DETECT	(2 << 0)

#define PCH_GPIOA               0xc5010
#define PCH_GPIOB               0xc5014
#define PCH_GPIOC               0xc5018
#define PCH_GPIOD               0xc501c
#define PCH_GPIOE               0xc5020
#define PCH_GPIOF               0xc5024

#define PCH_GMBUS0		0xc5100
#define PCH_GMBUS1		0xc5104
#define PCH_GMBUS2		0xc5108
#define PCH_GMBUS3		0xc510c
#define PCH_GMBUS4		0xc5110
#define PCH_GMBUS5		0xc5120

#define _PCH_DPLL_A              0xc6014
#define _PCH_DPLL_B              0xc6018
#define _PCH_DPLL(pll) (pll == 0 ? _PCH_DPLL_A : _PCH_DPLL_B)

#define _PCH_FPA0                0xc6040
#define  FP_CB_TUNE		(0x3<<22)
#define _PCH_FPA1                0xc6044
#define _PCH_FPB0                0xc6048
#define _PCH_FPB1                0xc604c
#define _PCH_FP0(pll) (pll == 0 ? _PCH_FPA0 : _PCH_FPB0)
#define _PCH_FP1(pll) (pll == 0 ? _PCH_FPA1 : _PCH_FPB1)

#define PCH_DPLL_TEST           0xc606c

#define PCH_DREF_CONTROL        0xC6200
#define  DREF_CONTROL_MASK      0x7fc3
#define  DREF_CPU_SOURCE_OUTPUT_DISABLE         (0<<13)
#define  DREF_CPU_SOURCE_OUTPUT_DOWNSPREAD      (2<<13)
#define  DREF_CPU_SOURCE_OUTPUT_NONSPREAD       (3<<13)
#define  DREF_CPU_SOURCE_OUTPUT_MASK		(3<<13)
#define  DREF_SSC_SOURCE_DISABLE                (0<<11)
#define  DREF_SSC_SOURCE_ENABLE                 (2<<11)
#define  DREF_SSC_SOURCE_MASK			(3<<11)
#define  DREF_NONSPREAD_SOURCE_DISABLE          (0<<9)
#define  DREF_NONSPREAD_CK505_ENABLE		(1<<9)
#define  DREF_NONSPREAD_SOURCE_ENABLE           (2<<9)
#define  DREF_NONSPREAD_SOURCE_MASK		(3<<9)
#define  DREF_SUPERSPREAD_SOURCE_DISABLE        (0<<7)
#define  DREF_SUPERSPREAD_SOURCE_ENABLE         (2<<7)
#define  DREF_SUPERSPREAD_SOURCE_MASK		(3<<7)
#define  DREF_SSC4_DOWNSPREAD                   (0<<6)
#define  DREF_SSC4_CENTERSPREAD                 (1<<6)
#define  DREF_SSC1_DISABLE                      (0<<1)
#define  DREF_SSC1_ENABLE                       (1<<1)
#define  DREF_SSC4_DISABLE                      (0)
#define  DREF_SSC4_ENABLE                       (1)

#define PCH_RAWCLK_FREQ         0xc6204
#define  FDL_TP1_TIMER_SHIFT    12
#define  FDL_TP1_TIMER_MASK     (3<<12)
#define  FDL_TP2_TIMER_SHIFT    10
#define  FDL_TP2_TIMER_MASK     (3<<10)
#define  RAWCLK_FREQ_MASK       0x3ff

#define PCH_DPLL_TMR_CFG        0xc6208

#define PCH_SSC4_PARMS          0xc6210
#define PCH_SSC4_AUX_PARMS      0xc6214

#define PCH_DPLL_SEL		0xc7000
#define  TRANSA_DPLL_ENABLE	(1<<3)
#define	 TRANSA_DPLLB_SEL	(1<<0)
#define	 TRANSA_DPLLA_SEL	0
#define  TRANSB_DPLL_ENABLE	(1<<7)
#define	 TRANSB_DPLLB_SEL	(1<<4)
#define	 TRANSB_DPLLA_SEL	(0)
#define  TRANSC_DPLL_ENABLE	(1<<11)
#define	 TRANSC_DPLLB_SEL	(1<<8)
#define	 TRANSC_DPLLA_SEL	(0)

/* transcoder */

#define _TRANS_HTOTAL_A          0xe0000
#define  TRANS_HTOTAL_SHIFT     16
#define  TRANS_HACTIVE_SHIFT    0
#define _TRANS_HBLANK_A          0xe0004
#define  TRANS_HBLANK_END_SHIFT 16
#define  TRANS_HBLANK_START_SHIFT 0
#define _TRANS_HSYNC_A           0xe0008
#define  TRANS_HSYNC_END_SHIFT  16
#define  TRANS_HSYNC_START_SHIFT 0
#define _TRANS_VTOTAL_A          0xe000c
#define  TRANS_VTOTAL_SHIFT     16
#define  TRANS_VACTIVE_SHIFT    0
#define _TRANS_VBLANK_A          0xe0010
#define  TRANS_VBLANK_END_SHIFT 16
#define  TRANS_VBLANK_START_SHIFT 0
#define _TRANS_VSYNC_A           0xe0014
#define  TRANS_VSYNC_END_SHIFT  16
#define  TRANS_VSYNC_START_SHIFT 0
#define _TRANS_VSYNCSHIFT_A	0xe0028

#define _TRANSA_DATA_M1          0xe0030
#define _TRANSA_DATA_N1          0xe0034
#define _TRANSA_DATA_M2          0xe0038
#define _TRANSA_DATA_N2          0xe003c
#define _TRANSA_DP_LINK_M1       0xe0040
#define _TRANSA_DP_LINK_N1       0xe0044
#define _TRANSA_DP_LINK_M2       0xe0048
#define _TRANSA_DP_LINK_N2       0xe004c

/* Per-transcoder DIP controls */

#define _VIDEO_DIP_CTL_A         0xe0200
#define _VIDEO_DIP_DATA_A        0xe0208
#define _VIDEO_DIP_GCP_A         0xe0210

#define _VIDEO_DIP_CTL_B         0xe1200
#define _VIDEO_DIP_DATA_B        0xe1208
#define _VIDEO_DIP_GCP_B         0xe1210

#define TVIDEO_DIP_CTL(pipe) _PIPE(pipe, _VIDEO_DIP_CTL_A, _VIDEO_DIP_CTL_B)
#define TVIDEO_DIP_DATA(pipe) _PIPE(pipe, _VIDEO_DIP_DATA_A, _VIDEO_DIP_DATA_B)
#define TVIDEO_DIP_GCP(pipe) _PIPE(pipe, _VIDEO_DIP_GCP_A, _VIDEO_DIP_GCP_B)

#define VLV_VIDEO_DIP_CTL_A		(VLV_DISPLAY_BASE + 0x60200)
#define VLV_VIDEO_DIP_DATA_A		(VLV_DISPLAY_BASE + 0x60208)
#define VLV_VIDEO_DIP_GDCP_PAYLOAD_A	(VLV_DISPLAY_BASE + 0x60210)

#define VLV_VIDEO_DIP_CTL_B		(VLV_DISPLAY_BASE + 0x61170)
#define VLV_VIDEO_DIP_DATA_B		(VLV_DISPLAY_BASE + 0x61174)
#define VLV_VIDEO_DIP_GDCP_PAYLOAD_B	(VLV_DISPLAY_BASE + 0x61178)

#define VLV_TVIDEO_DIP_CTL(pipe) \
	 _PIPE(pipe, VLV_VIDEO_DIP_CTL_A, VLV_VIDEO_DIP_CTL_B)
#define VLV_TVIDEO_DIP_DATA(pipe) \
	 _PIPE(pipe, VLV_VIDEO_DIP_DATA_A, VLV_VIDEO_DIP_DATA_B)
#define VLV_TVIDEO_DIP_GCP(pipe) \
	_PIPE(pipe, VLV_VIDEO_DIP_GDCP_PAYLOAD_A, VLV_VIDEO_DIP_GDCP_PAYLOAD_B)

/* Haswell DIP controls */
#define HSW_VIDEO_DIP_CTL_A		0x60200
#define HSW_VIDEO_DIP_AVI_DATA_A	0x60220
#define HSW_VIDEO_DIP_VS_DATA_A		0x60260
#define HSW_VIDEO_DIP_SPD_DATA_A	0x602A0
#define HSW_VIDEO_DIP_GMP_DATA_A	0x602E0
#define HSW_VIDEO_DIP_VSC_DATA_A	0x60320
#define HSW_VIDEO_DIP_AVI_ECC_A		0x60240
#define HSW_VIDEO_DIP_VS_ECC_A		0x60280
#define HSW_VIDEO_DIP_SPD_ECC_A		0x602C0
#define HSW_VIDEO_DIP_GMP_ECC_A		0x60300
#define HSW_VIDEO_DIP_VSC_ECC_A		0x60344
#define HSW_VIDEO_DIP_GCP_A		0x60210

#define HSW_VIDEO_DIP_CTL_B		0x61200
#define HSW_VIDEO_DIP_AVI_DATA_B	0x61220
#define HSW_VIDEO_DIP_VS_DATA_B		0x61260
#define HSW_VIDEO_DIP_SPD_DATA_B	0x612A0
#define HSW_VIDEO_DIP_GMP_DATA_B	0x612E0
#define HSW_VIDEO_DIP_VSC_DATA_B	0x61320
#define HSW_VIDEO_DIP_BVI_ECC_B		0x61240
#define HSW_VIDEO_DIP_VS_ECC_B		0x61280
#define HSW_VIDEO_DIP_SPD_ECC_B		0x612C0
#define HSW_VIDEO_DIP_GMP_ECC_B		0x61300
#define HSW_VIDEO_DIP_VSC_ECC_B		0x61344
#define HSW_VIDEO_DIP_GCP_B		0x61210

#define HSW_TVIDEO_DIP_CTL(trans) \
	 _TRANSCODER(trans, HSW_VIDEO_DIP_CTL_A, HSW_VIDEO_DIP_CTL_B)
#define HSW_TVIDEO_DIP_AVI_DATA(trans) \
	 _TRANSCODER(trans, HSW_VIDEO_DIP_AVI_DATA_A, HSW_VIDEO_DIP_AVI_DATA_B)
#define HSW_TVIDEO_DIP_SPD_DATA(trans) \
	 _TRANSCODER(trans, HSW_VIDEO_DIP_SPD_DATA_A, HSW_VIDEO_DIP_SPD_DATA_B)
#define HSW_TVIDEO_DIP_GCP(trans) \
	_TRANSCODER(trans, HSW_VIDEO_DIP_GCP_A, HSW_VIDEO_DIP_GCP_B)
#define HSW_TVIDEO_DIP_VSC_DATA(trans) \
	 _TRANSCODER(trans, HSW_VIDEO_DIP_VSC_DATA_A, HSW_VIDEO_DIP_VSC_DATA_B)

#define _TRANS_HTOTAL_B          0xe1000
#define _TRANS_HBLANK_B          0xe1004
#define _TRANS_HSYNC_B           0xe1008
#define _TRANS_VTOTAL_B          0xe100c
#define _TRANS_VBLANK_B          0xe1010
#define _TRANS_VSYNC_B           0xe1014
#define _TRANS_VSYNCSHIFT_B	 0xe1028

#define TRANS_HTOTAL(pipe) _PIPE(pipe, _TRANS_HTOTAL_A, _TRANS_HTOTAL_B)
#define TRANS_HBLANK(pipe) _PIPE(pipe, _TRANS_HBLANK_A, _TRANS_HBLANK_B)
#define TRANS_HSYNC(pipe) _PIPE(pipe, _TRANS_HSYNC_A, _TRANS_HSYNC_B)
#define TRANS_VTOTAL(pipe) _PIPE(pipe, _TRANS_VTOTAL_A, _TRANS_VTOTAL_B)
#define TRANS_VBLANK(pipe) _PIPE(pipe, _TRANS_VBLANK_A, _TRANS_VBLANK_B)
#define TRANS_VSYNC(pipe) _PIPE(pipe, _TRANS_VSYNC_A, _TRANS_VSYNC_B)
#define TRANS_VSYNCSHIFT(pipe) _PIPE(pipe, _TRANS_VSYNCSHIFT_A, \
				     _TRANS_VSYNCSHIFT_B)

#define _TRANSB_DATA_M1          0xe1030
#define _TRANSB_DATA_N1          0xe1034
#define _TRANSB_DATA_M2          0xe1038
#define _TRANSB_DATA_N2          0xe103c
#define _TRANSB_DP_LINK_M1       0xe1040
#define _TRANSB_DP_LINK_N1       0xe1044
#define _TRANSB_DP_LINK_M2       0xe1048
#define _TRANSB_DP_LINK_N2       0xe104c

#define TRANSDATA_M1(pipe) _PIPE(pipe, _TRANSA_DATA_M1, _TRANSB_DATA_M1)
#define TRANSDATA_N1(pipe) _PIPE(pipe, _TRANSA_DATA_N1, _TRANSB_DATA_N1)
#define TRANSDATA_M2(pipe) _PIPE(pipe, _TRANSA_DATA_M2, _TRANSB_DATA_M2)
#define TRANSDATA_N2(pipe) _PIPE(pipe, _TRANSA_DATA_N2, _TRANSB_DATA_N2)
#define TRANSDPLINK_M1(pipe) _PIPE(pipe, _TRANSA_DP_LINK_M1, _TRANSB_DP_LINK_M1)
#define TRANSDPLINK_N1(pipe) _PIPE(pipe, _TRANSA_DP_LINK_N1, _TRANSB_DP_LINK_N1)
#define TRANSDPLINK_M2(pipe) _PIPE(pipe, _TRANSA_DP_LINK_M2, _TRANSB_DP_LINK_M2)
#define TRANSDPLINK_N2(pipe) _PIPE(pipe, _TRANSA_DP_LINK_N2, _TRANSB_DP_LINK_N2)

#define _TRANSACONF              0xf0008
#define _TRANSBCONF              0xf1008
#define TRANSCONF(plane) _PIPE(plane, _TRANSACONF, _TRANSBCONF)
#define  TRANS_DISABLE          (0<<31)
#define  TRANS_ENABLE           (1<<31)
#define  TRANS_STATE_MASK       (1<<30)
#define  TRANS_STATE_DISABLE    (0<<30)
#define  TRANS_STATE_ENABLE     (1<<30)
#define  TRANS_FSYNC_DELAY_HB1  (0<<27)
#define  TRANS_FSYNC_DELAY_HB2  (1<<27)
#define  TRANS_FSYNC_DELAY_HB3  (2<<27)
#define  TRANS_FSYNC_DELAY_HB4  (3<<27)
#define  TRANS_INTERLACE_MASK   (7<<21)
#define  TRANS_PROGRESSIVE      (0<<21)
#define  TRANS_INTERLACED       (3<<21)
#define  TRANS_LEGACY_INTERLACED_ILK (2<<21)
#define  TRANS_8BPC             (0<<5)
#define  TRANS_10BPC            (1<<5)
#define  TRANS_6BPC             (2<<5)
#define  TRANS_12BPC            (3<<5)

#define _TRANSA_CHICKEN1	 0xf0060
#define _TRANSB_CHICKEN1	 0xf1060
#define TRANS_CHICKEN1(pipe) _PIPE(pipe, _TRANSA_CHICKEN1, _TRANSB_CHICKEN1)
#define  TRANS_CHICKEN1_DP0UNIT_GC_DISABLE	(1<<4)
#define _TRANSA_CHICKEN2	 0xf0064
#define _TRANSB_CHICKEN2	 0xf1064
#define TRANS_CHICKEN2(pipe) _PIPE(pipe, _TRANSA_CHICKEN2, _TRANSB_CHICKEN2)
#define  TRANS_CHICKEN2_TIMING_OVERRIDE		(1<<31)


#define SOUTH_CHICKEN1		0xc2000
#define  FDIA_PHASE_SYNC_SHIFT_OVR	19
#define  FDIA_PHASE_SYNC_SHIFT_EN	18
#define  FDI_PHASE_SYNC_OVR(pipe) (1<<(FDIA_PHASE_SYNC_SHIFT_OVR - ((pipe) * 2)))
#define  FDI_PHASE_SYNC_EN(pipe) (1<<(FDIA_PHASE_SYNC_SHIFT_EN - ((pipe) * 2)))
#define  FDI_BC_BIFURCATION_SELECT	(1 << 12)
#define SOUTH_CHICKEN2		0xc2004
#define  FDI_MPHY_IOSFSB_RESET_STATUS	(1<<13)
#define  FDI_MPHY_IOSFSB_RESET_CTL	(1<<12)
#define  DPLS_EDP_PPS_FIX_DIS		(1<<0)

#define _FDI_RXA_CHICKEN         0xc200c
#define _FDI_RXB_CHICKEN         0xc2010
#define  FDI_RX_PHASE_SYNC_POINTER_OVR	(1<<1)
#define  FDI_RX_PHASE_SYNC_POINTER_EN	(1<<0)
#define FDI_RX_CHICKEN(pipe) _PIPE(pipe, _FDI_RXA_CHICKEN, _FDI_RXB_CHICKEN)

#define SOUTH_DSPCLK_GATE_D	0xc2020
#define  PCH_DPLSUNIT_CLOCK_GATE_DISABLE (1<<29)
#define  PCH_LP_PARTITION_LEVEL_DISABLE  (1<<12)

/* CPU: FDI_TX */
#define _FDI_TXA_CTL             0x60100
#define _FDI_TXB_CTL             0x61100
#define FDI_TX_CTL(pipe) _PIPE(pipe, _FDI_TXA_CTL, _FDI_TXB_CTL)
#define  FDI_TX_DISABLE         (0<<31)
#define  FDI_TX_ENABLE          (1<<31)
#define  FDI_LINK_TRAIN_PATTERN_1       (0<<28)
#define  FDI_LINK_TRAIN_PATTERN_2       (1<<28)
#define  FDI_LINK_TRAIN_PATTERN_IDLE    (2<<28)
#define  FDI_LINK_TRAIN_NONE            (3<<28)
#define  FDI_LINK_TRAIN_VOLTAGE_0_4V    (0<<25)
#define  FDI_LINK_TRAIN_VOLTAGE_0_6V    (1<<25)
#define  FDI_LINK_TRAIN_VOLTAGE_0_8V    (2<<25)
#define  FDI_LINK_TRAIN_VOLTAGE_1_2V    (3<<25)
#define  FDI_LINK_TRAIN_PRE_EMPHASIS_NONE (0<<22)
#define  FDI_LINK_TRAIN_PRE_EMPHASIS_1_5X (1<<22)
#define  FDI_LINK_TRAIN_PRE_EMPHASIS_2X   (2<<22)
#define  FDI_LINK_TRAIN_PRE_EMPHASIS_3X   (3<<22)
/* ILK always use 400mV 0dB for voltage swing and pre-emphasis level.
   SNB has different settings. */
/* SNB A-stepping */
#define  FDI_LINK_TRAIN_400MV_0DB_SNB_A		(0x38<<22)
#define  FDI_LINK_TRAIN_400MV_6DB_SNB_A		(0x02<<22)
#define  FDI_LINK_TRAIN_600MV_3_5DB_SNB_A	(0x01<<22)
#define  FDI_LINK_TRAIN_800MV_0DB_SNB_A		(0x0<<22)
/* SNB B-stepping */
#define  FDI_LINK_TRAIN_400MV_0DB_SNB_B		(0x0<<22)
#define  FDI_LINK_TRAIN_400MV_6DB_SNB_B		(0x3a<<22)
#define  FDI_LINK_TRAIN_600MV_3_5DB_SNB_B	(0x39<<22)
#define  FDI_LINK_TRAIN_800MV_0DB_SNB_B		(0x38<<22)
#define  FDI_LINK_TRAIN_VOL_EMP_MASK		(0x3f<<22)
#define  FDI_DP_PORT_WIDTH_X1           (0<<19)
#define  FDI_DP_PORT_WIDTH_X2           (1<<19)
#define  FDI_DP_PORT_WIDTH_X3           (2<<19)
#define  FDI_DP_PORT_WIDTH_X4           (3<<19)
#define  FDI_TX_ENHANCE_FRAME_ENABLE    (1<<18)
/* Ironlake: hardwired to 1 */
#define  FDI_TX_PLL_ENABLE              (1<<14)

/* Ivybridge has different bits for lolz */
#define  FDI_LINK_TRAIN_PATTERN_1_IVB       (0<<8)
#define  FDI_LINK_TRAIN_PATTERN_2_IVB       (1<<8)
#define  FDI_LINK_TRAIN_PATTERN_IDLE_IVB    (2<<8)
#define  FDI_LINK_TRAIN_NONE_IVB            (3<<8)

/* both Tx and Rx */
#define  FDI_COMPOSITE_SYNC		(1<<11)
#define  FDI_LINK_TRAIN_AUTO		(1<<10)
#define  FDI_SCRAMBLING_ENABLE          (0<<7)
#define  FDI_SCRAMBLING_DISABLE         (1<<7)

/* FDI_RX, FDI_X is hard-wired to Transcoder_X */
#define _FDI_RXA_CTL             0xf000c
#define _FDI_RXB_CTL             0xf100c
#define FDI_RX_CTL(pipe) _PIPE(pipe, _FDI_RXA_CTL, _FDI_RXB_CTL)
#define  FDI_RX_ENABLE          (1<<31)
/* train, dp width same as FDI_TX */
#define  FDI_FS_ERRC_ENABLE		(1<<27)
#define  FDI_FE_ERRC_ENABLE		(1<<26)
#define  FDI_DP_PORT_WIDTH_X8           (7<<19)
#define  FDI_RX_POLARITY_REVERSED_LPT	(1<<16)
#define  FDI_8BPC                       (0<<16)
#define  FDI_10BPC                      (1<<16)
#define  FDI_6BPC                       (2<<16)
#define  FDI_12BPC                      (3<<16)
#define  FDI_RX_LINK_REVERSAL_OVERRIDE  (1<<15)
#define  FDI_DMI_LINK_REVERSE_MASK      (1<<14)
#define  FDI_RX_PLL_ENABLE              (1<<13)
#define  FDI_FS_ERR_CORRECT_ENABLE      (1<<11)
#define  FDI_FE_ERR_CORRECT_ENABLE      (1<<10)
#define  FDI_FS_ERR_REPORT_ENABLE       (1<<9)
#define  FDI_FE_ERR_REPORT_ENABLE       (1<<8)
#define  FDI_RX_ENHANCE_FRAME_ENABLE    (1<<6)
#define  FDI_PCDCLK	                (1<<4)
/* CPT */
#define  FDI_AUTO_TRAINING			(1<<10)
#define  FDI_LINK_TRAIN_PATTERN_1_CPT		(0<<8)
#define  FDI_LINK_TRAIN_PATTERN_2_CPT		(1<<8)
#define  FDI_LINK_TRAIN_PATTERN_IDLE_CPT	(2<<8)
#define  FDI_LINK_TRAIN_NORMAL_CPT		(3<<8)
#define  FDI_LINK_TRAIN_PATTERN_MASK_CPT	(3<<8)
/* LPT */
#define  FDI_PORT_WIDTH_2X_LPT			(1<<19)
#define  FDI_PORT_WIDTH_1X_LPT			(0<<19)

#define _FDI_RXA_MISC			0xf0010
#define _FDI_RXB_MISC			0xf1010
#define  FDI_RX_PWRDN_LANE1_MASK	(3<<26)
#define  FDI_RX_PWRDN_LANE1_VAL(x)	((x)<<26)
#define  FDI_RX_PWRDN_LANE0_MASK	(3<<24)
#define  FDI_RX_PWRDN_LANE0_VAL(x)	((x)<<24)
#define  FDI_RX_TP1_TO_TP2_48		(2<<20)
#define  FDI_RX_TP1_TO_TP2_64		(3<<20)
#define  FDI_RX_FDI_DELAY_90		(0x90<<0)
#define FDI_RX_MISC(pipe) _PIPE(pipe, _FDI_RXA_MISC, _FDI_RXB_MISC)

#define _FDI_RXA_TUSIZE1         0xf0030
#define _FDI_RXA_TUSIZE2         0xf0038
#define _FDI_RXB_TUSIZE1         0xf1030
#define _FDI_RXB_TUSIZE2         0xf1038
#define FDI_RX_TUSIZE1(pipe) _PIPE(pipe, _FDI_RXA_TUSIZE1, _FDI_RXB_TUSIZE1)
#define FDI_RX_TUSIZE2(pipe) _PIPE(pipe, _FDI_RXA_TUSIZE2, _FDI_RXB_TUSIZE2)

/* FDI_RX interrupt register format */
#define FDI_RX_INTER_LANE_ALIGN         (1<<10)
#define FDI_RX_SYMBOL_LOCK              (1<<9) /* train 2 */
#define FDI_RX_BIT_LOCK                 (1<<8) /* train 1 */
#define FDI_RX_TRAIN_PATTERN_2_FAIL     (1<<7)
#define FDI_RX_FS_CODE_ERR              (1<<6)
#define FDI_RX_FE_CODE_ERR              (1<<5)
#define FDI_RX_SYMBOL_ERR_RATE_ABOVE    (1<<4)
#define FDI_RX_HDCP_LINK_FAIL           (1<<3)
#define FDI_RX_PIXEL_FIFO_OVERFLOW      (1<<2)
#define FDI_RX_CROSS_CLOCK_OVERFLOW     (1<<1)
#define FDI_RX_SYMBOL_QUEUE_OVERFLOW    (1<<0)

#define _FDI_RXA_IIR             0xf0014
#define _FDI_RXA_IMR             0xf0018
#define _FDI_RXB_IIR             0xf1014
#define _FDI_RXB_IMR             0xf1018
#define FDI_RX_IIR(pipe) _PIPE(pipe, _FDI_RXA_IIR, _FDI_RXB_IIR)
#define FDI_RX_IMR(pipe) _PIPE(pipe, _FDI_RXA_IMR, _FDI_RXB_IMR)

#define FDI_PLL_CTL_1           0xfe000
#define FDI_PLL_CTL_2           0xfe004

#define PCH_LVDS	0xe1180
#define  LVDS_DETECTED	(1 << 1)

/* vlv has 2 sets of panel control regs. */
#define PIPEA_PP_STATUS         (VLV_DISPLAY_BASE + 0x61200)
#define PIPEA_PP_CONTROL        (VLV_DISPLAY_BASE + 0x61204)
#define PIPEA_PP_ON_DELAYS      (VLV_DISPLAY_BASE + 0x61208)
#define PIPEA_PP_OFF_DELAYS     (VLV_DISPLAY_BASE + 0x6120c)
#define PIPEA_PP_DIVISOR        (VLV_DISPLAY_BASE + 0x61210)

#define PIPEB_PP_STATUS         (VLV_DISPLAY_BASE + 0x61300)
#define PIPEB_PP_CONTROL        (VLV_DISPLAY_BASE + 0x61304)
#define PIPEB_PP_ON_DELAYS      (VLV_DISPLAY_BASE + 0x61308)
#define PIPEB_PP_OFF_DELAYS     (VLV_DISPLAY_BASE + 0x6130c)
#define PIPEB_PP_DIVISOR        (VLV_DISPLAY_BASE + 0x61310)

#define VLV_PIPE_PP_STATUS(pipe) _PIPE(pipe, PIPEA_PP_STATUS, PIPEB_PP_STATUS)
#define VLV_PIPE_PP_CONTROL(pipe) _PIPE(pipe, PIPEA_PP_CONTROL, PIPEB_PP_CONTROL)
#define VLV_PIPE_PP_ON_DELAYS(pipe) \
		_PIPE(pipe, PIPEA_PP_ON_DELAYS, PIPEB_PP_ON_DELAYS)
#define VLV_PIPE_PP_OFF_DELAYS(pipe) \
		_PIPE(pipe, PIPEA_PP_OFF_DELAYS, PIPEB_PP_OFF_DELAYS)
#define VLV_PIPE_PP_DIVISOR(pipe) \
		_PIPE(pipe, PIPEA_PP_DIVISOR, PIPEB_PP_DIVISOR)

#define PCH_PP_STATUS		0xc7200
#define PCH_PP_CONTROL		0xc7204
#define  PANEL_UNLOCK_REGS	(0xabcd << 16)
#define  PANEL_UNLOCK_MASK	(0xffff << 16)
#define  EDP_FORCE_VDD		(1 << 3)
#define  EDP_BLC_ENABLE		(1 << 2)
#define  PANEL_POWER_RESET	(1 << 1)
#define  PANEL_POWER_OFF	(0 << 0)
#define  PANEL_POWER_ON		(1 << 0)
#define PCH_PP_ON_DELAYS	0xc7208
#define  PANEL_PORT_SELECT_MASK	(3 << 30)
#define  PANEL_PORT_SELECT_LVDS	(0 << 30)
#define  PANEL_PORT_SELECT_DPA	(1 << 30)
#define  EDP_PANEL		(1 << 30)
#define  PANEL_PORT_SELECT_DPC	(2 << 30)
#define  PANEL_PORT_SELECT_DPD	(3 << 30)
#define  PANEL_POWER_UP_DELAY_MASK	(0x1fff0000)
#define  PANEL_POWER_UP_DELAY_SHIFT	16
#define  PANEL_LIGHT_ON_DELAY_MASK	(0x1fff)
#define  PANEL_LIGHT_ON_DELAY_SHIFT	0

#define PCH_PP_OFF_DELAYS	0xc720c
#define  PANEL_POWER_PORT_SELECT_MASK	(0x3 << 30)
#define  PANEL_POWER_PORT_LVDS		(0 << 30)
#define  PANEL_POWER_PORT_DP_A		(1 << 30)
#define  PANEL_POWER_PORT_DP_C		(2 << 30)
#define  PANEL_POWER_PORT_DP_D		(3 << 30)
#define  PANEL_POWER_DOWN_DELAY_MASK	(0x1fff0000)
#define  PANEL_POWER_DOWN_DELAY_SHIFT	16
#define  PANEL_LIGHT_OFF_DELAY_MASK	(0x1fff)
#define  PANEL_LIGHT_OFF_DELAY_SHIFT	0

#define PCH_PP_DIVISOR		0xc7210
#define  PP_REFERENCE_DIVIDER_MASK	(0xffffff00)
#define  PP_REFERENCE_DIVIDER_SHIFT	8
#define  PANEL_POWER_CYCLE_DELAY_MASK	(0x1f)
#define  PANEL_POWER_CYCLE_DELAY_SHIFT	0

#define PCH_DP_B		0xe4100
#define PCH_DPB_AUX_CH_CTL	0xe4110
#define PCH_DPB_AUX_CH_DATA1	0xe4114
#define PCH_DPB_AUX_CH_DATA2	0xe4118
#define PCH_DPB_AUX_CH_DATA3	0xe411c
#define PCH_DPB_AUX_CH_DATA4	0xe4120
#define PCH_DPB_AUX_CH_DATA5	0xe4124

#define PCH_DP_C		0xe4200
#define PCH_DPC_AUX_CH_CTL	0xe4210
#define PCH_DPC_AUX_CH_DATA1	0xe4214
#define PCH_DPC_AUX_CH_DATA2	0xe4218
#define PCH_DPC_AUX_CH_DATA3	0xe421c
#define PCH_DPC_AUX_CH_DATA4	0xe4220
#define PCH_DPC_AUX_CH_DATA5	0xe4224

#define PCH_DP_D		0xe4300
#define PCH_DPD_AUX_CH_CTL	0xe4310
#define PCH_DPD_AUX_CH_DATA1	0xe4314
#define PCH_DPD_AUX_CH_DATA2	0xe4318
#define PCH_DPD_AUX_CH_DATA3	0xe431c
#define PCH_DPD_AUX_CH_DATA4	0xe4320
#define PCH_DPD_AUX_CH_DATA5	0xe4324

/* CPT */
#define  PORT_TRANS_A_SEL_CPT	0
#define  PORT_TRANS_B_SEL_CPT	(1<<29)
#define  PORT_TRANS_C_SEL_CPT	(2<<29)
#define  PORT_TRANS_SEL_MASK	(3<<29)
#define  PORT_TRANS_SEL_CPT(pipe)	((pipe) << 29)
#define  PORT_TO_PIPE(val)	(((val) & (1<<30)) >> 30)
#define  PORT_TO_PIPE_CPT(val)	(((val) & PORT_TRANS_SEL_MASK) >> 29)

#define TRANS_DP_CTL_A		0xe0300
#define TRANS_DP_CTL_B		0xe1300
#define TRANS_DP_CTL_C		0xe2300
#define TRANS_DP_CTL(pipe)	_PIPE(pipe, TRANS_DP_CTL_A, TRANS_DP_CTL_B)
#define  TRANS_DP_OUTPUT_ENABLE	(1<<31)
#define  TRANS_DP_PORT_SEL_B	(0<<29)
#define  TRANS_DP_PORT_SEL_C	(1<<29)
#define  TRANS_DP_PORT_SEL_D	(2<<29)
#define  TRANS_DP_PORT_SEL_NONE	(3<<29)
#define  TRANS_DP_PORT_SEL_MASK	(3<<29)
#define  TRANS_DP_AUDIO_ONLY	(1<<26)
#define  TRANS_DP_ENH_FRAMING	(1<<18)
#define  TRANS_DP_8BPC		(0<<9)
#define  TRANS_DP_10BPC		(1<<9)
#define  TRANS_DP_6BPC		(2<<9)
#define  TRANS_DP_12BPC		(3<<9)
#define  TRANS_DP_BPC_MASK	(3<<9)
#define  TRANS_DP_VSYNC_ACTIVE_HIGH	(1<<4)
#define  TRANS_DP_VSYNC_ACTIVE_LOW	0
#define  TRANS_DP_HSYNC_ACTIVE_HIGH	(1<<3)
#define  TRANS_DP_HSYNC_ACTIVE_LOW	0
#define  TRANS_DP_SYNC_MASK	(3<<3)

/* SNB eDP training params */
/* SNB A-stepping */
#define  EDP_LINK_TRAIN_400MV_0DB_SNB_A		(0x38<<22)
#define  EDP_LINK_TRAIN_400MV_6DB_SNB_A		(0x02<<22)
#define  EDP_LINK_TRAIN_600MV_3_5DB_SNB_A	(0x01<<22)
#define  EDP_LINK_TRAIN_800MV_0DB_SNB_A		(0x0<<22)
/* SNB B-stepping */
#define  EDP_LINK_TRAIN_400_600MV_0DB_SNB_B	(0x0<<22)
#define  EDP_LINK_TRAIN_400MV_3_5DB_SNB_B	(0x1<<22)
#define  EDP_LINK_TRAIN_400_600MV_6DB_SNB_B	(0x3a<<22)
#define  EDP_LINK_TRAIN_600_800MV_3_5DB_SNB_B	(0x39<<22)
#define  EDP_LINK_TRAIN_800_1200MV_0DB_SNB_B	(0x38<<22)
#define  EDP_LINK_TRAIN_VOL_EMP_MASK_SNB	(0x3f<<22)

/* IVB */
#define EDP_LINK_TRAIN_400MV_0DB_IVB		(0x24 <<22)
#define EDP_LINK_TRAIN_400MV_3_5DB_IVB		(0x2a <<22)
#define EDP_LINK_TRAIN_400MV_6DB_IVB		(0x2f <<22)
#define EDP_LINK_TRAIN_600MV_0DB_IVB		(0x30 <<22)
#define EDP_LINK_TRAIN_600MV_3_5DB_IVB		(0x36 <<22)
#define EDP_LINK_TRAIN_800MV_0DB_IVB		(0x38 <<22)
#define EDP_LINK_TRAIN_800MV_3_5DB_IVB		(0x33 <<22)

/* legacy values */
#define EDP_LINK_TRAIN_500MV_0DB_IVB		(0x00 <<22)
#define EDP_LINK_TRAIN_1000MV_0DB_IVB		(0x20 <<22)
#define EDP_LINK_TRAIN_500MV_3_5DB_IVB		(0x02 <<22)
#define EDP_LINK_TRAIN_1000MV_3_5DB_IVB		(0x22 <<22)
#define EDP_LINK_TRAIN_1000MV_6DB_IVB		(0x23 <<22)

#define  EDP_LINK_TRAIN_VOL_EMP_MASK_IVB	(0x3f<<22)

#define  FORCEWAKE				0xA18C
#define  FORCEWAKE_VLV				0x1300b0
#define  FORCEWAKE_ACK_VLV			0x1300b4
#define  FORCEWAKE_MEDIA_VLV			0x1300b8
#define  FORCEWAKE_ACK_MEDIA_VLV		0x1300bc
#define  FORCEWAKE_ACK_HSW			0x130044
#define  FORCEWAKE_ACK				0x130090
#define  VLV_GTLC_WAKE_CTRL			0x130090
#define  VLV_GTLC_PW_STATUS			0x130094
#define  FORCEWAKE_MT				0xa188 /* multi-threaded */
#define   FORCEWAKE_KERNEL			0x1
#define   FORCEWAKE_USER			0x2
#define  FORCEWAKE_MT_ACK			0x130040
#define  ECOBUS					0xa180
#define    FORCEWAKE_MT_ENABLE			(1<<5)

#define  GTFIFODBG				0x120000
#define    GT_FIFO_CPU_ERROR_MASK		7
#define    GT_FIFO_OVFERR			(1<<2)
#define    GT_FIFO_IAWRERR			(1<<1)
#define    GT_FIFO_IARDERR			(1<<0)

#define  GT_FIFO_FREE_ENTRIES			0x120008
#define    GT_FIFO_NUM_RESERVED_ENTRIES		20

#define GEN6_UCGCTL1				0x9400
# define GEN6_BLBUNIT_CLOCK_GATE_DISABLE		(1 << 5)
# define GEN6_CSUNIT_CLOCK_GATE_DISABLE			(1 << 7)

#define GEN6_UCGCTL2				0x9404
# define GEN7_VDSUNIT_CLOCK_GATE_DISABLE		(1 << 30)
# define GEN7_TDLUNIT_CLOCK_GATE_DISABLE		(1 << 22)
# define GEN6_RCZUNIT_CLOCK_GATE_DISABLE		(1 << 13)
# define GEN6_RCPBUNIT_CLOCK_GATE_DISABLE		(1 << 12)
# define GEN6_RCCUNIT_CLOCK_GATE_DISABLE		(1 << 11)

#define GEN7_UCGCTL4				0x940c
#define  GEN7_L3BANK2X_CLOCK_GATE_DISABLE	(1<<25)

#define GEN6_RPNSWREQ				0xA008
#define   GEN6_TURBO_DISABLE			(1<<31)
#define   GEN6_FREQUENCY(x)			((x)<<25)
#define   HSW_FREQUENCY(x)			((x)<<24)
#define   GEN6_OFFSET(x)			((x)<<19)
#define   GEN6_AGGRESSIVE_TURBO			(0<<15)
#define GEN6_RC_VIDEO_FREQ			0xA00C
#define GEN6_RC_CONTROL				0xA090
#define   GEN6_RC_CTL_RC6pp_ENABLE		(1<<16)
#define   GEN6_RC_CTL_RC6p_ENABLE		(1<<17)
#define   GEN6_RC_CTL_RC6_ENABLE		(1<<18)
#define   GEN6_RC_CTL_RC1e_ENABLE		(1<<20)
#define   GEN6_RC_CTL_RC7_ENABLE		(1<<22)
#define   GEN6_RC_CTL_EI_MODE(x)		((x)<<27)
#define   GEN6_RC_CTL_HW_ENABLE			(1<<31)
#define GEN6_RP_DOWN_TIMEOUT			0xA010
#define GEN6_RP_INTERRUPT_LIMITS		0xA014
#define GEN6_RPSTAT1				0xA01C
#define   GEN6_CAGF_SHIFT			8
#define   HSW_CAGF_SHIFT			7
#define   GEN6_CAGF_MASK			(0x7f << GEN6_CAGF_SHIFT)
#define   HSW_CAGF_MASK				(0x7f << HSW_CAGF_SHIFT)
#define GEN6_RP_CONTROL				0xA024
#define   GEN6_RP_MEDIA_TURBO			(1<<11)
#define   GEN6_RP_MEDIA_MODE_MASK		(3<<9)
#define   GEN6_RP_MEDIA_HW_TURBO_MODE		(3<<9)
#define   GEN6_RP_MEDIA_HW_NORMAL_MODE		(2<<9)
#define   GEN6_RP_MEDIA_HW_MODE			(1<<9)
#define   GEN6_RP_MEDIA_SW_MODE			(0<<9)
#define   GEN6_RP_MEDIA_IS_GFX			(1<<8)
#define   GEN6_RP_ENABLE			(1<<7)
#define   GEN6_RP_UP_IDLE_MIN			(0x1<<3)
#define   GEN6_RP_UP_BUSY_AVG			(0x2<<3)
#define   GEN6_RP_UP_BUSY_CONT			(0x4<<3)
#define   GEN7_RP_DOWN_IDLE_AVG			(0x2<<0)
#define   GEN6_RP_DOWN_IDLE_CONT		(0x1<<0)
#define GEN6_RP_UP_THRESHOLD			0xA02C
#define GEN6_RP_DOWN_THRESHOLD			0xA030
#define GEN6_RP_CUR_UP_EI			0xA050
#define   GEN6_CURICONT_MASK			0xffffff
#define GEN6_RP_CUR_UP				0xA054
#define   GEN6_CURBSYTAVG_MASK			0xffffff
#define GEN6_RP_PREV_UP				0xA058
#define GEN6_RP_CUR_DOWN_EI			0xA05C
#define   GEN6_CURIAVG_MASK			0xffffff
#define GEN6_RP_CUR_DOWN			0xA060
#define GEN6_RP_PREV_DOWN			0xA064
#define GEN6_RP_UP_EI				0xA068
#define GEN6_RP_DOWN_EI				0xA06C
#define GEN6_RP_IDLE_HYSTERSIS			0xA070
#define GEN6_RC_STATE				0xA094
#define GEN6_RC1_WAKE_RATE_LIMIT		0xA098
#define GEN6_RC6_WAKE_RATE_LIMIT		0xA09C
#define GEN6_RC6pp_WAKE_RATE_LIMIT		0xA0A0
#define GEN6_RC_EVALUATION_INTERVAL		0xA0A8
#define GEN6_RC_IDLE_HYSTERSIS			0xA0AC
#define GEN6_RC_SLEEP				0xA0B0
#define GEN6_RC1e_THRESHOLD			0xA0B4
#define GEN6_RC6_THRESHOLD			0xA0B8
#define GEN6_RC6p_THRESHOLD			0xA0BC
#define GEN6_RC6pp_THRESHOLD			0xA0C0
#define GEN6_PMINTRMSK				0xA168

#define GEN6_PMISR				0x44020
#define GEN6_PMIMR				0x44024 /* rps_lock */
#define GEN6_PMIIR				0x44028
#define GEN6_PMIER				0x4402C
#define  GEN6_PM_MBOX_EVENT			(1<<25)
#define  GEN6_PM_THERMAL_EVENT			(1<<24)
#define  GEN6_PM_RP_DOWN_TIMEOUT		(1<<6)
#define  GEN6_PM_RP_UP_THRESHOLD		(1<<5)
#define  GEN6_PM_RP_DOWN_THRESHOLD		(1<<4)
#define  GEN6_PM_RP_UP_EI_EXPIRED		(1<<2)
#define  GEN6_PM_RP_DOWN_EI_EXPIRED		(1<<1)
#define  GEN6_PM_DEFERRED_EVENTS		(GEN6_PM_RP_UP_THRESHOLD | \
						 GEN6_PM_RP_DOWN_THRESHOLD | \
						 GEN6_PM_RP_DOWN_TIMEOUT)

#define GEN6_GT_GFX_RC6_LOCKED			0x138104
#define GEN6_GT_GFX_RC6				0x138108
#define GEN6_GT_GFX_RC6p			0x13810C
#define GEN6_GT_GFX_RC6pp			0x138110

#define GEN6_PCODE_MAILBOX			0x138124
#define   GEN6_PCODE_READY			(1<<31)
#define   GEN6_READ_OC_PARAMS			0xc
#define   GEN6_PCODE_WRITE_MIN_FREQ_TABLE	0x8
#define   GEN6_PCODE_READ_MIN_FREQ_TABLE	0x9
#define	  GEN6_PCODE_WRITE_RC6VIDS		0x4
#define	  GEN6_PCODE_READ_RC6VIDS		0x5
#define   GEN6_ENCODE_RC6_VID(mv)		(((mv) - 245) / 5)
#define   GEN6_DECODE_RC6_VID(vids)		(((vids) * 5) + 245)
#define GEN6_PCODE_DATA				0x138128
#define   GEN6_PCODE_FREQ_IA_RATIO_SHIFT	8

#define VLV_IOSF_DOORBELL_REQ			0x182100
#define   IOSF_DEVFN_SHIFT			24
#define   IOSF_OPCODE_SHIFT			16
#define   IOSF_PORT_SHIFT			8
#define   IOSF_BYTE_ENABLES_SHIFT		4
#define   IOSF_BAR_SHIFT			1
#define   IOSF_SB_BUSY				(1<<0)
#define   IOSF_PORT_PUNIT			0x4
#define VLV_IOSF_DATA				0x182104
#define VLV_IOSF_ADDR				0x182108

#define PUNIT_OPCODE_REG_READ			6
#define PUNIT_OPCODE_REG_WRITE			7

#define GEN6_GT_CORE_STATUS		0x138060
#define   GEN6_CORE_CPD_STATE_MASK	(7<<4)
#define   GEN6_RCn_MASK			7
#define   GEN6_RC0			0
#define   GEN6_RC3			2
#define   GEN6_RC6			3
#define   GEN6_RC7			4

#define GEN7_MISCCPCTL			(0x9424)
#define   GEN7_DOP_CLOCK_GATE_ENABLE	(1<<0)

/* IVYBRIDGE DPF */
#define GEN7_L3CDERRST1			0xB008 /* L3CD Error Status 1 */
#define   GEN7_L3CDERRST1_ROW_MASK	(0x7ff<<14)
#define   GEN7_PARITY_ERROR_VALID	(1<<13)
#define   GEN7_L3CDERRST1_BANK_MASK	(3<<11)
#define   GEN7_L3CDERRST1_SUBBANK_MASK	(7<<8)
#define GEN7_PARITY_ERROR_ROW(reg) \
		((reg & GEN7_L3CDERRST1_ROW_MASK) >> 14)
#define GEN7_PARITY_ERROR_BANK(reg) \
		((reg & GEN7_L3CDERRST1_BANK_MASK) >> 11)
#define GEN7_PARITY_ERROR_SUBBANK(reg) \
		((reg & GEN7_L3CDERRST1_SUBBANK_MASK) >> 8)
#define   GEN7_L3CDERRST1_ENABLE	(1<<7)

#define GEN7_L3LOG_BASE			0xB070
#define GEN7_L3LOG_SIZE			0x80

#define GEN7_HALF_SLICE_CHICKEN1	0xe100 /* IVB GT1 + VLV */
#define GEN7_HALF_SLICE_CHICKEN1_GT2	0xf100
#define   GEN7_MAX_PS_THREAD_DEP		(8<<12)
#define   GEN7_PSD_SINGLE_PORT_DISPATCH_ENABLE	(1<<3)

#define GEN7_ROW_CHICKEN2		0xe4f4
#define GEN7_ROW_CHICKEN2_GT2		0xf4f4
#define   DOP_CLOCK_GATING_DISABLE	(1<<0)

#define G4X_AUD_VID_DID			(dev_priv->info->display_mmio_offset + 0x62020)
#define INTEL_AUDIO_DEVCL		0x808629FB
#define INTEL_AUDIO_DEVBLC		0x80862801
#define INTEL_AUDIO_DEVCTG		0x80862802

#define G4X_AUD_CNTL_ST			0x620B4
#define G4X_ELDV_DEVCL_DEVBLC		(1 << 13)
#define G4X_ELDV_DEVCTG			(1 << 14)
#define G4X_ELD_ADDR			(0xf << 5)
#define G4X_ELD_ACK			(1 << 4)
#define G4X_HDMIW_HDMIEDID		0x6210C

#define IBX_HDMIW_HDMIEDID_A		0xE2050
#define IBX_HDMIW_HDMIEDID_B		0xE2150
#define IBX_HDMIW_HDMIEDID(pipe) _PIPE(pipe, \
					IBX_HDMIW_HDMIEDID_A, \
					IBX_HDMIW_HDMIEDID_B)
#define IBX_AUD_CNTL_ST_A		0xE20B4
#define IBX_AUD_CNTL_ST_B		0xE21B4
#define IBX_AUD_CNTL_ST(pipe) _PIPE(pipe, \
					IBX_AUD_CNTL_ST_A, \
					IBX_AUD_CNTL_ST_B)
#define IBX_ELD_BUFFER_SIZE		(0x1f << 10)
#define IBX_ELD_ADDRESS			(0x1f << 5)
#define IBX_ELD_ACK			(1 << 4)
#define IBX_AUD_CNTL_ST2		0xE20C0
#define IBX_ELD_VALIDB			(1 << 0)
#define IBX_CP_READYB			(1 << 1)

#define CPT_HDMIW_HDMIEDID_A		0xE5050
#define CPT_HDMIW_HDMIEDID_B		0xE5150
#define CPT_HDMIW_HDMIEDID(pipe) _PIPE(pipe, \
					CPT_HDMIW_HDMIEDID_A, \
					CPT_HDMIW_HDMIEDID_B)
#define CPT_AUD_CNTL_ST_A		0xE50B4
#define CPT_AUD_CNTL_ST_B		0xE51B4
#define CPT_AUD_CNTL_ST(pipe) _PIPE(pipe, \
					CPT_AUD_CNTL_ST_A, \
					CPT_AUD_CNTL_ST_B)
#define CPT_AUD_CNTRL_ST2		0xE50C0

/* These are the 4 32-bit write offset registers for each stream
 * output buffer.  It determines the offset from the
 * 3DSTATE_SO_BUFFERs that the next streamed vertex output goes to.
 */
#define GEN7_SO_WRITE_OFFSET(n)		(0x5280 + (n) * 4)

#define IBX_AUD_CONFIG_A			0xe2000
#define IBX_AUD_CONFIG_B			0xe2100
#define IBX_AUD_CFG(pipe) _PIPE(pipe, \
					IBX_AUD_CONFIG_A, \
					IBX_AUD_CONFIG_B)
#define CPT_AUD_CONFIG_A			0xe5000
#define CPT_AUD_CONFIG_B			0xe5100
#define CPT_AUD_CFG(pipe) _PIPE(pipe, \
					CPT_AUD_CONFIG_A, \
					CPT_AUD_CONFIG_B)
#define   AUD_CONFIG_N_VALUE_INDEX		(1 << 29)
#define   AUD_CONFIG_N_PROG_ENABLE		(1 << 28)
#define   AUD_CONFIG_UPPER_N_SHIFT		20
#define   AUD_CONFIG_UPPER_N_VALUE		(0xff << 20)
#define   AUD_CONFIG_LOWER_N_SHIFT		4
#define   AUD_CONFIG_LOWER_N_VALUE		(0xfff << 4)
#define   AUD_CONFIG_PIXEL_CLOCK_HDMI_SHIFT	16
#define   AUD_CONFIG_PIXEL_CLOCK_HDMI		(0xf << 16)
#define   AUD_CONFIG_DISABLE_NCTS		(1 << 3)

/* HSW Audio */
#define   HSW_AUD_CONFIG_A		0x65000 /* Audio Configuration Transcoder A */
#define   HSW_AUD_CONFIG_B		0x65100 /* Audio Configuration Transcoder B */
#define   HSW_AUD_CFG(pipe) _PIPE(pipe, \
					HSW_AUD_CONFIG_A, \
					HSW_AUD_CONFIG_B)

#define   HSW_AUD_MISC_CTRL_A		0x65010 /* Audio Misc Control Convert 1 */
#define   HSW_AUD_MISC_CTRL_B		0x65110 /* Audio Misc Control Convert 2 */
#define   HSW_AUD_MISC_CTRL(pipe) _PIPE(pipe, \
					HSW_AUD_MISC_CTRL_A, \
					HSW_AUD_MISC_CTRL_B)

#define   HSW_AUD_DIP_ELD_CTRL_ST_A	0x650b4 /* Audio DIP and ELD Control State Transcoder A */
#define   HSW_AUD_DIP_ELD_CTRL_ST_B	0x651b4 /* Audio DIP and ELD Control State Transcoder B */
#define   HSW_AUD_DIP_ELD_CTRL(pipe) _PIPE(pipe, \
					HSW_AUD_DIP_ELD_CTRL_ST_A, \
					HSW_AUD_DIP_ELD_CTRL_ST_B)

/* Audio Digital Converter */
#define   HSW_AUD_DIG_CNVT_1		0x65080 /* Audio Converter 1 */
#define   HSW_AUD_DIG_CNVT_2		0x65180 /* Audio Converter 1 */
#define   AUD_DIG_CNVT(pipe) _PIPE(pipe, \
					HSW_AUD_DIG_CNVT_1, \
					HSW_AUD_DIG_CNVT_2)
#define   DIP_PORT_SEL_MASK		0x3

#define   HSW_AUD_EDID_DATA_A		0x65050
#define   HSW_AUD_EDID_DATA_B		0x65150
#define   HSW_AUD_EDID_DATA(pipe) _PIPE(pipe, \
					HSW_AUD_EDID_DATA_A, \
					HSW_AUD_EDID_DATA_B)

#define   HSW_AUD_PIPE_CONV_CFG		0x6507c /* Audio pipe and converter configs */
#define   HSW_AUD_PIN_ELD_CP_VLD	0x650c0 /* Audio ELD and CP Ready Status */
#define   AUDIO_INACTIVE_C		(1<<11)
#define   AUDIO_INACTIVE_B		(1<<7)
#define   AUDIO_INACTIVE_A		(1<<3)
#define   AUDIO_OUTPUT_ENABLE_A		(1<<2)
#define   AUDIO_OUTPUT_ENABLE_B		(1<<6)
#define   AUDIO_OUTPUT_ENABLE_C		(1<<10)
#define   AUDIO_ELD_VALID_A		(1<<0)
#define   AUDIO_ELD_VALID_B		(1<<4)
#define   AUDIO_ELD_VALID_C		(1<<8)
#define   AUDIO_CP_READY_A		(1<<1)
#define   AUDIO_CP_READY_B		(1<<5)
#define   AUDIO_CP_READY_C		(1<<9)

/* HSW Power Wells */
#define HSW_PWR_WELL_BIOS			0x45400 /* CTL1 */
#define HSW_PWR_WELL_DRIVER			0x45404 /* CTL2 */
#define HSW_PWR_WELL_KVMR			0x45408 /* CTL3 */
#define HSW_PWR_WELL_DEBUG			0x4540C /* CTL4 */
#define   HSW_PWR_WELL_ENABLE			(1<<31)
#define   HSW_PWR_WELL_STATE			(1<<30)
#define HSW_PWR_WELL_CTL5			0x45410
#define   HSW_PWR_WELL_ENABLE_SINGLE_STEP	(1<<31)
#define   HSW_PWR_WELL_PWR_GATE_OVERRIDE	(1<<20)
#define   HSW_PWR_WELL_FORCE_ON			(1<<19)
#define HSW_PWR_WELL_CTL6			0x45414

/* Per-pipe DDI Function Control */
#define TRANS_DDI_FUNC_CTL_A		0x60400
#define TRANS_DDI_FUNC_CTL_B		0x61400
#define TRANS_DDI_FUNC_CTL_C		0x62400
#define TRANS_DDI_FUNC_CTL_EDP		0x6F400
#define TRANS_DDI_FUNC_CTL(tran) _TRANSCODER(tran, TRANS_DDI_FUNC_CTL_A, \
						   TRANS_DDI_FUNC_CTL_B)
#define  TRANS_DDI_FUNC_ENABLE		(1<<31)
/* Those bits are ignored by pipe EDP since it can only connect to DDI A */
#define  TRANS_DDI_PORT_MASK		(7<<28)
#define  TRANS_DDI_SELECT_PORT(x)	((x)<<28)
#define  TRANS_DDI_PORT_NONE		(0<<28)
#define  TRANS_DDI_MODE_SELECT_MASK	(7<<24)
#define  TRANS_DDI_MODE_SELECT_HDMI	(0<<24)
#define  TRANS_DDI_MODE_SELECT_DVI	(1<<24)
#define  TRANS_DDI_MODE_SELECT_DP_SST	(2<<24)
#define  TRANS_DDI_MODE_SELECT_DP_MST	(3<<24)
#define  TRANS_DDI_MODE_SELECT_FDI	(4<<24)
#define  TRANS_DDI_BPC_MASK		(7<<20)
#define  TRANS_DDI_BPC_8		(0<<20)
#define  TRANS_DDI_BPC_10		(1<<20)
#define  TRANS_DDI_BPC_6		(2<<20)
#define  TRANS_DDI_BPC_12		(3<<20)
#define  TRANS_DDI_PVSYNC		(1<<17)
#define  TRANS_DDI_PHSYNC		(1<<16)
#define  TRANS_DDI_EDP_INPUT_MASK	(7<<12)
#define  TRANS_DDI_EDP_INPUT_A_ON	(0<<12)
#define  TRANS_DDI_EDP_INPUT_A_ONOFF	(4<<12)
#define  TRANS_DDI_EDP_INPUT_B_ONOFF	(5<<12)
#define  TRANS_DDI_EDP_INPUT_C_ONOFF	(6<<12)
#define  TRANS_DDI_BFI_ENABLE		(1<<4)
#define  TRANS_DDI_PORT_WIDTH_X1	(0<<1)
#define  TRANS_DDI_PORT_WIDTH_X2	(1<<1)
#define  TRANS_DDI_PORT_WIDTH_X4	(3<<1)

/* DisplayPort Transport Control */
#define DP_TP_CTL_A			0x64040
#define DP_TP_CTL_B			0x64140
#define DP_TP_CTL(port) _PORT(port, DP_TP_CTL_A, DP_TP_CTL_B)
#define  DP_TP_CTL_ENABLE			(1<<31)
#define  DP_TP_CTL_MODE_SST			(0<<27)
#define  DP_TP_CTL_MODE_MST			(1<<27)
#define  DP_TP_CTL_ENHANCED_FRAME_ENABLE	(1<<18)
#define  DP_TP_CTL_FDI_AUTOTRAIN		(1<<15)
#define  DP_TP_CTL_LINK_TRAIN_MASK		(7<<8)
#define  DP_TP_CTL_LINK_TRAIN_PAT1		(0<<8)
#define  DP_TP_CTL_LINK_TRAIN_PAT2		(1<<8)
#define  DP_TP_CTL_LINK_TRAIN_PAT3		(4<<8)
#define  DP_TP_CTL_LINK_TRAIN_IDLE		(2<<8)
#define  DP_TP_CTL_LINK_TRAIN_NORMAL		(3<<8)
#define  DP_TP_CTL_SCRAMBLE_DISABLE		(1<<7)

/* DisplayPort Transport Status */
#define DP_TP_STATUS_A			0x64044
#define DP_TP_STATUS_B			0x64144
#define DP_TP_STATUS(port) _PORT(port, DP_TP_STATUS_A, DP_TP_STATUS_B)
#define  DP_TP_STATUS_IDLE_DONE		(1<<25)
#define  DP_TP_STATUS_AUTOTRAIN_DONE	(1<<12)

/* DDI Buffer Control */
#define DDI_BUF_CTL_A				0x64000
#define DDI_BUF_CTL_B				0x64100
#define DDI_BUF_CTL(port) _PORT(port, DDI_BUF_CTL_A, DDI_BUF_CTL_B)
#define  DDI_BUF_CTL_ENABLE			(1<<31)
#define  DDI_BUF_EMP_400MV_0DB_HSW		(0<<24)   /* Sel0 */
#define  DDI_BUF_EMP_400MV_3_5DB_HSW		(1<<24)   /* Sel1 */
#define  DDI_BUF_EMP_400MV_6DB_HSW		(2<<24)   /* Sel2 */
#define  DDI_BUF_EMP_400MV_9_5DB_HSW		(3<<24)   /* Sel3 */
#define  DDI_BUF_EMP_600MV_0DB_HSW		(4<<24)   /* Sel4 */
#define  DDI_BUF_EMP_600MV_3_5DB_HSW		(5<<24)   /* Sel5 */
#define  DDI_BUF_EMP_600MV_6DB_HSW		(6<<24)   /* Sel6 */
#define  DDI_BUF_EMP_800MV_0DB_HSW		(7<<24)   /* Sel7 */
#define  DDI_BUF_EMP_800MV_3_5DB_HSW		(8<<24)   /* Sel8 */
#define  DDI_BUF_EMP_MASK			(0xf<<24)
#define  DDI_BUF_PORT_REVERSAL			(1<<16)
#define  DDI_BUF_IS_IDLE			(1<<7)
#define  DDI_A_4_LANES				(1<<4)
#define  DDI_PORT_WIDTH_X1			(0<<1)
#define  DDI_PORT_WIDTH_X2			(1<<1)
#define  DDI_PORT_WIDTH_X4			(3<<1)
#define  DDI_INIT_DISPLAY_DETECTED		(1<<0)

/* DDI Buffer Translations */
#define DDI_BUF_TRANS_A				0x64E00
#define DDI_BUF_TRANS_B				0x64E60
#define DDI_BUF_TRANS(port) _PORT(port, DDI_BUF_TRANS_A, DDI_BUF_TRANS_B)

/* Sideband Interface (SBI) is programmed indirectly, via
 * SBI_ADDR, which contains the register offset; and SBI_DATA,
 * which contains the payload */
#define SBI_ADDR			0xC6000
#define SBI_DATA			0xC6004
#define SBI_CTL_STAT			0xC6008
#define  SBI_CTL_DEST_ICLK		(0x0<<16)
#define  SBI_CTL_DEST_MPHY		(0x1<<16)
#define  SBI_CTL_OP_IORD		(0x2<<8)
#define  SBI_CTL_OP_IOWR		(0x3<<8)
#define  SBI_CTL_OP_CRRD		(0x6<<8)
#define  SBI_CTL_OP_CRWR		(0x7<<8)
#define  SBI_RESPONSE_FAIL		(0x1<<1)
#define  SBI_RESPONSE_SUCCESS		(0x0<<1)
#define  SBI_BUSY			(0x1<<0)
#define  SBI_READY			(0x0<<0)

/* SBI offsets */
#define  SBI_SSCDIVINTPHASE6			0x0600
#define   SBI_SSCDIVINTPHASE_DIVSEL_MASK	((0x7f)<<1)
#define   SBI_SSCDIVINTPHASE_DIVSEL(x)		((x)<<1)
#define   SBI_SSCDIVINTPHASE_INCVAL_MASK	((0x7f)<<8)
#define   SBI_SSCDIVINTPHASE_INCVAL(x)		((x)<<8)
#define   SBI_SSCDIVINTPHASE_DIR(x)		((x)<<15)
#define   SBI_SSCDIVINTPHASE_PROPAGATE		(1<<0)
#define  SBI_SSCCTL				0x020c
#define  SBI_SSCCTL6				0x060C
#define   SBI_SSCCTL_PATHALT			(1<<3)
#define   SBI_SSCCTL_DISABLE			(1<<0)
#define  SBI_SSCAUXDIV6				0x0610
#define   SBI_SSCAUXDIV_FINALDIV2SEL(x)		((x)<<4)
#define  SBI_DBUFF0				0x2a00
#define   SBI_DBUFF0_ENABLE			(1<<0)

/* LPT PIXCLK_GATE */
#define PIXCLK_GATE			0xC6020
#define  PIXCLK_GATE_UNGATE		(1<<0)
#define  PIXCLK_GATE_GATE		(0<<0)

/* SPLL */
#define SPLL_CTL			0x46020
#define  SPLL_PLL_ENABLE		(1<<31)
#define  SPLL_PLL_SSC			(1<<28)
#define  SPLL_PLL_NON_SSC		(2<<28)
#define  SPLL_PLL_FREQ_810MHz		(0<<26)
#define  SPLL_PLL_FREQ_1350MHz		(1<<26)

/* WRPLL */
#define WRPLL_CTL1			0x46040
#define WRPLL_CTL2			0x46060
#define  WRPLL_PLL_ENABLE		(1<<31)
#define  WRPLL_PLL_SELECT_SSC		(0x01<<28)
#define  WRPLL_PLL_SELECT_NON_SSC	(0x02<<28)
#define  WRPLL_PLL_SELECT_LCPLL_2700	(0x03<<28)
/* WRPLL divider programming */
#define  WRPLL_DIVIDER_REFERENCE(x)	((x)<<0)
#define  WRPLL_DIVIDER_POST(x)		((x)<<8)
#define  WRPLL_DIVIDER_FEEDBACK(x)	((x)<<16)

/* Port clock selection */
#define PORT_CLK_SEL_A			0x46100
#define PORT_CLK_SEL_B			0x46104
#define PORT_CLK_SEL(port) _PORT(port, PORT_CLK_SEL_A, PORT_CLK_SEL_B)
#define  PORT_CLK_SEL_LCPLL_2700	(0<<29)
#define  PORT_CLK_SEL_LCPLL_1350	(1<<29)
#define  PORT_CLK_SEL_LCPLL_810		(2<<29)
#define  PORT_CLK_SEL_SPLL		(3<<29)
#define  PORT_CLK_SEL_WRPLL1		(4<<29)
#define  PORT_CLK_SEL_WRPLL2		(5<<29)
#define  PORT_CLK_SEL_NONE		(7<<29)

/* Transcoder clock selection */
#define TRANS_CLK_SEL_A			0x46140
#define TRANS_CLK_SEL_B			0x46144
#define TRANS_CLK_SEL(tran) _TRANSCODER(tran, TRANS_CLK_SEL_A, TRANS_CLK_SEL_B)
/* For each transcoder, we need to select the corresponding port clock */
#define  TRANS_CLK_SEL_DISABLED		(0x0<<29)
#define  TRANS_CLK_SEL_PORT(x)		((x+1)<<29)

#define _TRANSA_MSA_MISC		0x60410
#define _TRANSB_MSA_MISC		0x61410
#define TRANS_MSA_MISC(tran) _TRANSCODER(tran, _TRANSA_MSA_MISC, \
					       _TRANSB_MSA_MISC)
#define  TRANS_MSA_SYNC_CLK		(1<<0)
#define  TRANS_MSA_6_BPC		(0<<5)
#define  TRANS_MSA_8_BPC		(1<<5)
#define  TRANS_MSA_10_BPC		(2<<5)
#define  TRANS_MSA_12_BPC		(3<<5)
#define  TRANS_MSA_16_BPC		(4<<5)

/* LCPLL Control */
#define LCPLL_CTL			0x130040
#define  LCPLL_PLL_DISABLE		(1<<31)
#define  LCPLL_PLL_LOCK			(1<<30)
#define  LCPLL_CLK_FREQ_MASK		(3<<26)
#define  LCPLL_CLK_FREQ_450		(0<<26)
#define  LCPLL_CD_CLOCK_DISABLE		(1<<25)
#define  LCPLL_CD2X_CLOCK_DISABLE	(1<<23)
#define  LCPLL_CD_SOURCE_FCLK		(1<<21)

/* Pipe WM_LINETIME - watermark line time */
#define PIPE_WM_LINETIME_A		0x45270
#define PIPE_WM_LINETIME_B		0x45274
#define PIPE_WM_LINETIME(pipe) _PIPE(pipe, PIPE_WM_LINETIME_A, \
					   PIPE_WM_LINETIME_B)
#define   PIPE_WM_LINETIME_MASK			(0x1ff)
#define   PIPE_WM_LINETIME_TIME(x)		((x))
#define   PIPE_WM_LINETIME_IPS_LINETIME_MASK	(0x1ff<<16)
#define   PIPE_WM_LINETIME_IPS_LINETIME(x)	((x)<<16)

/* SFUSE_STRAP */
#define SFUSE_STRAP			0xc2014
#define  SFUSE_STRAP_DDIB_DETECTED	(1<<2)
#define  SFUSE_STRAP_DDIC_DETECTED	(1<<1)
#define  SFUSE_STRAP_DDID_DETECTED	(1<<0)

#define WM_DBG				0x45280
#define  WM_DBG_DISALLOW_MULTIPLE_LP	(1<<0)
#define  WM_DBG_DISALLOW_MAXFIFO	(1<<1)
#define  WM_DBG_DISALLOW_SPRITE		(1<<2)

/* pipe CSC */
#define _PIPE_A_CSC_COEFF_RY_GY	0x49010
#define _PIPE_A_CSC_COEFF_BY	0x49014
#define _PIPE_A_CSC_COEFF_RU_GU	0x49018
#define _PIPE_A_CSC_COEFF_BU	0x4901c
#define _PIPE_A_CSC_COEFF_RV_GV	0x49020
#define _PIPE_A_CSC_COEFF_BV	0x49024
#define _PIPE_A_CSC_MODE	0x49028
#define _PIPE_A_CSC_PREOFF_HI	0x49030
#define _PIPE_A_CSC_PREOFF_ME	0x49034
#define _PIPE_A_CSC_PREOFF_LO	0x49038
#define _PIPE_A_CSC_POSTOFF_HI	0x49040
#define _PIPE_A_CSC_POSTOFF_ME	0x49044
#define _PIPE_A_CSC_POSTOFF_LO	0x49048

#define _PIPE_B_CSC_COEFF_RY_GY	0x49110
#define _PIPE_B_CSC_COEFF_BY	0x49114
#define _PIPE_B_CSC_COEFF_RU_GU	0x49118
#define _PIPE_B_CSC_COEFF_BU	0x4911c
#define _PIPE_B_CSC_COEFF_RV_GV	0x49120
#define _PIPE_B_CSC_COEFF_BV	0x49124
#define _PIPE_B_CSC_MODE	0x49128
#define _PIPE_B_CSC_PREOFF_HI	0x49130
#define _PIPE_B_CSC_PREOFF_ME	0x49134
#define _PIPE_B_CSC_PREOFF_LO	0x49138
#define _PIPE_B_CSC_POSTOFF_HI	0x49140
#define _PIPE_B_CSC_POSTOFF_ME	0x49144
#define _PIPE_B_CSC_POSTOFF_LO	0x49148

#define CSC_BLACK_SCREEN_OFFSET (1 << 2)
#define CSC_POSITION_BEFORE_GAMMA (1 << 1)
#define CSC_MODE_YUV_TO_RGB (1 << 0)

#define PIPE_CSC_COEFF_RY_GY(pipe) _PIPE(pipe, _PIPE_A_CSC_COEFF_RY_GY, _PIPE_B_CSC_COEFF_RY_GY)
#define PIPE_CSC_COEFF_BY(pipe) _PIPE(pipe, _PIPE_A_CSC_COEFF_BY, _PIPE_B_CSC_COEFF_BY)
#define PIPE_CSC_COEFF_RU_GU(pipe) _PIPE(pipe, _PIPE_A_CSC_COEFF_RU_GU, _PIPE_B_CSC_COEFF_RU_GU)
#define PIPE_CSC_COEFF_BU(pipe) _PIPE(pipe, _PIPE_A_CSC_COEFF_BU, _PIPE_B_CSC_COEFF_BU)
#define PIPE_CSC_COEFF_RV_GV(pipe) _PIPE(pipe, _PIPE_A_CSC_COEFF_RV_GV, _PIPE_B_CSC_COEFF_RV_GV)
#define PIPE_CSC_COEFF_BV(pipe) _PIPE(pipe, _PIPE_A_CSC_COEFF_BV, _PIPE_B_CSC_COEFF_BV)
#define PIPE_CSC_MODE(pipe) _PIPE(pipe, _PIPE_A_CSC_MODE, _PIPE_B_CSC_MODE)
#define PIPE_CSC_PREOFF_HI(pipe) _PIPE(pipe, _PIPE_A_CSC_PREOFF_HI, _PIPE_B_CSC_PREOFF_HI)
#define PIPE_CSC_PREOFF_ME(pipe) _PIPE(pipe, _PIPE_A_CSC_PREOFF_ME, _PIPE_B_CSC_PREOFF_ME)
#define PIPE_CSC_PREOFF_LO(pipe) _PIPE(pipe, _PIPE_A_CSC_PREOFF_LO, _PIPE_B_CSC_PREOFF_LO)
#define PIPE_CSC_POSTOFF_HI(pipe) _PIPE(pipe, _PIPE_A_CSC_POSTOFF_HI, _PIPE_B_CSC_POSTOFF_HI)
#define PIPE_CSC_POSTOFF_ME(pipe) _PIPE(pipe, _PIPE_A_CSC_POSTOFF_ME, _PIPE_B_CSC_POSTOFF_ME)
#define PIPE_CSC_POSTOFF_LO(pipe) _PIPE(pipe, _PIPE_A_CSC_POSTOFF_LO, _PIPE_B_CSC_POSTOFF_LO)

#endif /* _I915_REG_H_ */<|MERGE_RESOLUTION|>--- conflicted
+++ resolved
@@ -1687,8 +1687,6 @@
 #define   SDVOB_HOTPLUG_INT_STATUS_I965		(3 << 2)
 #define   SDVOC_HOTPLUG_INT_STATUS_I915		(1 << 7)
 #define   SDVOB_HOTPLUG_INT_STATUS_I915		(1 << 6)
-<<<<<<< HEAD
-=======
 #define   HOTPLUG_INT_STATUS_G4X		(CRT_HOTPLUG_INT_STATUS | \
 						 SDVOB_HOTPLUG_INT_STATUS_G4X | \
 						 SDVOC_HOTPLUG_INT_STATUS_G4X | \
@@ -1709,7 +1707,6 @@
 						 PORTB_HOTPLUG_INT_STATUS | \
 						 PORTC_HOTPLUG_INT_STATUS | \
 						 PORTD_HOTPLUG_INT_STATUS)
->>>>>>> bae36991
 
 /* SDVO and HDMI port control.
  * The same register may be used for SDVO or HDMI */
