// SPDX-License-Identifier: GPL-2.0

//! The `kernel` crate.
//!
//! This crate contains the kernel APIs that have been ported or wrapped for
//! usage by Rust code in the kernel and is shared by all of them.
//!
//! In other words, all the rest of the Rust code in the kernel (e.g. kernel
//! modules written in Rust) depends on [`core`], [`alloc`] and this crate.
//!
//! If you need a kernel C API that is not ported or wrapped yet here, then
//! do so first instead of bypassing this crate.

#![no_std]
#![feature(arbitrary_self_types)]
#![feature(coerce_unsized)]
#![feature(dispatch_from_dyn)]
#![feature(inline_const)]
#![feature(lint_reasons)]
#![feature(unsize)]
// Stable in Rust 1.83
#![feature(const_maybe_uninit_as_mut_ptr)]
#![feature(const_mut_refs)]
#![feature(const_ptr_write)]
#![feature(const_refs_to_cell)]

// Ensure conditional compilation based on the kernel configuration works;
// otherwise we may silently break things like initcall handling.
#[cfg(not(CONFIG_RUST))]
compile_error!("Missing kernel configuration for conditional compilation");

// Allow proc-macros to refer to `::kernel` inside the `kernel` crate (this crate).
extern crate self as kernel;

pub use ffi;

pub mod alloc;
pub mod bits;
#[cfg(CONFIG_BLOCK)]
pub mod block;
mod build_assert;
pub mod cred;
pub mod delay;
pub mod device;
pub mod device_id;
pub mod devres;
pub mod driver;
pub mod error;
#[cfg(CONFIG_RUST_FW_LOADER_ABSTRACTIONS)]
pub mod firmware;
pub mod fs;
<<<<<<< HEAD
#[cfg(CONFIG_GPIOLIB)]
pub mod gpio;
=======
#[cfg(CONFIG_I2C)]
pub mod i2c;
>>>>>>> 6126fa40
pub mod init;
pub mod ioctl;
pub mod jump_label;
#[cfg(CONFIG_KUNIT)]
pub mod kunit;
pub mod list;
pub mod miscdevice;
#[cfg(CONFIG_NET)]
pub mod net;
pub mod of;
pub mod page;
pub mod pid_namespace;
pub mod platform;
pub mod prelude;
pub mod print;
pub mod rbtree;
#[cfg(CONFIG_REGMAP)]
pub mod regmap;
#[cfg(CONFIG_REGULATOR)]
pub mod regulator;
pub mod revocable;
pub mod security;
pub mod seq_file;
pub mod sizes;
mod static_assert;
#[doc(hidden)]
pub mod std_vendor;
pub mod str;
pub mod sync;
pub mod task;
pub mod time;
pub mod tracepoint;
pub mod transmute;
pub mod types;
pub mod uaccess;
pub mod workqueue;

#[doc(hidden)]
pub use bindings;
pub mod io;
pub use macros;
#[cfg(all(CONFIG_PCI, CONFIG_PCI_MSI))]
pub mod pci;
pub use uapi;

#[doc(hidden)]
pub use build_error::build_error;

pub(crate) mod private {
    #[allow(unreachable_pub)]
    pub trait Sealed {}
}

/// Prefix to appear before log messages printed from within the `kernel` crate.
const __LOG_PREFIX: &[u8] = b"rust_kernel\0";

/// The top level entrypoint to implementing a kernel module.
///
/// For any teardown or cleanup operations, your type may implement [`Drop`].
pub trait Module: Sized + Sync + Send {
    /// Called at module initialization time.
    ///
    /// Use this method to perform whatever setup or registration your module
    /// should do.
    ///
    /// Equivalent to the `module_init` macro in the C API.
    fn init(module: &'static ThisModule) -> error::Result<Self>;
}

/// A module that is pinned and initialised in-place.
pub trait InPlaceModule: Sync + Send {
    /// Creates an initialiser for the module.
    ///
    /// It is called when the module is loaded.
    fn init(module: &'static ThisModule) -> impl init::PinInit<Self, error::Error>;
}

impl<T: Module> InPlaceModule for T {
    fn init(module: &'static ThisModule) -> impl init::PinInit<Self, error::Error> {
        let initer = move |slot: *mut Self| {
            let m = <Self as Module>::init(module)?;

            // SAFETY: `slot` is valid for write per the contract with `pin_init_from_closure`.
            unsafe { slot.write(m) };
            Ok(())
        };

        // SAFETY: On success, `initer` always fully initialises an instance of `Self`.
        unsafe { init::pin_init_from_closure(initer) }
    }
}

/// Metadata attached to a [`Module`] or [`InPlaceModule`].
pub trait ModuleMetadata {
    /// The name of the module as specified in the `module!` macro.
    const NAME: &'static crate::str::CStr;
}

/// Equivalent to `THIS_MODULE` in the C API.
///
/// C header: [`include/linux/init.h`](srctree/include/linux/init.h)
pub struct ThisModule(*mut bindings::module);

// SAFETY: `THIS_MODULE` may be used from all threads within a module.
unsafe impl Sync for ThisModule {}

impl ThisModule {
    /// Creates a [`ThisModule`] given the `THIS_MODULE` pointer.
    ///
    /// # Safety
    ///
    /// The pointer must be equal to the right `THIS_MODULE`.
    pub const unsafe fn from_ptr(ptr: *mut bindings::module) -> ThisModule {
        ThisModule(ptr)
    }

    /// Access the raw pointer for this module.
    ///
    /// It is up to the user to use it correctly.
    pub const fn as_ptr(&self) -> *mut bindings::module {
        self.0
    }
}

#[cfg(not(any(testlib, test)))]
#[panic_handler]
fn panic(info: &core::panic::PanicInfo<'_>) -> ! {
    pr_emerg!("{}\n", info);
    // SAFETY: FFI call.
    unsafe { bindings::BUG() };
}

/// Produces a pointer to an object from a pointer to one of its fields.
///
/// # Safety
///
/// The pointer passed to this macro, and the pointer returned by this macro, must both be in
/// bounds of the same allocation.
///
/// # Examples
///
/// ```
/// # use kernel::container_of;
/// struct Test {
///     a: u64,
///     b: u32,
/// }
///
/// let test = Test { a: 10, b: 20 };
/// let b_ptr = &test.b;
/// // SAFETY: The pointer points at the `b` field of a `Test`, so the resulting pointer will be
/// // in-bounds of the same allocation as `b_ptr`.
/// let test_alias = unsafe { container_of!(b_ptr, Test, b) };
/// assert!(core::ptr::eq(&test, test_alias));
/// ```
#[macro_export]
macro_rules! container_of {
    ($ptr:expr, $type:ty, $($f:tt)*) => {{
        let ptr = $ptr as *const _ as *const u8;
        let offset: usize = ::core::mem::offset_of!($type, $($f)*);
        ptr.sub(offset) as *const $type
    }}
}

/// Helper for `.rs.S` files.
#[doc(hidden)]
#[macro_export]
macro_rules! concat_literals {
    ($( $asm:literal )* ) => {
        ::core::concat!($($asm),*)
    };
}

/// Wrapper around `asm!` configured for use in the kernel.
///
/// Uses a semicolon to avoid parsing ambiguities, even though this does not match native `asm!`
/// syntax.
// For x86, `asm!` uses intel syntax by default, but we want to use at&t syntax in the kernel.
#[cfg(any(target_arch = "x86", target_arch = "x86_64"))]
#[macro_export]
macro_rules! asm {
    ($($asm:expr),* ; $($rest:tt)*) => {
        ::core::arch::asm!( $($asm)*, options(att_syntax), $($rest)* )
    };
}

/// Wrapper around `asm!` configured for use in the kernel.
///
/// Uses a semicolon to avoid parsing ambiguities, even though this does not match native `asm!`
/// syntax.
// For non-x86 arches we just pass through to `asm!`.
#[cfg(not(any(target_arch = "x86", target_arch = "x86_64")))]
#[macro_export]
macro_rules! asm {
    ($($asm:expr),* ; $($rest:tt)*) => {
        ::core::arch::asm!( $($asm)*, $($rest)* )
    };
}<|MERGE_RESOLUTION|>--- conflicted
+++ resolved
@@ -49,13 +49,10 @@
 #[cfg(CONFIG_RUST_FW_LOADER_ABSTRACTIONS)]
 pub mod firmware;
 pub mod fs;
-<<<<<<< HEAD
 #[cfg(CONFIG_GPIOLIB)]
 pub mod gpio;
-=======
 #[cfg(CONFIG_I2C)]
 pub mod i2c;
->>>>>>> 6126fa40
 pub mod init;
 pub mod ioctl;
 pub mod jump_label;
