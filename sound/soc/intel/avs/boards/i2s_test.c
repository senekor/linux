// SPDX-License-Identifier: GPL-2.0-only
//
// Copyright(c) 2021-2022 Intel Corporation
//
// Authors: Cezary Rojewski <cezary.rojewski@intel.com>
//          Amadeusz Slawinski <amadeuszx.slawinski@linux.intel.com>
//

#include <linux/module.h>
#include <sound/pcm.h>
#include <sound/pcm_params.h>
#include <sound/soc.h>
#include <sound/soc-acpi.h>
#include <sound/soc-dapm.h>
#include "../utils.h"

static int avs_create_dai_link(struct device *dev, const char *platform_name, int ssp_port,
			       int tdm_slot, struct snd_soc_dai_link **dai_link)
{
	struct snd_soc_dai_link_component *platform;
	struct snd_soc_dai_link *dl;

	dl = devm_kzalloc(dev, sizeof(*dl), GFP_KERNEL);
	platform = devm_kzalloc(dev, sizeof(*platform), GFP_KERNEL);
	if (!dl || !platform)
		return -ENOMEM;

	platform->name = platform_name;

	dl->name = devm_kasprintf(dev, GFP_KERNEL,
				  AVS_STRING_FMT("SSP", "-Codec", ssp_port, tdm_slot));
	dl->cpus = devm_kzalloc(dev, sizeof(*dl->cpus), GFP_KERNEL);
	if (!dl->name || !dl->cpus)
		return -ENOMEM;

	dl->cpus->dai_name = devm_kasprintf(dev, GFP_KERNEL,
					    AVS_STRING_FMT("SSP", " Pin", ssp_port, tdm_slot));
	dl->codecs = &snd_soc_dummy_dlc;
	if (!dl->cpus->dai_name || !dl->codecs->name || !dl->codecs->dai_name)
		return -ENOMEM;

	dl->num_cpus = 1;
	dl->num_codecs = 1;
	dl->platforms = platform;
	dl->num_platforms = 1;
	dl->id = 0;
	dl->nonatomic = 1;
	dl->no_pcm = 1;
	dl->dpcm_capture = 1;
	dl->dpcm_playback = 1;

	*dai_link = dl;

	return 0;
}

<<<<<<< HEAD
static int avs_create_dapm_routes(struct device *dev, int ssp_port, int tdm_slot,
				  struct snd_soc_dapm_route **routes, int *num_routes)
{
	struct snd_soc_dapm_route *dr;
	const int num_dr = 2;

	dr = devm_kcalloc(dev, num_dr, sizeof(*dr), GFP_KERNEL);
	if (!dr)
		return -ENOMEM;

	dr[0].sink = devm_kasprintf(dev, GFP_KERNEL,
				    AVS_STRING_FMT("ssp", "pb", ssp_port, tdm_slot));
	dr[0].source = devm_kasprintf(dev, GFP_KERNEL,
				      AVS_STRING_FMT("ssp", " Tx", ssp_port, tdm_slot));
	if (!dr[0].sink || !dr[0].source)
		return -ENOMEM;

	dr[1].sink = devm_kasprintf(dev, GFP_KERNEL,
				    AVS_STRING_FMT("ssp", " Rx", ssp_port, tdm_slot));
	dr[1].source = devm_kasprintf(dev, GFP_KERNEL,
				      AVS_STRING_FMT("ssp", "cp", ssp_port, tdm_slot));
	if (!dr[1].sink || !dr[1].source)
		return -ENOMEM;

	*routes = dr;
	*num_routes = num_dr;

	return 0;
}

static int avs_create_dapm_widgets(struct device *dev, int ssp_port, int tdm_slot,
				   struct snd_soc_dapm_widget **widgets, int *num_widgets)
{
	struct snd_soc_dapm_widget *dw;
	const int num_dw = 2;

	dw = devm_kcalloc(dev, num_dw, sizeof(*dw), GFP_KERNEL);
	if (!dw)
		return -ENOMEM;

	dw[0].id = snd_soc_dapm_hp;
	dw[0].reg = SND_SOC_NOPM;
	dw[0].name = devm_kasprintf(dev, GFP_KERNEL,
				    AVS_STRING_FMT("ssp", "pb", ssp_port, tdm_slot));
	if (!dw[0].name)
		return -ENOMEM;

	dw[1].id = snd_soc_dapm_mic;
	dw[1].reg = SND_SOC_NOPM;
	dw[1].name = devm_kasprintf(dev, GFP_KERNEL,
				    AVS_STRING_FMT("ssp", "cp", ssp_port, tdm_slot));
	if (!dw[1].name)
		return -ENOMEM;

	*widgets = dw;
	*num_widgets = num_dw;

	return 0;
}

=======
>>>>>>> 0c383648
static int avs_i2s_test_probe(struct platform_device *pdev)
{
	struct snd_soc_dai_link *dai_link;
	struct snd_soc_acpi_mach *mach;
	struct snd_soc_card *card;
	struct device *dev = &pdev->dev;
	const char *pname;
<<<<<<< HEAD
	int num_routes, num_widgets;
=======
>>>>>>> 0c383648
	int ssp_port, tdm_slot, ret;

	mach = dev_get_platdata(dev);
	pname = mach->mach_params.platform;

	if (!avs_mach_singular_ssp(mach)) {
		dev_err(dev, "Invalid SSP configuration\n");
		return -EINVAL;
	}
	ssp_port = avs_mach_ssp_port(mach);

	if (!avs_mach_singular_tdm(mach, ssp_port)) {
		dev_err(dev, "Invalid TDM configuration\n");
		return -EINVAL;
	}
	tdm_slot = avs_mach_ssp_tdm(mach, ssp_port);

	card = devm_kzalloc(dev, sizeof(*card), GFP_KERNEL);
	if (!card)
		return -ENOMEM;

	card->name = devm_kasprintf(dev, GFP_KERNEL,
				    AVS_STRING_FMT("ssp", "-loopback", ssp_port, tdm_slot));
	if (!card->name)
		return -ENOMEM;

	ret = avs_create_dai_link(dev, pname, ssp_port, tdm_slot, &dai_link);
	if (ret) {
		dev_err(dev, "Failed to create dai link: %d\n", ret);
		return ret;
	}

<<<<<<< HEAD
	ret = avs_create_dapm_routes(dev, ssp_port, tdm_slot, &routes, &num_routes);
	if (ret) {
		dev_err(dev, "Failed to create dapm routes: %d\n", ret);
		return ret;
	}

	ret = avs_create_dapm_widgets(dev, ssp_port, tdm_slot, &widgets, &num_widgets);
	if (ret) {
		dev_err(dev, "Failed to create dapm widgets: %d\n", ret);
		return ret;
	}

=======
>>>>>>> 0c383648
	card->dev = dev;
	card->owner = THIS_MODULE;
	card->dai_link = dai_link;
	card->num_links = 1;
	card->fully_routed = true;

	ret = snd_soc_fixup_dai_links_platform_name(card, pname);
	if (ret)
		return ret;

	return devm_snd_soc_register_card(dev, card);
}

static const struct platform_device_id avs_i2s_test_driver_ids[] = {
	{
		.name = "avs_i2s_test",
	},
	{},
};
MODULE_DEVICE_TABLE(platform, avs_i2s_test_driver_ids);

static struct platform_driver avs_i2s_test_driver = {
	.probe = avs_i2s_test_probe,
	.driver = {
		.name = "avs_i2s_test",
		.pm = &snd_soc_pm_ops,
	},
	.id_table = avs_i2s_test_driver_ids,
};

module_platform_driver(avs_i2s_test_driver);

MODULE_DESCRIPTION("Intel i2s test machine driver");
MODULE_LICENSE("GPL");<|MERGE_RESOLUTION|>--- conflicted
+++ resolved
@@ -54,69 +54,6 @@
 	return 0;
 }
 
-<<<<<<< HEAD
-static int avs_create_dapm_routes(struct device *dev, int ssp_port, int tdm_slot,
-				  struct snd_soc_dapm_route **routes, int *num_routes)
-{
-	struct snd_soc_dapm_route *dr;
-	const int num_dr = 2;
-
-	dr = devm_kcalloc(dev, num_dr, sizeof(*dr), GFP_KERNEL);
-	if (!dr)
-		return -ENOMEM;
-
-	dr[0].sink = devm_kasprintf(dev, GFP_KERNEL,
-				    AVS_STRING_FMT("ssp", "pb", ssp_port, tdm_slot));
-	dr[0].source = devm_kasprintf(dev, GFP_KERNEL,
-				      AVS_STRING_FMT("ssp", " Tx", ssp_port, tdm_slot));
-	if (!dr[0].sink || !dr[0].source)
-		return -ENOMEM;
-
-	dr[1].sink = devm_kasprintf(dev, GFP_KERNEL,
-				    AVS_STRING_FMT("ssp", " Rx", ssp_port, tdm_slot));
-	dr[1].source = devm_kasprintf(dev, GFP_KERNEL,
-				      AVS_STRING_FMT("ssp", "cp", ssp_port, tdm_slot));
-	if (!dr[1].sink || !dr[1].source)
-		return -ENOMEM;
-
-	*routes = dr;
-	*num_routes = num_dr;
-
-	return 0;
-}
-
-static int avs_create_dapm_widgets(struct device *dev, int ssp_port, int tdm_slot,
-				   struct snd_soc_dapm_widget **widgets, int *num_widgets)
-{
-	struct snd_soc_dapm_widget *dw;
-	const int num_dw = 2;
-
-	dw = devm_kcalloc(dev, num_dw, sizeof(*dw), GFP_KERNEL);
-	if (!dw)
-		return -ENOMEM;
-
-	dw[0].id = snd_soc_dapm_hp;
-	dw[0].reg = SND_SOC_NOPM;
-	dw[0].name = devm_kasprintf(dev, GFP_KERNEL,
-				    AVS_STRING_FMT("ssp", "pb", ssp_port, tdm_slot));
-	if (!dw[0].name)
-		return -ENOMEM;
-
-	dw[1].id = snd_soc_dapm_mic;
-	dw[1].reg = SND_SOC_NOPM;
-	dw[1].name = devm_kasprintf(dev, GFP_KERNEL,
-				    AVS_STRING_FMT("ssp", "cp", ssp_port, tdm_slot));
-	if (!dw[1].name)
-		return -ENOMEM;
-
-	*widgets = dw;
-	*num_widgets = num_dw;
-
-	return 0;
-}
-
-=======
->>>>>>> 0c383648
 static int avs_i2s_test_probe(struct platform_device *pdev)
 {
 	struct snd_soc_dai_link *dai_link;
@@ -124,10 +61,6 @@
 	struct snd_soc_card *card;
 	struct device *dev = &pdev->dev;
 	const char *pname;
-<<<<<<< HEAD
-	int num_routes, num_widgets;
-=======
->>>>>>> 0c383648
 	int ssp_port, tdm_slot, ret;
 
 	mach = dev_get_platdata(dev);
@@ -160,21 +93,6 @@
 		return ret;
 	}
 
-<<<<<<< HEAD
-	ret = avs_create_dapm_routes(dev, ssp_port, tdm_slot, &routes, &num_routes);
-	if (ret) {
-		dev_err(dev, "Failed to create dapm routes: %d\n", ret);
-		return ret;
-	}
-
-	ret = avs_create_dapm_widgets(dev, ssp_port, tdm_slot, &widgets, &num_widgets);
-	if (ret) {
-		dev_err(dev, "Failed to create dapm widgets: %d\n", ret);
-		return ret;
-	}
-
-=======
->>>>>>> 0c383648
 	card->dev = dev;
 	card->owner = THIS_MODULE;
 	card->dai_link = dai_link;
