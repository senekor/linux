/* SPDX-License-Identifier: GPL-2.0
 *
 * Copyright 2016-2022 HabanaLabs, Ltd.
 * All Rights Reserved.
 *
 */

#ifndef HABANALABSP_H_
#define HABANALABSP_H_

#include "../include/common/cpucp_if.h"
#include "../include/common/qman_if.h"
#include "../include/hw_ip/mmu/mmu_general.h"
#include <uapi/misc/habanalabs.h>

#include <linux/cdev.h>
#include <linux/iopoll.h>
#include <linux/irqreturn.h>
#include <linux/dma-direction.h>
#include <linux/scatterlist.h>
#include <linux/hashtable.h>
#include <linux/debugfs.h>
#include <linux/rwsem.h>
#include <linux/eventfd.h>
#include <linux/bitfield.h>
#include <linux/genalloc.h>
#include <linux/sched/signal.h>
#include <linux/io-64-nonatomic-lo-hi.h>
#include <linux/coresight.h>
#include <linux/dma-buf.h>

#define HL_NAME				"habanalabs"

/* Use upper bits of mmap offset to store habana driver specific information.
 * bits[63:59] - Encode mmap type
 * bits[45:0]  - mmap offset value
 *
 * NOTE: struct vm_area_struct.vm_pgoff uses offset in pages. Hence, these
 *  defines are w.r.t to PAGE_SIZE
 */
#define HL_MMAP_TYPE_SHIFT		(59 - PAGE_SHIFT)
#define HL_MMAP_TYPE_MASK		(0x1full << HL_MMAP_TYPE_SHIFT)
#define HL_MMAP_TYPE_TS_BUFF		(0x10ull << HL_MMAP_TYPE_SHIFT)
#define HL_MMAP_TYPE_BLOCK		(0x4ull << HL_MMAP_TYPE_SHIFT)
#define HL_MMAP_TYPE_CB			(0x2ull << HL_MMAP_TYPE_SHIFT)

#define HL_MMAP_OFFSET_VALUE_MASK	(0x1FFFFFFFFFFFull >> PAGE_SHIFT)
#define HL_MMAP_OFFSET_VALUE_GET(off)	(off & HL_MMAP_OFFSET_VALUE_MASK)

#define HL_PENDING_RESET_PER_SEC	10
#define HL_PENDING_RESET_MAX_TRIALS	60 /* 10 minutes */
#define HL_PENDING_RESET_LONG_SEC	60

#define HL_HARD_RESET_MAX_TIMEOUT	120
#define HL_PLDM_HARD_RESET_MAX_TIMEOUT	(HL_HARD_RESET_MAX_TIMEOUT * 3)

#define HL_DEVICE_TIMEOUT_USEC		1000000 /* 1 s */

#define HL_HEARTBEAT_PER_USEC		5000000 /* 5 s */

#define HL_PLL_LOW_JOB_FREQ_USEC	5000000 /* 5 s */

#define HL_CPUCP_INFO_TIMEOUT_USEC	10000000 /* 10s */
#define HL_CPUCP_EEPROM_TIMEOUT_USEC	10000000 /* 10s */
#define HL_CPUCP_MON_DUMP_TIMEOUT_USEC	10000000 /* 10s */

#define HL_FW_STATUS_POLL_INTERVAL_USEC		10000 /* 10ms */
#define HL_FW_COMMS_STATUS_PLDM_POLL_INTERVAL_USEC	1000000 /* 1s */

#define HL_PCI_ELBI_TIMEOUT_MSEC	10 /* 10ms */

#define HL_SIM_MAX_TIMEOUT_US		10000000 /* 10s */

#define HL_COMMON_USER_INTERRUPT_ID	0xFFF

#define HL_STATE_DUMP_HIST_LEN		5

/* Default value for device reset trigger , an invalid value */
#define HL_RESET_TRIGGER_DEFAULT	0xFF

#define OBJ_NAMES_HASH_TABLE_BITS	7 /* 1 << 7 buckets */
#define SYNC_TO_ENGINE_HASH_TABLE_BITS	7 /* 1 << 7 buckets */

/* Memory */
#define MEM_HASH_TABLE_BITS		7 /* 1 << 7 buckets */

/* MMU */
#define MMU_HASH_TABLE_BITS		7 /* 1 << 7 buckets */

/**
 * enum hl_mmu_page_table_locaion - mmu page table location
 * @MMU_DR_PGT: page-table is located on device DRAM.
 * @MMU_HR_PGT: page-table is located on host memory.
 * @MMU_NUM_PGT_LOCATIONS: number of page-table locations currently supported.
 */
enum hl_mmu_page_table_location {
	MMU_DR_PGT = 0,		/* device-dram-resident MMU PGT */
	MMU_HR_PGT,		/* host resident MMU PGT */
	MMU_NUM_PGT_LOCATIONS	/* num of PGT locations */
};

/*
 * HL_RSVD_SOBS 'sync stream' reserved sync objects per QMAN stream
 * HL_RSVD_MONS 'sync stream' reserved monitors per QMAN stream
 */
#define HL_RSVD_SOBS			2
#define HL_RSVD_MONS			1

/*
 * HL_COLLECTIVE_RSVD_MSTR_MONS 'collective' reserved monitors per QMAN stream
 */
#define HL_COLLECTIVE_RSVD_MSTR_MONS	2

#define HL_MAX_SOB_VAL			(1 << 15)

#define IS_POWER_OF_2(n)		(n != 0 && ((n & (n - 1)) == 0))
#define IS_MAX_PENDING_CS_VALID(n)	(IS_POWER_OF_2(n) && (n > 1))

#define HL_PCI_NUM_BARS			6

#define HL_MAX_DCORES			4

/*
 * Reset Flags
 *
 * - HL_DRV_RESET_HARD
 *       If set do hard reset to all engines. If not set reset just
 *       compute/DMA engines.
 *
 * - HL_DRV_RESET_FROM_RESET_THR
 *       Set if the caller is the hard-reset thread
 *
 * - HL_DRV_RESET_HEARTBEAT
 *       Set if reset is due to heartbeat
 *
 * - HL_DRV_RESET_TDR
 *       Set if reset is due to TDR
 *
 * - HL_DRV_RESET_DEV_RELEASE
 *       Set if reset is due to device release
 *
 * - HL_DRV_RESET_BYPASS_REQ_TO_FW
 *       F/W will perform the reset. No need to ask it to reset the device. This is relevant
 *       only when running with secured f/w
 *
 * - HL_DRV_RESET_FW_FATAL_ERR
 *       Set if reset is due to a fatal error from FW
 *
 * - HL_DRV_RESET_DELAY
 *       Set if a delay should be added before the reset
 */

#define HL_DRV_RESET_HARD		(1 << 0)
#define HL_DRV_RESET_FROM_RESET_THR	(1 << 1)
#define HL_DRV_RESET_HEARTBEAT		(1 << 2)
#define HL_DRV_RESET_TDR		(1 << 3)
#define HL_DRV_RESET_DEV_RELEASE	(1 << 4)
#define HL_DRV_RESET_BYPASS_REQ_TO_FW	(1 << 5)
#define HL_DRV_RESET_FW_FATAL_ERR	(1 << 6)
#define HL_DRV_RESET_DELAY		(1 << 7)

#define HL_MAX_SOBS_PER_MONITOR	8

/**
 * struct hl_gen_wait_properties - properties for generating a wait CB
 * @data: command buffer
 * @q_idx: queue id is used to extract fence register address
 * @size: offset in command buffer
 * @sob_base: SOB base to use in this wait CB
 * @sob_val: SOB value to wait for
 * @mon_id: monitor to use in this wait CB
 * @sob_mask: each bit represents a SOB offset from sob_base to be used
 */
struct hl_gen_wait_properties {
	void	*data;
	u32	q_idx;
	u32	size;
	u16	sob_base;
	u16	sob_val;
	u16	mon_id;
	u8	sob_mask;
};

/**
 * struct pgt_info - MMU hop page info.
 * @node: hash linked-list node for the pgts shadow hash of pgts.
 * @phys_addr: physical address of the pgt.
 * @shadow_addr: shadow hop in the host.
 * @ctx: pointer to the owner ctx.
 * @num_of_ptes: indicates how many ptes are used in the pgt.
 *
 * The MMU page tables hierarchy is placed on the DRAM. When a new level (hop)
 * is needed during mapping, a new page is allocated and this structure holds
 * its essential information. During unmapping, if no valid PTEs remained in the
 * page, it is freed with its pgt_info structure.
 */
struct pgt_info {
	struct hlist_node	node;
	u64			phys_addr;
	u64			shadow_addr;
	struct hl_ctx		*ctx;
	int			num_of_ptes;
};

struct hl_device;
struct hl_fpriv;

/**
 * enum hl_pci_match_mode - pci match mode per region
 * @PCI_ADDRESS_MATCH_MODE: address match mode
 * @PCI_BAR_MATCH_MODE: bar match mode
 */
enum hl_pci_match_mode {
	PCI_ADDRESS_MATCH_MODE,
	PCI_BAR_MATCH_MODE
};

/**
 * enum hl_fw_component - F/W components to read version through registers.
 * @FW_COMP_BOOT_FIT: boot fit.
 * @FW_COMP_PREBOOT: preboot.
 * @FW_COMP_LINUX: linux.
 */
enum hl_fw_component {
	FW_COMP_BOOT_FIT,
	FW_COMP_PREBOOT,
	FW_COMP_LINUX,
};

/**
 * enum hl_fw_types - F/W types present in the system
 * @FW_TYPE_NONE: no FW component indication
 * @FW_TYPE_LINUX: Linux image for device CPU
 * @FW_TYPE_BOOT_CPU: Boot image for device CPU
 * @FW_TYPE_PREBOOT_CPU: Indicates pre-loaded CPUs are present in the system
 *                       (preboot, ppboot etc...)
 * @FW_TYPE_ALL_TYPES: Mask for all types
 */
enum hl_fw_types {
	FW_TYPE_NONE = 0x0,
	FW_TYPE_LINUX = 0x1,
	FW_TYPE_BOOT_CPU = 0x2,
	FW_TYPE_PREBOOT_CPU = 0x4,
	FW_TYPE_ALL_TYPES =
		(FW_TYPE_LINUX | FW_TYPE_BOOT_CPU | FW_TYPE_PREBOOT_CPU)
};

/**
 * enum hl_queue_type - Supported QUEUE types.
 * @QUEUE_TYPE_NA: queue is not available.
 * @QUEUE_TYPE_EXT: external queue which is a DMA channel that may access the
 *                  host.
 * @QUEUE_TYPE_INT: internal queue that performs DMA inside the device's
 *			memories and/or operates the compute engines.
 * @QUEUE_TYPE_CPU: S/W queue for communication with the device's CPU.
 * @QUEUE_TYPE_HW: queue of DMA and compute engines jobs, for which completion
 *                 notifications are sent by H/W.
 */
enum hl_queue_type {
	QUEUE_TYPE_NA,
	QUEUE_TYPE_EXT,
	QUEUE_TYPE_INT,
	QUEUE_TYPE_CPU,
	QUEUE_TYPE_HW
};

enum hl_cs_type {
	CS_TYPE_DEFAULT,
	CS_TYPE_SIGNAL,
	CS_TYPE_WAIT,
	CS_TYPE_COLLECTIVE_WAIT,
	CS_RESERVE_SIGNALS,
	CS_UNRESERVE_SIGNALS
};

/*
 * struct hl_inbound_pci_region - inbound region descriptor
 * @mode: pci match mode for this region
 * @addr: region target address
 * @size: region size in bytes
 * @offset_in_bar: offset within bar (address match mode)
 * @bar: bar id
 */
struct hl_inbound_pci_region {
	enum hl_pci_match_mode	mode;
	u64			addr;
	u64			size;
	u64			offset_in_bar;
	u8			bar;
};

/*
 * struct hl_outbound_pci_region - outbound region descriptor
 * @addr: region target address
 * @size: region size in bytes
 */
struct hl_outbound_pci_region {
	u64	addr;
	u64	size;
};

/*
 * enum queue_cb_alloc_flags - Indicates queue support for CBs that
 * allocated by Kernel or by User
 * @CB_ALLOC_KERNEL: support only CBs that allocated by Kernel
 * @CB_ALLOC_USER: support only CBs that allocated by User
 */
enum queue_cb_alloc_flags {
	CB_ALLOC_KERNEL = 0x1,
	CB_ALLOC_USER   = 0x2
};

/*
 * struct hl_hw_sob - H/W SOB info.
 * @hdev: habanalabs device structure.
 * @kref: refcount of this SOB. The SOB will reset once the refcount is zero.
 * @sob_id: id of this SOB.
 * @sob_addr: the sob offset from the base address.
 * @q_idx: the H/W queue that uses this SOB.
 * @need_reset: reset indication set when switching to the other sob.
 */
struct hl_hw_sob {
	struct hl_device	*hdev;
	struct kref		kref;
	u32			sob_id;
	u32			sob_addr;
	u32			q_idx;
	bool			need_reset;
};

enum hl_collective_mode {
	HL_COLLECTIVE_NOT_SUPPORTED = 0x0,
	HL_COLLECTIVE_MASTER = 0x1,
	HL_COLLECTIVE_SLAVE = 0x2
};

/**
 * struct hw_queue_properties - queue information.
 * @type: queue type.
 * @queue_cb_alloc_flags: bitmap which indicates if the hw queue supports CB
 *                        that allocated by the Kernel driver and therefore,
 *                        a CB handle can be provided for jobs on this queue.
 *                        Otherwise, a CB address must be provided.
 * @collective_mode: collective mode of current queue
 * @driver_only: true if only the driver is allowed to send a job to this queue,
 *               false otherwise.
 * @supports_sync_stream: True if queue supports sync stream
 */
struct hw_queue_properties {
	enum hl_queue_type	type;
	enum queue_cb_alloc_flags cb_alloc_flags;
	enum hl_collective_mode	collective_mode;
	u8			driver_only;
	u8			supports_sync_stream;
};

/**
 * enum vm_type - virtual memory mapping request information.
 * @VM_TYPE_USERPTR: mapping of user memory to device virtual address.
 * @VM_TYPE_PHYS_PACK: mapping of DRAM memory to device virtual address.
 */
enum vm_type {
	VM_TYPE_USERPTR = 0x1,
	VM_TYPE_PHYS_PACK = 0x2
};

/**
 * enum mmu_op_flags - mmu operation relevant information.
 * @MMU_OP_USERPTR: operation on user memory (host resident).
 * @MMU_OP_PHYS_PACK: operation on DRAM (device resident).
 * @MMU_OP_CLEAR_MEMCACHE: operation has to clear memcache.
 * @MMU_OP_SKIP_LOW_CACHE_INV: operation is allowed to skip parts of cache invalidation.
 */
enum mmu_op_flags {
	MMU_OP_USERPTR = 0x1,
	MMU_OP_PHYS_PACK = 0x2,
	MMU_OP_CLEAR_MEMCACHE = 0x4,
	MMU_OP_SKIP_LOW_CACHE_INV = 0x8,
};


/**
 * enum hl_device_hw_state - H/W device state. use this to understand whether
 *                           to do reset before hw_init or not
 * @HL_DEVICE_HW_STATE_CLEAN: H/W state is clean. i.e. after hard reset
 * @HL_DEVICE_HW_STATE_DIRTY: H/W state is dirty. i.e. we started to execute
 *                            hw_init
 */
enum hl_device_hw_state {
	HL_DEVICE_HW_STATE_CLEAN = 0,
	HL_DEVICE_HW_STATE_DIRTY
};

#define HL_MMU_VA_ALIGNMENT_NOT_NEEDED 0

/**
 * struct hl_mmu_properties - ASIC specific MMU address translation properties.
 * @start_addr: virtual start address of the memory region.
 * @end_addr: virtual end address of the memory region.
 * @hop_shifts: array holds HOPs shifts.
 * @hop_masks: array holds HOPs masks.
 * @last_mask: mask to get the bit indicating this is the last hop.
 * @pgt_size: size for page tables.
 * @page_size: default page size used to allocate memory.
 * @num_hops: The amount of hops supported by the translation table.
 * @hop_table_size: HOP table size.
 * @hop0_tables_total_size: total size for all HOP0 tables.
 * @host_resident: Should the MMU page table reside in host memory or in the
 *                 device DRAM.
 */
struct hl_mmu_properties {
	u64	start_addr;
	u64	end_addr;
	u64	hop_shifts[MMU_HOP_MAX];
	u64	hop_masks[MMU_HOP_MAX];
	u64	last_mask;
	u64	pgt_size;
	u32	page_size;
	u32	num_hops;
	u32	hop_table_size;
	u32	hop0_tables_total_size;
	u8	host_resident;
};

/**
 * struct hl_hints_range - hint addresses reserved va range.
 * @start_addr: start address of the va range.
 * @end_addr: end address of the va range.
 */
struct hl_hints_range {
	u64 start_addr;
	u64 end_addr;
};

/**
 * struct asic_fixed_properties - ASIC specific immutable properties.
 * @hw_queues_props: H/W queues properties.
 * @cpucp_info: received various information from CPU-CP regarding the H/W, e.g.
 *		available sensors.
 * @uboot_ver: F/W U-boot version.
 * @preboot_ver: F/W Preboot version.
 * @dmmu: DRAM MMU address translation properties.
 * @pmmu: PCI (host) MMU address translation properties.
 * @pmmu_huge: PCI (host) MMU address translation properties for memory
 *              allocated with huge pages.
 * @hints_dram_reserved_va_range: dram hint addresses reserved range.
 * @hints_host_reserved_va_range: host hint addresses reserved range.
 * @hints_host_hpage_reserved_va_range: host huge page hint addresses reserved
 *                                      range.
 * @sram_base_address: SRAM physical start address.
 * @sram_end_address: SRAM physical end address.
 * @sram_user_base_address - SRAM physical start address for user access.
 * @dram_base_address: DRAM physical start address.
 * @dram_end_address: DRAM physical end address.
 * @dram_user_base_address: DRAM physical start address for user access.
 * @dram_size: DRAM total size.
 * @dram_pci_bar_size: size of PCI bar towards DRAM.
 * @max_power_default: max power of the device after reset
 * @dc_power_default: power consumed by the device in mode idle.
 * @dram_size_for_default_page_mapping: DRAM size needed to map to avoid page
 *                                      fault.
 * @pcie_dbi_base_address: Base address of the PCIE_DBI block.
 * @pcie_aux_dbi_reg_addr: Address of the PCIE_AUX DBI register.
 * @mmu_pgt_addr: base physical address in DRAM of MMU page tables.
 * @mmu_dram_default_page_addr: DRAM default page physical address.
 * @cb_va_start_addr: virtual start address of command buffers which are mapped
 *                    to the device's MMU.
 * @cb_va_end_addr: virtual end address of command buffers which are mapped to
 *                  the device's MMU.
 * @dram_hints_align_mask: dram va hint addresses alignment mask which is used
 *                  for hints validity check.
 * @device_dma_offset_for_host_access: the offset to add to host DMA addresses
 *                                     to enable the device to access them.
 * @host_base_address: host physical start address for host DMA from device
 * @host_end_address: host physical end address for host DMA from device
 * @max_freq_value: current max clk frequency.
 * @clk_pll_index: clock PLL index that specify which PLL determines the clock
 *                 we display to the user
 * @mmu_pgt_size: MMU page tables total size.
 * @mmu_pte_size: PTE size in MMU page tables.
 * @mmu_hop_table_size: MMU hop table size.
 * @mmu_hop0_tables_total_size: total size of MMU hop0 tables.
 * @dram_page_size: page size for MMU DRAM allocation.
 * @cfg_size: configuration space size on SRAM.
 * @sram_size: total size of SRAM.
 * @max_asid: maximum number of open contexts (ASIDs).
 * @num_of_events: number of possible internal H/W IRQs.
 * @psoc_pci_pll_nr: PCI PLL NR value.
 * @psoc_pci_pll_nf: PCI PLL NF value.
 * @psoc_pci_pll_od: PCI PLL OD value.
 * @psoc_pci_pll_div_factor: PCI PLL DIV FACTOR 1 value.
 * @psoc_timestamp_frequency: frequency of the psoc timestamp clock.
 * @high_pll: high PLL frequency used by the device.
 * @cb_pool_cb_cnt: number of CBs in the CB pool.
 * @cb_pool_cb_size: size of each CB in the CB pool.
 * @max_pending_cs: maximum of concurrent pending command submissions
 * @max_queues: maximum amount of queues in the system
 * @fw_preboot_cpu_boot_dev_sts0: bitmap representation of preboot cpu
 *                                capabilities reported by FW, bit description
 *                                can be found in CPU_BOOT_DEV_STS0
 * @fw_preboot_cpu_boot_dev_sts1: bitmap representation of preboot cpu
 *                                capabilities reported by FW, bit description
 *                                can be found in CPU_BOOT_DEV_STS1
 * @fw_bootfit_cpu_boot_dev_sts0: bitmap representation of boot cpu security
 *                                status reported by FW, bit description can be
 *                                found in CPU_BOOT_DEV_STS0
 * @fw_bootfit_cpu_boot_dev_sts1: bitmap representation of boot cpu security
 *                                status reported by FW, bit description can be
 *                                found in CPU_BOOT_DEV_STS1
 * @fw_app_cpu_boot_dev_sts0: bitmap representation of application security
 *                            status reported by FW, bit description can be
 *                            found in CPU_BOOT_DEV_STS0
 * @fw_app_cpu_boot_dev_sts1: bitmap representation of application security
 *                            status reported by FW, bit description can be
 *                            found in CPU_BOOT_DEV_STS1
 * @device_mem_alloc_default_page_size: may be different than dram_page_size only for ASICs for
 *                                      which the property supports_user_set_page_size is true
 *                                      (i.e. the DRAM supports multiple page sizes), otherwise
 *                                      it will shall  be equal to dram_page_size.
 * @collective_first_sob: first sync object available for collective use
 * @collective_first_mon: first monitor available for collective use
 * @sync_stream_first_sob: first sync object available for sync stream use
 * @sync_stream_first_mon: first monitor available for sync stream use
 * @first_available_user_sob: first sob available for the user
 * @first_available_user_mon: first monitor available for the user
 * @first_available_user_msix_interrupt: first available msix interrupt
 *                                       reserved for the user
 * @first_available_cq: first available CQ for the user.
 * @user_interrupt_count: number of user interrupts.
 * @server_type: Server type that the ASIC is currently installed in.
 *               The value is according to enum hl_server_type in uapi file.
 * @tpc_enabled_mask: which TPCs are enabled.
 * @completion_queues_count: number of completion queues.
 * @fw_security_enabled: true if security measures are enabled in firmware,
 *                       false otherwise
 * @fw_cpu_boot_dev_sts0_valid: status bits are valid and can be fetched from
 *                              BOOT_DEV_STS0
 * @fw_cpu_boot_dev_sts1_valid: status bits are valid and can be fetched from
 *                              BOOT_DEV_STS1
 * @dram_supports_virtual_memory: is there an MMU towards the DRAM
 * @hard_reset_done_by_fw: true if firmware is handling hard reset flow
 * @num_functional_hbms: number of functional HBMs in each DCORE.
 * @hints_range_reservation: device support hint addresses range reservation.
 * @iatu_done_by_fw: true if iATU configuration is being done by FW.
 * @dynamic_fw_load: is dynamic FW load is supported.
 * @gic_interrupts_enable: true if FW is not blocking GIC controller,
 *                         false otherwise.
 * @use_get_power_for_reset_history: To support backward compatibility for Goya
 *                                   and Gaudi
 * @supports_soft_reset: is soft reset supported.
 * @allow_inference_soft_reset: true if the ASIC supports soft reset that is
 *                              initiated by user or TDR. This is only true
 *                              in inference ASICs, as there is no real-world
 *                              use-case of doing soft-reset in training (due
 *                              to the fact that training runs on multiple
 *                              devices)
 * @configurable_stop_on_err: is stop-on-error option configurable via debugfs.
 * @set_max_power_on_device_init: true if need to set max power in F/W on device init.
 * @supports_user_set_page_size: true if user can set the allocation page size.
<<<<<<< HEAD
=======
 * @dma_mask: the dma mask to be set for this device
>>>>>>> 88084a3d
 */
struct asic_fixed_properties {
	struct hw_queue_properties	*hw_queues_props;
	struct cpucp_info		cpucp_info;
	char				uboot_ver[VERSION_MAX_LEN];
	char				preboot_ver[VERSION_MAX_LEN];
	struct hl_mmu_properties	dmmu;
	struct hl_mmu_properties	pmmu;
	struct hl_mmu_properties	pmmu_huge;
	struct hl_hints_range		hints_dram_reserved_va_range;
	struct hl_hints_range		hints_host_reserved_va_range;
	struct hl_hints_range		hints_host_hpage_reserved_va_range;
	u64				sram_base_address;
	u64				sram_end_address;
	u64				sram_user_base_address;
	u64				dram_base_address;
	u64				dram_end_address;
	u64				dram_user_base_address;
	u64				dram_size;
	u64				dram_pci_bar_size;
	u64				max_power_default;
	u64				dc_power_default;
	u64				dram_size_for_default_page_mapping;
	u64				pcie_dbi_base_address;
	u64				pcie_aux_dbi_reg_addr;
	u64				mmu_pgt_addr;
	u64				mmu_dram_default_page_addr;
	u64				cb_va_start_addr;
	u64				cb_va_end_addr;
	u64				dram_hints_align_mask;
	u64				device_dma_offset_for_host_access;
	u64				host_base_address;
	u64				host_end_address;
	u64				max_freq_value;
	u32				clk_pll_index;
	u32				mmu_pgt_size;
	u32				mmu_pte_size;
	u32				mmu_hop_table_size;
	u32				mmu_hop0_tables_total_size;
	u32				dram_page_size;
	u32				cfg_size;
	u32				sram_size;
	u32				max_asid;
	u32				num_of_events;
	u32				psoc_pci_pll_nr;
	u32				psoc_pci_pll_nf;
	u32				psoc_pci_pll_od;
	u32				psoc_pci_pll_div_factor;
	u32				psoc_timestamp_frequency;
	u32				high_pll;
	u32				cb_pool_cb_cnt;
	u32				cb_pool_cb_size;
	u32				max_pending_cs;
	u32				max_queues;
	u32				fw_preboot_cpu_boot_dev_sts0;
	u32				fw_preboot_cpu_boot_dev_sts1;
	u32				fw_bootfit_cpu_boot_dev_sts0;
	u32				fw_bootfit_cpu_boot_dev_sts1;
	u32				fw_app_cpu_boot_dev_sts0;
	u32				fw_app_cpu_boot_dev_sts1;
	u32				device_mem_alloc_default_page_size;
	u16				collective_first_sob;
	u16				collective_first_mon;
	u16				sync_stream_first_sob;
	u16				sync_stream_first_mon;
	u16				first_available_user_sob[HL_MAX_DCORES];
	u16				first_available_user_mon[HL_MAX_DCORES];
	u16				first_available_user_msix_interrupt;
	u16				first_available_cq[HL_MAX_DCORES];
	u16				user_interrupt_count;
	u16				server_type;
	u8				tpc_enabled_mask;
	u8				completion_queues_count;
	u8				fw_security_enabled;
	u8				fw_cpu_boot_dev_sts0_valid;
	u8				fw_cpu_boot_dev_sts1_valid;
	u8				dram_supports_virtual_memory;
	u8				hard_reset_done_by_fw;
	u8				num_functional_hbms;
	u8				hints_range_reservation;
	u8				iatu_done_by_fw;
	u8				dynamic_fw_load;
	u8				gic_interrupts_enable;
	u8				use_get_power_for_reset_history;
	u8				supports_soft_reset;
	u8				allow_inference_soft_reset;
	u8				configurable_stop_on_err;
	u8				set_max_power_on_device_init;
	u8				supports_user_set_page_size;
<<<<<<< HEAD
=======
	u8				dma_mask;
>>>>>>> 88084a3d
};

/**
 * struct hl_fence - software synchronization primitive
 * @completion: fence is implemented using completion
 * @refcount: refcount for this fence
 * @cs_sequence: sequence of the corresponding command submission
 * @stream_master_qid_map: streams masters QID bitmap to represent all streams
 *                         masters QIDs that multi cs is waiting on
 * @error: mark this fence with error
 * @timestamp: timestamp upon completion
 * @mcs_handling_done: indicates that corresponding command submission has
 *                     finished msc handling, this does not mean it was part
 *                     of the mcs
 */
struct hl_fence {
	struct completion	completion;
	struct kref		refcount;
	u64			cs_sequence;
	u32			stream_master_qid_map;
	int			error;
	ktime_t			timestamp;
	u8			mcs_handling_done;
};

/**
 * struct hl_cs_compl - command submission completion object.
 * @base_fence: hl fence object.
 * @lock: spinlock to protect fence.
 * @hdev: habanalabs device structure.
 * @hw_sob: the H/W SOB used in this signal/wait CS.
 * @encaps_sig_hdl: encaps signals hanlder.
 * @cs_seq: command submission sequence number.
 * @type: type of the CS - signal/wait.
 * @sob_val: the SOB value that is used in this signal/wait CS.
 * @sob_group: the SOB group that is used in this collective wait CS.
 * @encaps_signals: indication whether it's a completion object of cs with
 * encaps signals or not.
 */
struct hl_cs_compl {
	struct hl_fence		base_fence;
	spinlock_t		lock;
	struct hl_device	*hdev;
	struct hl_hw_sob	*hw_sob;
	struct hl_cs_encaps_sig_handle *encaps_sig_hdl;
	u64			cs_seq;
	enum hl_cs_type		type;
	u16			sob_val;
	u16			sob_group;
	bool			encaps_signals;
};

/*
 * Command Buffers
 */

/**
 * struct hl_ts_buff - describes a timestamp buffer.
 * @kernel_buff_address: Holds the internal buffer's kernel virtual address.
 * @user_buff_address: Holds the user buffer's kernel virtual address.
 * @kernel_buff_size: Holds the internal kernel buffer size.
 */
struct hl_ts_buff {
	void			*kernel_buff_address;
	void			*user_buff_address;
	u32			kernel_buff_size;
};

struct hl_mmap_mem_buf;

/**
 * struct hl_mem_mgr - describes unified memory manager for mappable memory chunks.
 * @dev: back pointer to the owning device
 * @lock: protects handles
 * @handles: an idr holding all active handles to the memory buffers in the system.
 */
struct hl_mem_mgr {
	struct device *dev;
	spinlock_t lock;
	struct idr handles;
};

/**
 * struct hl_mmap_mem_buf_behavior - describes unified memory manager buffer behavior
 * @topic: string identifier used for logging
 * @mem_id: memory type identifier, embedded in the handle and used to identify
 *          the memory type by handle.
 * @alloc: callback executed on buffer allocation, shall allocate the memory,
 *         set it under buffer private, and set mappable size.
 * @mmap: callback executed on mmap, must map the buffer to vma
 * @release: callback executed on release, must free the resources used by the buffer
 */
struct hl_mmap_mem_buf_behavior {
	const char *topic;
	u64 mem_id;

	int (*alloc)(struct hl_mmap_mem_buf *buf, gfp_t gfp, void *args);
	int (*mmap)(struct hl_mmap_mem_buf *buf, struct vm_area_struct *vma, void *args);
	void (*release)(struct hl_mmap_mem_buf *buf);
};

/**
 * struct hl_mmap_mem_buf - describes a single unified memory buffer
 * @behavior: buffer behavior
 * @mmg: back pointer to the unified memory manager
 * @refcount: reference counter for buffer users
 * @private: pointer to buffer behavior private data
 * @mmap: atomic boolean indicating whether or not the buffer is mapped right now
 * @real_mapped_size: the actual size of buffer mapped, after part of it may be released,
 *                   may change at runtime.
 * @mappable_size: the original mappable size of the buffer, does not change after
 *                 the allocation.
 * @handle: the buffer id in mmg handles store
 */
struct hl_mmap_mem_buf {
	struct hl_mmap_mem_buf_behavior *behavior;
	struct hl_mem_mgr *mmg;
	struct kref refcount;
	void *private;
	atomic_t mmap;
	u64 real_mapped_size;
	u64 mappable_size;
	u64 handle;
};

/**
 * struct hl_ts_mgr - describes the timestamp registration memory manager.
 * @ts_lock: protects ts_handles.
 * @ts_handles: an idr to hold all ts bufferes handles.
 */
struct hl_ts_mgr {
	spinlock_t		ts_lock;
	struct idr		ts_handles;
};

/**
 * struct hl_ts_buff - describes a timestamp buffer.
 * @refcount: reference counter for usage of the buffer.
 * @hdev: pointer to device this buffer belongs to.
 * @mmap: true if the buff is currently mapped to user.
 * @kernel_buff_address: Holds the internal buffer's kernel virtual address.
 * @user_buff_address: Holds the user buffer's kernel virtual address.
 * @id: the buffer ID.
 * @mmap_size: Holds the buffer size that was mmaped.
 * @kernel_buff_size: Holds the internal kernel buffer size.
 * @user_buff_size: Holds the user buffer size.
 */
struct hl_ts_buff {
	struct kref		refcount;
	struct hl_device	*hdev;
	atomic_t		mmap;
	void			*kernel_buff_address;
	void			*user_buff_address;
	u32			id;
	u32			mmap_size;
	u32			kernel_buff_size;
	u32			user_buff_size;
};

/**
 * struct hl_cb - describes a Command Buffer.
 * @hdev: pointer to device this CB belongs to.
 * @ctx: pointer to the CB owner's context.
 * @buf: back pointer to the parent mappable memory buffer
 * @debugfs_list: node in debugfs list of command buffers.
 * @pool_list: node in pool list of command buffers.
 * @va_block_list: list of virtual addresses blocks of the CB if it is mapped to
 *                 the device's MMU.
 * @kernel_address: Holds the CB's kernel virtual address.
 * @bus_address: Holds the CB's DMA address.
 * @size: holds the CB's size.
 * @cs_cnt: holds number of CS that this CB participates in.
 * @is_pool: true if CB was acquired from the pool, false otherwise.
 * @is_internal: internaly allocated
 * @is_mmu_mapped: true if the CB is mapped to the device's MMU.
 */
struct hl_cb {
	struct hl_device	*hdev;
	struct hl_ctx		*ctx;
	struct hl_mmap_mem_buf	*buf;
	struct list_head	debugfs_list;
	struct list_head	pool_list;
	struct list_head	va_block_list;
	void			*kernel_address;
	dma_addr_t		bus_address;
	u32			size;
	atomic_t		cs_cnt;
	u8			is_pool;
	u8			is_internal;
	u8			is_mmu_mapped;
};


/*
 * QUEUES
 */

struct hl_cs;
struct hl_cs_job;

/* Queue length of external and HW queues */
#define HL_QUEUE_LENGTH			4096
#define HL_QUEUE_SIZE_IN_BYTES		(HL_QUEUE_LENGTH * HL_BD_SIZE)

#if (HL_MAX_JOBS_PER_CS > HL_QUEUE_LENGTH)
#error "HL_QUEUE_LENGTH must be greater than HL_MAX_JOBS_PER_CS"
#endif

/* HL_CQ_LENGTH is in units of struct hl_cq_entry */
#define HL_CQ_LENGTH			HL_QUEUE_LENGTH
#define HL_CQ_SIZE_IN_BYTES		(HL_CQ_LENGTH * HL_CQ_ENTRY_SIZE)

/* Must be power of 2 */
#define HL_EQ_LENGTH			64
#define HL_EQ_SIZE_IN_BYTES		(HL_EQ_LENGTH * HL_EQ_ENTRY_SIZE)

/* Host <-> CPU-CP shared memory size */
#define HL_CPU_ACCESSIBLE_MEM_SIZE	SZ_2M

/**
 * struct hl_sync_stream_properties -
 *     describes a H/W queue sync stream properties
 * @hw_sob: array of the used H/W SOBs by this H/W queue.
 * @next_sob_val: the next value to use for the currently used SOB.
 * @base_sob_id: the base SOB id of the SOBs used by this queue.
 * @base_mon_id: the base MON id of the MONs used by this queue.
 * @collective_mstr_mon_id: the MON ids of the MONs used by this master queue
 *                          in order to sync with all slave queues.
 * @collective_slave_mon_id: the MON id used by this slave queue in order to
 *                           sync with its master queue.
 * @collective_sob_id: current SOB id used by this collective slave queue
 *                     to signal its collective master queue upon completion.
 * @curr_sob_offset: the id offset to the currently used SOB from the
 *                   HL_RSVD_SOBS that are being used by this queue.
 */
struct hl_sync_stream_properties {
	struct hl_hw_sob hw_sob[HL_RSVD_SOBS];
	u16		next_sob_val;
	u16		base_sob_id;
	u16		base_mon_id;
	u16		collective_mstr_mon_id[HL_COLLECTIVE_RSVD_MSTR_MONS];
	u16		collective_slave_mon_id;
	u16		collective_sob_id;
	u8		curr_sob_offset;
};

/**
 * struct hl_encaps_signals_mgr - describes sync stream encapsulated signals
 * handlers manager
 * @lock: protects handles.
 * @handles: an idr to hold all encapsulated signals handles.
 */
struct hl_encaps_signals_mgr {
	spinlock_t		lock;
	struct idr		handles;
};

/**
 * struct hl_hw_queue - describes a H/W transport queue.
 * @shadow_queue: pointer to a shadow queue that holds pointers to jobs.
 * @sync_stream_prop: sync stream queue properties
 * @queue_type: type of queue.
 * @collective_mode: collective mode of current queue
 * @kernel_address: holds the queue's kernel virtual address.
 * @bus_address: holds the queue's DMA address.
 * @pi: holds the queue's pi value.
 * @ci: holds the queue's ci value, AS CALCULATED BY THE DRIVER (not real ci).
 * @hw_queue_id: the id of the H/W queue.
 * @cq_id: the id for the corresponding CQ for this H/W queue.
 * @msi_vec: the IRQ number of the H/W queue.
 * @int_queue_len: length of internal queue (number of entries).
 * @valid: is the queue valid (we have array of 32 queues, not all of them
 *         exist).
 * @supports_sync_stream: True if queue supports sync stream
 */
struct hl_hw_queue {
	struct hl_cs_job			**shadow_queue;
	struct hl_sync_stream_properties	sync_stream_prop;
	enum hl_queue_type			queue_type;
	enum hl_collective_mode			collective_mode;
	void					*kernel_address;
	dma_addr_t				bus_address;
	u32					pi;
	atomic_t				ci;
	u32					hw_queue_id;
	u32					cq_id;
	u32					msi_vec;
	u16					int_queue_len;
	u8					valid;
	u8					supports_sync_stream;
};

/**
 * struct hl_cq - describes a completion queue
 * @hdev: pointer to the device structure
 * @kernel_address: holds the queue's kernel virtual address
 * @bus_address: holds the queue's DMA address
 * @cq_idx: completion queue index in array
 * @hw_queue_id: the id of the matching H/W queue
 * @ci: ci inside the queue
 * @pi: pi inside the queue
 * @free_slots_cnt: counter of free slots in queue
 */
struct hl_cq {
	struct hl_device	*hdev;
	void			*kernel_address;
	dma_addr_t		bus_address;
	u32			cq_idx;
	u32			hw_queue_id;
	u32			ci;
	u32			pi;
	atomic_t		free_slots_cnt;
};

/**
 * struct hl_user_interrupt - holds user interrupt information
 * @hdev: pointer to the device structure
 * @wait_list_head: head to the list of user threads pending on this interrupt
 * @wait_list_lock: protects wait_list_head
 * @interrupt_id: msix interrupt id
 */
struct hl_user_interrupt {
	struct hl_device	*hdev;
	struct list_head	wait_list_head;
	spinlock_t		wait_list_lock;
	u32			interrupt_id;
};

/**
 * struct timestamp_reg_free_node - holds the timestamp registration free objects node
 * @free_objects_node: node in the list free_obj_jobs
 * @cq_cb: pointer to cq command buffer to be freed
<<<<<<< HEAD
 * @ts_buff: pointer to timestamp buffer to be freed
=======
 * @buf: pointer to timestamp buffer to be freed
>>>>>>> 88084a3d
 */
struct timestamp_reg_free_node {
	struct list_head	free_objects_node;
	struct hl_cb		*cq_cb;
<<<<<<< HEAD
	struct hl_ts_buff	*ts_buff;
=======
	struct hl_mmap_mem_buf	*buf;
>>>>>>> 88084a3d
};

/* struct timestamp_reg_work_obj - holds the timestamp registration free objects job
 * the job will be to pass over the free_obj_jobs list and put refcount to objects
 * in each node of the list
 * @free_obj: workqueue object to free timestamp registration node objects
 * @hdev: pointer to the device structure
 * @free_obj_head: list of free jobs nodes (node type timestamp_reg_free_node)
 */
struct timestamp_reg_work_obj {
	struct work_struct	free_obj;
	struct hl_device	*hdev;
	struct list_head	*free_obj_head;
};

/* struct timestamp_reg_info - holds the timestamp registration related data.
<<<<<<< HEAD
 * @ts_buff: pointer to the timestamp buffer which include both user/kernel buffers.
 *           relevant only when doing timestamps records registration.
=======
 * @buf: pointer to the timestamp buffer which include both user/kernel buffers.
 *       relevant only when doing timestamps records registration.
>>>>>>> 88084a3d
 * @cq_cb: pointer to CQ counter CB.
 * @timestamp_kernel_addr: timestamp handle address, where to set timestamp
 *                         relevant only when doing timestamps records
 *                         registration.
 * @in_use: indicates if the node already in use. relevant only when doing
 *          timestamps records registration, since in this case the driver
 *          will have it's own buffer which serve as a records pool instead of
 *          allocating records dynamically.
 */
struct timestamp_reg_info {
<<<<<<< HEAD
	struct hl_ts_buff	*ts_buff;
=======
	struct hl_mmap_mem_buf	*buf;
>>>>>>> 88084a3d
	struct hl_cb		*cq_cb;
	u64			*timestamp_kernel_addr;
	u8			in_use;
};

/**
 * struct hl_user_pending_interrupt - holds a context to a user thread
 *                                    pending on an interrupt
 * @ts_reg_info: holds the timestamps registration nodes info
 * @wait_list_node: node in the list of user threads pending on an interrupt
 * @fence: hl fence object for interrupt completion
 * @cq_target_value: CQ target value
 * @cq_kernel_addr: CQ kernel address, to be used in the cq interrupt
 *                  handler for taget value comparison
 */
struct hl_user_pending_interrupt {
	struct timestamp_reg_info	ts_reg_info;
	struct list_head		wait_list_node;
	struct hl_fence			fence;
	u64				cq_target_value;
	u64				*cq_kernel_addr;
};

/**
 * struct hl_eq - describes the event queue (single one per device)
 * @hdev: pointer to the device structure
 * @kernel_address: holds the queue's kernel virtual address
 * @bus_address: holds the queue's DMA address
 * @ci: ci inside the queue
 * @prev_eqe_index: the index of the previous event queue entry. The index of
 *                  the current entry's index must be +1 of the previous one.
 * @check_eqe_index: do we need to check the index of the current entry vs. the
 *                   previous one. This is for backward compatibility with older
 *                   firmwares
 */
struct hl_eq {
	struct hl_device	*hdev;
	void			*kernel_address;
	dma_addr_t		bus_address;
	u32			ci;
	u32			prev_eqe_index;
	bool			check_eqe_index;
};


/*
 * ASICs
 */

/**
 * enum hl_asic_type - supported ASIC types.
 * @ASIC_INVALID: Invalid ASIC type.
 * @ASIC_GOYA: Goya device.
 * @ASIC_GAUDI: Gaudi device.
 * @ASIC_GAUDI_SEC: Gaudi secured device (HL-2000).
 */
enum hl_asic_type {
	ASIC_INVALID,
	ASIC_GOYA,
	ASIC_GAUDI,
	ASIC_GAUDI_SEC
};

struct hl_cs_parser;

/**
 * enum hl_pm_mng_profile - power management profile.
 * @PM_AUTO: internal clock is set by the Linux driver.
 * @PM_MANUAL: internal clock is set by the user.
 * @PM_LAST: last power management type.
 */
enum hl_pm_mng_profile {
	PM_AUTO = 1,
	PM_MANUAL,
	PM_LAST
};

/**
 * enum hl_pll_frequency - PLL frequency.
 * @PLL_HIGH: high frequency.
 * @PLL_LOW: low frequency.
 * @PLL_LAST: last frequency values that were configured by the user.
 */
enum hl_pll_frequency {
	PLL_HIGH = 1,
	PLL_LOW,
	PLL_LAST
};

#define PLL_REF_CLK 50

enum div_select_defs {
	DIV_SEL_REF_CLK = 0,
	DIV_SEL_PLL_CLK = 1,
	DIV_SEL_DIVIDED_REF = 2,
	DIV_SEL_DIVIDED_PLL = 3,
};

enum debugfs_access_type {
	DEBUGFS_READ8,
	DEBUGFS_WRITE8,
	DEBUGFS_READ32,
	DEBUGFS_WRITE32,
	DEBUGFS_READ64,
	DEBUGFS_WRITE64,
};

enum pci_region {
	PCI_REGION_CFG,
	PCI_REGION_SRAM,
	PCI_REGION_DRAM,
	PCI_REGION_SP_SRAM,
	PCI_REGION_NUMBER,
};

/**
 * struct pci_mem_region - describe memory region in a PCI bar
 * @region_base: region base address
 * @region_size: region size
 * @bar_size: size of the BAR
 * @offset_in_bar: region offset into the bar
 * @bar_id: bar ID of the region
 * @used: if used 1, otherwise 0
 */
struct pci_mem_region {
	u64 region_base;
	u64 region_size;
	u64 bar_size;
	u64 offset_in_bar;
	u8 bar_id;
	u8 used;
};

/**
 * struct static_fw_load_mgr - static FW load manager
 * @preboot_version_max_off: max offset to preboot version
 * @boot_fit_version_max_off: max offset to boot fit version
 * @kmd_msg_to_cpu_reg: register address for KDM->CPU messages
 * @cpu_cmd_status_to_host_reg: register address for CPU command status response
 * @cpu_boot_status_reg: boot status register
 * @cpu_boot_dev_status0_reg: boot device status register 0
 * @cpu_boot_dev_status1_reg: boot device status register 1
 * @boot_err0_reg: boot error register 0
 * @boot_err1_reg: boot error register 1
 * @preboot_version_offset_reg: SRAM offset to preboot version register
 * @boot_fit_version_offset_reg: SRAM offset to boot fit version register
 * @sram_offset_mask: mask for getting offset into the SRAM
 * @cpu_reset_wait_msec: used when setting WFE via kmd_msg_to_cpu_reg
 */
struct static_fw_load_mgr {
	u64 preboot_version_max_off;
	u64 boot_fit_version_max_off;
	u32 kmd_msg_to_cpu_reg;
	u32 cpu_cmd_status_to_host_reg;
	u32 cpu_boot_status_reg;
	u32 cpu_boot_dev_status0_reg;
	u32 cpu_boot_dev_status1_reg;
	u32 boot_err0_reg;
	u32 boot_err1_reg;
	u32 preboot_version_offset_reg;
	u32 boot_fit_version_offset_reg;
	u32 sram_offset_mask;
	u32 cpu_reset_wait_msec;
};

/**
 * struct fw_response - FW response to LKD command
 * @ram_offset: descriptor offset into the RAM
 * @ram_type: RAM type containing the descriptor (SRAM/DRAM)
 * @status: command status
 */
struct fw_response {
	u32 ram_offset;
	u8 ram_type;
	u8 status;
};

/**
 * struct dynamic_fw_load_mgr - dynamic FW load manager
 * @response: FW to LKD response
 * @comm_desc: the communication descriptor with FW
 * @image_region: region to copy the FW image to
 * @fw_image_size: size of FW image to load
 * @wait_for_bl_timeout: timeout for waiting for boot loader to respond
 * @fw_desc_valid: true if FW descriptor has been validated and hence the data can be used
 */
struct dynamic_fw_load_mgr {
	struct fw_response response;
	struct lkd_fw_comms_desc comm_desc;
	struct pci_mem_region *image_region;
	size_t fw_image_size;
	u32 wait_for_bl_timeout;
	bool fw_desc_valid;
};

/**
 * struct fw_image_props - properties of FW image
 * @image_name: name of the image
 * @src_off: offset in src FW to copy from
 * @copy_size: amount of bytes to copy (0 to copy the whole binary)
 */
struct fw_image_props {
	char *image_name;
	u32 src_off;
	u32 copy_size;
};

/**
 * struct fw_load_mgr - manager FW loading process
 * @dynamic_loader: specific structure for dynamic load
 * @static_loader: specific structure for static load
 * @boot_fit_img: boot fit image properties
 * @linux_img: linux image properties
 * @cpu_timeout: CPU response timeout in usec
 * @boot_fit_timeout: Boot fit load timeout in usec
 * @skip_bmc: should BMC be skipped
 * @sram_bar_id: SRAM bar ID
 * @dram_bar_id: DRAM bar ID
 * @fw_comp_loaded: bitmask of loaded FW components. set bit meaning loaded
 *                  component. values are set according to enum hl_fw_types.
 */
struct fw_load_mgr {
	union {
		struct dynamic_fw_load_mgr dynamic_loader;
		struct static_fw_load_mgr static_loader;
	};
	struct fw_image_props boot_fit_img;
	struct fw_image_props linux_img;
	u32 cpu_timeout;
	u32 boot_fit_timeout;
	u8 skip_bmc;
	u8 sram_bar_id;
	u8 dram_bar_id;
	u8 fw_comp_loaded;
};

/**
 * struct hl_asic_funcs - ASIC specific functions that are can be called from
 *                        common code.
 * @early_init: sets up early driver state (pre sw_init), doesn't configure H/W.
 * @early_fini: tears down what was done in early_init.
 * @late_init: sets up late driver/hw state (post hw_init) - Optional.
 * @late_fini: tears down what was done in late_init (pre hw_fini) - Optional.
 * @sw_init: sets up driver state, does not configure H/W.
 * @sw_fini: tears down driver state, does not configure H/W.
 * @hw_init: sets up the H/W state.
 * @hw_fini: tears down the H/W state.
 * @halt_engines: halt engines, needed for reset sequence. This also disables
 *                interrupts from the device. Should be called before
 *                hw_fini and before CS rollback.
 * @suspend: handles IP specific H/W or SW changes for suspend.
 * @resume: handles IP specific H/W or SW changes for resume.
 * @mmap: maps a memory.
 * @ring_doorbell: increment PI on a given QMAN.
 * @pqe_write: Write the PQ entry to the PQ. This is ASIC-specific
 *             function because the PQs are located in different memory areas
 *             per ASIC (SRAM, DRAM, Host memory) and therefore, the method of
 *             writing the PQE must match the destination memory area
 *             properties.
 * @asic_dma_alloc_coherent: Allocate coherent DMA memory by calling
 *                           dma_alloc_coherent(). This is ASIC function because
 *                           its implementation is not trivial when the driver
 *                           is loaded in simulation mode (not upstreamed).
 * @asic_dma_free_coherent:  Free coherent DMA memory by calling
 *                           dma_free_coherent(). This is ASIC function because
 *                           its implementation is not trivial when the driver
 *                           is loaded in simulation mode (not upstreamed).
 * @scrub_device_mem: Scrub device memory given an address and size
 * @scrub_device_dram: Scrub the dram memory of the device.
 * @get_int_queue_base: get the internal queue base address.
 * @test_queues: run simple test on all queues for sanity check.
 * @asic_dma_pool_zalloc: small DMA allocation of coherent memory from DMA pool.
 *                        size of allocation is HL_DMA_POOL_BLK_SIZE.
 * @asic_dma_pool_free: free small DMA allocation from pool.
 * @cpu_accessible_dma_pool_alloc: allocate CPU PQ packet from DMA pool.
 * @cpu_accessible_dma_pool_free: free CPU PQ packet from DMA pool.
 * @hl_dma_unmap_sgtable: DMA unmap scatter-gather table.
 * @cs_parser: parse Command Submission.
 * @asic_dma_map_sgtable: DMA map scatter-gather table.
 * @get_dma_desc_list_size: get number of LIN_DMA packets required for CB.
 * @add_end_of_cb_packets: Add packets to the end of CB, if device requires it.
 * @update_eq_ci: update event queue CI.
 * @context_switch: called upon ASID context switch.
 * @restore_phase_topology: clear all SOBs amd MONs.
 * @debugfs_read_dma: debug interface for reading up to 2MB from the device's
 *                    internal memory via DMA engine.
 * @add_device_attr: add ASIC specific device attributes.
 * @handle_eqe: handle event queue entry (IRQ) from CPU-CP.
 * @get_events_stat: retrieve event queue entries histogram.
 * @read_pte: read MMU page table entry from DRAM.
 * @write_pte: write MMU page table entry to DRAM.
 * @mmu_invalidate_cache: flush MMU STLB host/DRAM cache, either with soft
 *                        (L1 only) or hard (L0 & L1) flush.
 * @mmu_invalidate_cache_range: flush specific MMU STLB cache lines with ASID-VA-size mask.
 * @mmu_prefetch_cache_range: pre-fetch specific MMU STLB cache lines with ASID-VA-size mask.
 * @send_heartbeat: send is-alive packet to CPU-CP and verify response.
 * @debug_coresight: perform certain actions on Coresight for debugging.
 * @is_device_idle: return true if device is idle, false otherwise.
 * @non_hard_reset_late_init: perform certain actions needed after a reset which is not hard-reset
 * @hw_queues_lock: acquire H/W queues lock.
 * @hw_queues_unlock: release H/W queues lock.
 * @get_pci_id: retrieve PCI ID.
 * @get_eeprom_data: retrieve EEPROM data from F/W.
 * @get_monitor_dump: retrieve monitor registers dump from F/W.
 * @send_cpu_message: send message to F/W. If the message is timedout, the
 *                    driver will eventually reset the device. The timeout can
 *                    be determined by the calling function or it can be 0 and
 *                    then the timeout is the default timeout for the specific
 *                    ASIC
 * @get_hw_state: retrieve the H/W state
 * @pci_bars_map: Map PCI BARs.
 * @init_iatu: Initialize the iATU unit inside the PCI controller.
 * @rreg: Read a register. Needed for simulator support.
 * @wreg: Write a register. Needed for simulator support.
 * @halt_coresight: stop the ETF and ETR traces.
 * @ctx_init: context dependent initialization.
 * @ctx_fini: context dependent cleanup.
 * @get_queue_id_for_cq: Get the H/W queue id related to the given CQ index.
 * @load_firmware_to_device: load the firmware to the device's memory
 * @load_boot_fit_to_device: load boot fit to device's memory
 * @get_signal_cb_size: Get signal CB size.
 * @get_wait_cb_size: Get wait CB size.
 * @gen_signal_cb: Generate a signal CB.
 * @gen_wait_cb: Generate a wait CB.
 * @reset_sob: Reset a SOB.
 * @reset_sob_group: Reset SOB group
 * @get_device_time: Get the device time.
 * @collective_wait_init_cs: Generate collective master/slave packets
 *                           and place them in the relevant cs jobs
 * @collective_wait_create_jobs: allocate collective wait cs jobs
 * @scramble_addr: Routine to scramble the address prior of mapping it
 *                 in the MMU.
 * @descramble_addr: Routine to de-scramble the address prior of
 *                   showing it to users.
 * @ack_protection_bits_errors: ack and dump all security violations
 * @get_hw_block_id: retrieve a HW block id to be used by the user to mmap it.
 *                   also returns the size of the block if caller supplies
 *                   a valid pointer for it
 * @hw_block_mmap: mmap a HW block with a given id.
 * @enable_events_from_fw: send interrupt to firmware to notify them the
 *                         driver is ready to receive asynchronous events. This
 *                         function should be called during the first init and
 *                         after every hard-reset of the device
 * @get_msi_info: Retrieve asic-specific MSI ID of the f/w async event
 * @map_pll_idx_to_fw_idx: convert driver specific per asic PLL index to
 *                         generic f/w compatible PLL Indexes
 * @init_firmware_loader: initialize data for FW loader.
 * @init_cpu_scrambler_dram: Enable CPU specific DRAM scrambling
 * @state_dump_init: initialize constants required for state dump
 * @get_sob_addr: get SOB base address offset.
 * @set_pci_memory_regions: setting properties of PCI memory regions
 * @get_stream_master_qid_arr: get pointer to stream masters QID array
 * @is_valid_dram_page_size: return true if page size is supported in device
 *                           memory allocation, otherwise false.
<<<<<<< HEAD
=======
 * @get_valid_dram_page_orders: get valid device memory allocation page orders
 * @access_dev_mem: access device memory
 * @set_dram_bar_base: set the base of the DRAM BAR
>>>>>>> 88084a3d
 */
struct hl_asic_funcs {
	int (*early_init)(struct hl_device *hdev);
	int (*early_fini)(struct hl_device *hdev);
	int (*late_init)(struct hl_device *hdev);
	void (*late_fini)(struct hl_device *hdev);
	int (*sw_init)(struct hl_device *hdev);
	int (*sw_fini)(struct hl_device *hdev);
	int (*hw_init)(struct hl_device *hdev);
	void (*hw_fini)(struct hl_device *hdev, bool hard_reset, bool fw_reset);
	void (*halt_engines)(struct hl_device *hdev, bool hard_reset, bool fw_reset);
	int (*suspend)(struct hl_device *hdev);
	int (*resume)(struct hl_device *hdev);
	int (*mmap)(struct hl_device *hdev, struct vm_area_struct *vma,
			void *cpu_addr, dma_addr_t dma_addr, size_t size);
	void (*ring_doorbell)(struct hl_device *hdev, u32 hw_queue_id, u32 pi);
	void (*pqe_write)(struct hl_device *hdev, __le64 *pqe,
			struct hl_bd *bd);
	void* (*asic_dma_alloc_coherent)(struct hl_device *hdev, size_t size,
					dma_addr_t *dma_handle, gfp_t flag);
	void (*asic_dma_free_coherent)(struct hl_device *hdev, size_t size,
					void *cpu_addr, dma_addr_t dma_handle);
	int (*scrub_device_mem)(struct hl_device *hdev, u64 addr, u64 size);
	int (*scrub_device_dram)(struct hl_device *hdev, u64 val);
	void* (*get_int_queue_base)(struct hl_device *hdev, u32 queue_id,
				dma_addr_t *dma_handle, u16 *queue_len);
	int (*test_queues)(struct hl_device *hdev);
	void* (*asic_dma_pool_zalloc)(struct hl_device *hdev, size_t size,
				gfp_t mem_flags, dma_addr_t *dma_handle);
	void (*asic_dma_pool_free)(struct hl_device *hdev, void *vaddr,
				dma_addr_t dma_addr);
	void* (*cpu_accessible_dma_pool_alloc)(struct hl_device *hdev,
				size_t size, dma_addr_t *dma_handle);
	void (*cpu_accessible_dma_pool_free)(struct hl_device *hdev,
				size_t size, void *vaddr);
	void (*hl_dma_unmap_sgtable)(struct hl_device *hdev,
				struct sg_table *sgt,
				enum dma_data_direction dir);
	int (*cs_parser)(struct hl_device *hdev, struct hl_cs_parser *parser);
	int (*asic_dma_map_sgtable)(struct hl_device *hdev, struct sg_table *sgt,
				enum dma_data_direction dir);
	u32 (*get_dma_desc_list_size)(struct hl_device *hdev,
					struct sg_table *sgt);
	void (*add_end_of_cb_packets)(struct hl_device *hdev,
					void *kernel_address, u32 len,
					u64 cq_addr, u32 cq_val, u32 msix_num,
					bool eb);
	void (*update_eq_ci)(struct hl_device *hdev, u32 val);
	int (*context_switch)(struct hl_device *hdev, u32 asid);
	void (*restore_phase_topology)(struct hl_device *hdev);
	int (*debugfs_read_dma)(struct hl_device *hdev, u64 addr, u32 size,
				void *blob_addr);
	void (*add_device_attr)(struct hl_device *hdev, struct attribute_group *dev_clk_attr_grp,
				struct attribute_group *dev_vrm_attr_grp);
	void (*handle_eqe)(struct hl_device *hdev,
				struct hl_eq_entry *eq_entry);
	void* (*get_events_stat)(struct hl_device *hdev, bool aggregate,
				u32 *size);
	u64 (*read_pte)(struct hl_device *hdev, u64 addr);
	void (*write_pte)(struct hl_device *hdev, u64 addr, u64 val);
	int (*mmu_invalidate_cache)(struct hl_device *hdev, bool is_hard,
					u32 flags);
	int (*mmu_invalidate_cache_range)(struct hl_device *hdev, bool is_hard,
				u32 flags, u32 asid, u64 va, u64 size);
	int (*mmu_prefetch_cache_range)(struct hl_ctx *ctx, u32 flags, u32 asid, u64 va, u64 size);
	int (*send_heartbeat)(struct hl_device *hdev);
	int (*debug_coresight)(struct hl_device *hdev, struct hl_ctx *ctx, void *data);
	bool (*is_device_idle)(struct hl_device *hdev, u64 *mask_arr,
					u8 mask_len, struct seq_file *s);
	int (*non_hard_reset_late_init)(struct hl_device *hdev);
	void (*hw_queues_lock)(struct hl_device *hdev);
	void (*hw_queues_unlock)(struct hl_device *hdev);
	u32 (*get_pci_id)(struct hl_device *hdev);
	int (*get_eeprom_data)(struct hl_device *hdev, void *data, size_t max_size);
	int (*get_monitor_dump)(struct hl_device *hdev, void *data);
	int (*send_cpu_message)(struct hl_device *hdev, u32 *msg,
				u16 len, u32 timeout, u64 *result);
	int (*pci_bars_map)(struct hl_device *hdev);
	int (*init_iatu)(struct hl_device *hdev);
	u32 (*rreg)(struct hl_device *hdev, u32 reg);
	void (*wreg)(struct hl_device *hdev, u32 reg, u32 val);
	void (*halt_coresight)(struct hl_device *hdev, struct hl_ctx *ctx);
	int (*ctx_init)(struct hl_ctx *ctx);
	void (*ctx_fini)(struct hl_ctx *ctx);
	u32 (*get_queue_id_for_cq)(struct hl_device *hdev, u32 cq_idx);
	int (*load_firmware_to_device)(struct hl_device *hdev);
	int (*load_boot_fit_to_device)(struct hl_device *hdev);
	u32 (*get_signal_cb_size)(struct hl_device *hdev);
	u32 (*get_wait_cb_size)(struct hl_device *hdev);
	u32 (*gen_signal_cb)(struct hl_device *hdev, void *data, u16 sob_id,
			u32 size, bool eb);
	u32 (*gen_wait_cb)(struct hl_device *hdev,
			struct hl_gen_wait_properties *prop);
	void (*reset_sob)(struct hl_device *hdev, void *data);
	void (*reset_sob_group)(struct hl_device *hdev, u16 sob_group);
	u64 (*get_device_time)(struct hl_device *hdev);
	int (*collective_wait_init_cs)(struct hl_cs *cs);
	int (*collective_wait_create_jobs)(struct hl_device *hdev,
			struct hl_ctx *ctx, struct hl_cs *cs,
			u32 wait_queue_id, u32 collective_engine_id,
			u32 encaps_signal_offset);
	u64 (*scramble_addr)(struct hl_device *hdev, u64 addr);
	u64 (*descramble_addr)(struct hl_device *hdev, u64 addr);
	void (*ack_protection_bits_errors)(struct hl_device *hdev);
	int (*get_hw_block_id)(struct hl_device *hdev, u64 block_addr,
				u32 *block_size, u32 *block_id);
	int (*hw_block_mmap)(struct hl_device *hdev, struct vm_area_struct *vma,
			u32 block_id, u32 block_size);
	void (*enable_events_from_fw)(struct hl_device *hdev);
	void (*get_msi_info)(__le32 *table);
	int (*map_pll_idx_to_fw_idx)(u32 pll_idx);
	void (*init_firmware_loader)(struct hl_device *hdev);
	void (*init_cpu_scrambler_dram)(struct hl_device *hdev);
	void (*state_dump_init)(struct hl_device *hdev);
	u32 (*get_sob_addr)(struct hl_device *hdev, u32 sob_id);
	void (*set_pci_memory_regions)(struct hl_device *hdev);
	u32* (*get_stream_master_qid_arr)(void);
	bool (*is_valid_dram_page_size)(u32 page_size);
<<<<<<< HEAD
=======
	int (*mmu_get_real_page_size)(struct hl_device *hdev, struct hl_mmu_properties *mmu_prop,
					u32 page_size, u32 *real_page_size, bool is_dram_addr);
	void (*get_valid_dram_page_orders)(struct hl_info_dev_memalloc_page_sizes *info);
	int (*access_dev_mem)(struct hl_device *hdev, struct pci_mem_region *region,
		enum pci_region region_type, u64 addr, u64 *val, enum debugfs_access_type acc_type);
	u64 (*set_dram_bar_base)(struct hl_device *hdev, u64 addr);
>>>>>>> 88084a3d
};


/*
 * CONTEXTS
 */

#define HL_KERNEL_ASID_ID	0

/**
 * enum hl_va_range_type - virtual address range type.
 * @HL_VA_RANGE_TYPE_HOST: range type of host pages
 * @HL_VA_RANGE_TYPE_HOST_HUGE: range type of host huge pages
 * @HL_VA_RANGE_TYPE_DRAM: range type of dram pages
 */
enum hl_va_range_type {
	HL_VA_RANGE_TYPE_HOST,
	HL_VA_RANGE_TYPE_HOST_HUGE,
	HL_VA_RANGE_TYPE_DRAM,
	HL_VA_RANGE_TYPE_MAX
};

/**
 * struct hl_va_range - virtual addresses range.
 * @lock: protects the virtual addresses list.
 * @list: list of virtual addresses blocks available for mappings.
 * @start_addr: range start address.
 * @end_addr: range end address.
 * @page_size: page size of this va range.
 */
struct hl_va_range {
	struct mutex		lock;
	struct list_head	list;
	u64			start_addr;
	u64			end_addr;
	u32			page_size;
};

/**
 * struct hl_cs_counters_atomic - command submission counters
 * @out_of_mem_drop_cnt: dropped due to memory allocation issue
 * @parsing_drop_cnt: dropped due to error in packet parsing
 * @queue_full_drop_cnt: dropped due to queue full
 * @device_in_reset_drop_cnt: dropped due to device in reset
 * @max_cs_in_flight_drop_cnt: dropped due to maximum CS in-flight
 * @validation_drop_cnt: dropped due to error in validation
 */
struct hl_cs_counters_atomic {
	atomic64_t out_of_mem_drop_cnt;
	atomic64_t parsing_drop_cnt;
	atomic64_t queue_full_drop_cnt;
	atomic64_t device_in_reset_drop_cnt;
	atomic64_t max_cs_in_flight_drop_cnt;
	atomic64_t validation_drop_cnt;
};

/**
 * struct hl_dmabuf_priv - a dma-buf private object.
 * @dmabuf: pointer to dma-buf object.
 * @ctx: pointer to the dma-buf owner's context.
 * @phys_pg_pack: pointer to physical page pack if the dma-buf was exported for
 *                memory allocation handle.
 * @device_address: physical address of the device's memory. Relevant only
 *                  if phys_pg_pack is NULL (dma-buf was exported from address).
 *                  The total size can be taken from the dmabuf object.
 */
struct hl_dmabuf_priv {
	struct dma_buf			*dmabuf;
	struct hl_ctx			*ctx;
	struct hl_vm_phys_pg_pack	*phys_pg_pack;
	uint64_t			device_address;
};

/**
 * struct hl_ctx - user/kernel context.
 * @mem_hash: holds mapping from virtual address to virtual memory area
 *		descriptor (hl_vm_phys_pg_list or hl_userptr).
 * @mmu_shadow_hash: holds a mapping from shadow address to pgt_info structure.
 * @hpriv: pointer to the private (Kernel Driver) data of the process (fd).
 * @hdev: pointer to the device structure.
 * @refcount: reference counter for the context. Context is released only when
 *		this hits 0l. It is incremented on CS and CS_WAIT.
 * @cs_pending: array of hl fence objects representing pending CS.
 * @va_range: holds available virtual addresses for host and dram mappings.
 * @mem_hash_lock: protects the mem_hash.
 * @mmu_lock: protects the MMU page tables. Any change to the PGT, modifying the
 *            MMU hash or walking the PGT requires talking this lock.
 * @hw_block_list_lock: protects the HW block memory list.
 * @debugfs_list: node in debugfs list of contexts.
 * @hw_block_mem_list: list of HW block virtual mapped addresses.
 * @cs_counters: context command submission counters.
 * @cb_va_pool: device VA pool for command buffers which are mapped to the
 *              device's MMU.
 * @sig_mgr: encaps signals handle manager.
 * @cs_sequence: sequence number for CS. Value is assigned to a CS and passed
 *			to user so user could inquire about CS. It is used as
 *			index to cs_pending array.
 * @dram_default_hops: array that holds all hops addresses needed for default
 *                     DRAM mapping.
 * @cs_lock: spinlock to protect cs_sequence.
 * @dram_phys_mem: amount of used physical DRAM memory by this context.
 * @thread_ctx_switch_token: token to prevent multiple threads of the same
 *				context	from running the context switch phase.
 *				Only a single thread should run it.
 * @thread_ctx_switch_wait_token: token to prevent the threads that didn't run
 *				the context switch phase from moving to their
 *				execution phase before the context switch phase
 *				has finished.
 * @asid: context's unique address space ID in the device's MMU.
 * @handle: context's opaque handle for user
 */
struct hl_ctx {
	DECLARE_HASHTABLE(mem_hash, MEM_HASH_TABLE_BITS);
	DECLARE_HASHTABLE(mmu_shadow_hash, MMU_HASH_TABLE_BITS);
	struct hl_fpriv			*hpriv;
	struct hl_device		*hdev;
	struct kref			refcount;
	struct hl_fence			**cs_pending;
	struct hl_va_range		*va_range[HL_VA_RANGE_TYPE_MAX];
	struct mutex			mem_hash_lock;
	struct mutex			mmu_lock;
	struct mutex			hw_block_list_lock;
	struct list_head		debugfs_list;
	struct list_head		hw_block_mem_list;
	struct hl_cs_counters_atomic	cs_counters;
	struct gen_pool			*cb_va_pool;
	struct hl_encaps_signals_mgr	sig_mgr;
	u64				cs_sequence;
	u64				*dram_default_hops;
	spinlock_t			cs_lock;
	atomic64_t			dram_phys_mem;
	atomic_t			thread_ctx_switch_token;
	u32				thread_ctx_switch_wait_token;
	u32				asid;
	u32				handle;
};

/**
 * struct hl_ctx_mgr - for handling multiple contexts.
 * @ctx_lock: protects ctx_handles.
 * @ctx_handles: idr to hold all ctx handles.
 */
struct hl_ctx_mgr {
	struct mutex		ctx_lock;
	struct idr		ctx_handles;
};



/*
 * COMMAND SUBMISSIONS
 */

/**
 * struct hl_userptr - memory mapping chunk information
 * @vm_type: type of the VM.
 * @job_node: linked-list node for hanging the object on the Job's list.
 * @pages: pointer to struct page array
 * @npages: size of @pages array
 * @sgt: pointer to the scatter-gather table that holds the pages.
 * @dir: for DMA unmapping, the direction must be supplied, so save it.
 * @debugfs_list: node in debugfs list of command submissions.
 * @pid: the pid of the user process owning the memory
 * @addr: user-space virtual address of the start of the memory area.
 * @size: size of the memory area to pin & map.
 * @dma_mapped: true if the SG was mapped to DMA addresses, false otherwise.
 */
struct hl_userptr {
	enum vm_type		vm_type; /* must be first */
	struct list_head	job_node;
	struct page		**pages;
	unsigned int		npages;
	struct sg_table		*sgt;
	enum dma_data_direction dir;
	struct list_head	debugfs_list;
	pid_t			pid;
	u64			addr;
	u64			size;
	u8			dma_mapped;
};

/**
 * struct hl_cs - command submission.
 * @jobs_in_queue_cnt: per each queue, maintain counter of submitted jobs.
 * @ctx: the context this CS belongs to.
 * @job_list: list of the CS's jobs in the various queues.
 * @job_lock: spinlock for the CS's jobs list. Needed for free_job.
 * @refcount: reference counter for usage of the CS.
 * @fence: pointer to the fence object of this CS.
 * @signal_fence: pointer to the fence object of the signal CS (used by wait
 *                CS only).
 * @finish_work: workqueue object to run when CS is completed by H/W.
 * @work_tdr: delayed work node for TDR.
 * @mirror_node : node in device mirror list of command submissions.
 * @staged_cs_node: node in the staged cs list.
 * @debugfs_list: node in debugfs list of command submissions.
 * @encaps_sig_hdl: holds the encaps signals handle.
 * @sequence: the sequence number of this CS.
 * @staged_sequence: the sequence of the staged submission this CS is part of,
 *                   relevant only if staged_cs is set.
 * @timeout_jiffies: cs timeout in jiffies.
 * @submission_time_jiffies: submission time of the cs
 * @type: CS_TYPE_*.
 * @encaps_sig_hdl_id: encaps signals handle id, set for the first staged cs.
 * @sob_addr_offset: sob offset from the configuration base address.
 * @initial_sob_count: count of completed signals in SOB before current submission of signal or
 *                     cs with encaps signals.
 * @submitted: true if CS was submitted to H/W.
 * @completed: true if CS was completed by device.
 * @timedout : true if CS was timedout.
 * @tdr_active: true if TDR was activated for this CS (to prevent
 *		double TDR activation).
 * @aborted: true if CS was aborted due to some device error.
 * @timestamp: true if a timestmap must be captured upon completion.
 * @staged_last: true if this is the last staged CS and needs completion.
 * @staged_first: true if this is the first staged CS and we need to receive
 *                timeout for this CS.
 * @staged_cs: true if this CS is part of a staged submission.
 * @skip_reset_on_timeout: true if we shall not reset the device in case
 *                         timeout occurs (debug scenario).
 * @encaps_signals: true if this CS has encaps reserved signals.
 */
struct hl_cs {
	u16			*jobs_in_queue_cnt;
	struct hl_ctx		*ctx;
	struct list_head	job_list;
	spinlock_t		job_lock;
	struct kref		refcount;
	struct hl_fence		*fence;
	struct hl_fence		*signal_fence;
	struct work_struct	finish_work;
	struct delayed_work	work_tdr;
	struct list_head	mirror_node;
	struct list_head	staged_cs_node;
	struct list_head	debugfs_list;
	struct hl_cs_encaps_sig_handle *encaps_sig_hdl;
	u64			sequence;
	u64			staged_sequence;
	u64			timeout_jiffies;
	u64			submission_time_jiffies;
	enum hl_cs_type		type;
	u32			encaps_sig_hdl_id;
	u32			sob_addr_offset;
	u16			initial_sob_count;
	u8			submitted;
	u8			completed;
	u8			timedout;
	u8			tdr_active;
	u8			aborted;
	u8			timestamp;
	u8			staged_last;
	u8			staged_first;
	u8			staged_cs;
	u8			skip_reset_on_timeout;
	u8			encaps_signals;
};

/**
 * struct hl_cs_job - command submission job.
 * @cs_node: the node to hang on the CS jobs list.
 * @cs: the CS this job belongs to.
 * @user_cb: the CB we got from the user.
 * @patched_cb: in case of patching, this is internal CB which is submitted on
 *		the queue instead of the CB we got from the IOCTL.
 * @finish_work: workqueue object to run when job is completed.
 * @userptr_list: linked-list of userptr mappings that belong to this job and
 *			wait for completion.
 * @debugfs_list: node in debugfs list of command submission jobs.
 * @refcount: reference counter for usage of the CS job.
 * @queue_type: the type of the H/W queue this job is submitted to.
 * @id: the id of this job inside a CS.
 * @hw_queue_id: the id of the H/W queue this job is submitted to.
 * @user_cb_size: the actual size of the CB we got from the user.
 * @job_cb_size: the actual size of the CB that we put on the queue.
 * @encaps_sig_wait_offset: encapsulated signals offset, which allow user
 *                          to wait on part of the reserved signals.
 * @is_kernel_allocated_cb: true if the CB handle we got from the user holds a
 *                          handle to a kernel-allocated CB object, false
 *                          otherwise (SRAM/DRAM/host address).
 * @contains_dma_pkt: whether the JOB contains at least one DMA packet. This
 *                    info is needed later, when adding the 2xMSG_PROT at the
 *                    end of the JOB, to know which barriers to put in the
 *                    MSG_PROT packets. Relevant only for GAUDI as GOYA doesn't
 *                    have streams so the engine can't be busy by another
 *                    stream.
 */
struct hl_cs_job {
	struct list_head	cs_node;
	struct hl_cs		*cs;
	struct hl_cb		*user_cb;
	struct hl_cb		*patched_cb;
	struct work_struct	finish_work;
	struct list_head	userptr_list;
	struct list_head	debugfs_list;
	struct kref		refcount;
	enum hl_queue_type	queue_type;
	u32			id;
	u32			hw_queue_id;
	u32			user_cb_size;
	u32			job_cb_size;
	u32			encaps_sig_wait_offset;
	u8			is_kernel_allocated_cb;
	u8			contains_dma_pkt;
};

/**
 * struct hl_cs_parser - command submission parser properties.
 * @user_cb: the CB we got from the user.
 * @patched_cb: in case of patching, this is internal CB which is submitted on
 *		the queue instead of the CB we got from the IOCTL.
 * @job_userptr_list: linked-list of userptr mappings that belong to the related
 *			job and wait for completion.
 * @cs_sequence: the sequence number of the related CS.
 * @queue_type: the type of the H/W queue this job is submitted to.
 * @ctx_id: the ID of the context the related CS belongs to.
 * @hw_queue_id: the id of the H/W queue this job is submitted to.
 * @user_cb_size: the actual size of the CB we got from the user.
 * @patched_cb_size: the size of the CB after parsing.
 * @job_id: the id of the related job inside the related CS.
 * @is_kernel_allocated_cb: true if the CB handle we got from the user holds a
 *                          handle to a kernel-allocated CB object, false
 *                          otherwise (SRAM/DRAM/host address).
 * @contains_dma_pkt: whether the JOB contains at least one DMA packet. This
 *                    info is needed later, when adding the 2xMSG_PROT at the
 *                    end of the JOB, to know which barriers to put in the
 *                    MSG_PROT packets. Relevant only for GAUDI as GOYA doesn't
 *                    have streams so the engine can't be busy by another
 *                    stream.
 * @completion: true if we need completion for this CS.
 */
struct hl_cs_parser {
	struct hl_cb		*user_cb;
	struct hl_cb		*patched_cb;
	struct list_head	*job_userptr_list;
	u64			cs_sequence;
	enum hl_queue_type	queue_type;
	u32			ctx_id;
	u32			hw_queue_id;
	u32			user_cb_size;
	u32			patched_cb_size;
	u8			job_id;
	u8			is_kernel_allocated_cb;
	u8			contains_dma_pkt;
	u8			completion;
};

/*
 * MEMORY STRUCTURE
 */

/**
 * struct hl_vm_hash_node - hash element from virtual address to virtual
 *				memory area descriptor (hl_vm_phys_pg_list or
 *				hl_userptr).
 * @node: node to hang on the hash table in context object.
 * @vaddr: key virtual address.
 * @ptr: value pointer (hl_vm_phys_pg_list or hl_userptr).
 */
struct hl_vm_hash_node {
	struct hlist_node	node;
	u64			vaddr;
	void			*ptr;
};

/**
 * struct hl_vm_hw_block_list_node - list element from user virtual address to
 *				HW block id.
 * @node: node to hang on the list in context object.
 * @ctx: the context this node belongs to.
 * @vaddr: virtual address of the HW block.
 * @size: size of the block.
 * @id: HW block id (handle).
 */
struct hl_vm_hw_block_list_node {
	struct list_head	node;
	struct hl_ctx		*ctx;
	unsigned long		vaddr;
	u32			size;
	u32			id;
};

/**
 * struct hl_vm_phys_pg_pack - physical page pack.
 * @vm_type: describes the type of the virtual area descriptor.
 * @pages: the physical page array.
 * @npages: num physical pages in the pack.
 * @total_size: total size of all the pages in this list.
 * @node: used to attach to deletion list that is used when all the allocations are cleared
 *        at the teardown of the context.
 * @mapping_cnt: number of shared mappings.
 * @exporting_cnt: number of dma-buf exporting.
 * @asid: the context related to this list.
 * @page_size: size of each page in the pack.
 * @flags: HL_MEM_* flags related to this list.
 * @handle: the provided handle related to this list.
 * @offset: offset from the first page.
 * @contiguous: is contiguous physical memory.
 * @created_from_userptr: is product of host virtual address.
 */
struct hl_vm_phys_pg_pack {
	enum vm_type		vm_type; /* must be first */
	u64			*pages;
	u64			npages;
	u64			total_size;
	struct list_head	node;
	atomic_t		mapping_cnt;
	u32			exporting_cnt;
	u32			asid;
	u32			page_size;
	u32			flags;
	u32			handle;
	u32			offset;
	u8			contiguous;
	u8			created_from_userptr;
};

/**
 * struct hl_vm_va_block - virtual range block information.
 * @node: node to hang on the virtual range list in context object.
 * @start: virtual range start address.
 * @end: virtual range end address.
 * @size: virtual range size.
 */
struct hl_vm_va_block {
	struct list_head	node;
	u64			start;
	u64			end;
	u64			size;
};

/**
 * struct hl_vm - virtual memory manager for MMU.
 * @dram_pg_pool: pool for DRAM physical pages of 2MB.
 * @dram_pg_pool_refcount: reference counter for the pool usage.
 * @idr_lock: protects the phys_pg_list_handles.
 * @phys_pg_pack_handles: idr to hold all device allocations handles.
 * @init_done: whether initialization was done. We need this because VM
 *		initialization might be skipped during device initialization.
 */
struct hl_vm {
	struct gen_pool		*dram_pg_pool;
	struct kref		dram_pg_pool_refcount;
	spinlock_t		idr_lock;
	struct idr		phys_pg_pack_handles;
	u8			init_done;
};


/*
 * DEBUG, PROFILING STRUCTURE
 */

/**
 * struct hl_debug_params - Coresight debug parameters.
 * @input: pointer to component specific input parameters.
 * @output: pointer to component specific output parameters.
 * @output_size: size of output buffer.
 * @reg_idx: relevant register ID.
 * @op: component operation to execute.
 * @enable: true if to enable component debugging, false otherwise.
 */
struct hl_debug_params {
	void *input;
	void *output;
	u32 output_size;
	u32 reg_idx;
	u32 op;
	bool enable;
};

/**
 * struct hl_notifier_event - holds the notifier data structure
 * @eventfd: the event file descriptor to raise the notifications
 * @lock: mutex lock to protect the notifier data flows
 * @events_mask: indicates the bitmap events
 */
struct hl_notifier_event {
	struct eventfd_ctx	*eventfd;
	struct mutex		lock;
	u64			events_mask;
};

/*
 * FILE PRIVATE STRUCTURE
 */

/**
 * struct hl_fpriv - process information stored in FD private data.
 * @hdev: habanalabs device structure.
 * @filp: pointer to the given file structure.
 * @taskpid: current process ID.
 * @ctx: current executing context. TODO: remove for multiple ctx per process
 * @ctx_mgr: context manager to handle multiple context for this FD.
<<<<<<< HEAD
 * @cb_mgr: command buffer manager to handle multiple buffers for this FD.
 * @ts_mem_mgr: timestamp registration manager for alloc/free/map timestamp buffers.
=======
 * @mem_mgr: manager descriptor for memory exportable via mmap
 * @notifier_event: notifier eventfd towards user process
>>>>>>> 88084a3d
 * @debugfs_list: list of relevant ASIC debugfs.
 * @dev_node: node in the device list of file private data
 * @refcount: number of related contexts.
 * @restore_phase_mutex: lock for context switch and restore phase.
 */
struct hl_fpriv {
<<<<<<< HEAD
	struct hl_device	*hdev;
	struct file		*filp;
	struct pid		*taskpid;
	struct hl_ctx		*ctx;
	struct hl_ctx_mgr	ctx_mgr;
	struct hl_cb_mgr	cb_mgr;
	struct hl_ts_mgr	ts_mem_mgr;
	struct list_head	debugfs_list;
	struct list_head	dev_node;
	struct kref		refcount;
	struct mutex		restore_phase_mutex;
=======
	struct hl_device		*hdev;
	struct file			*filp;
	struct pid			*taskpid;
	struct hl_ctx			*ctx;
	struct hl_ctx_mgr		ctx_mgr;
	struct hl_mem_mgr		mem_mgr;
	struct hl_notifier_event	notifier_event;
	struct list_head		debugfs_list;
	struct list_head		dev_node;
	struct kref			refcount;
	struct mutex			restore_phase_mutex;
>>>>>>> 88084a3d
};


/*
 * DebugFS
 */

/**
 * struct hl_info_list - debugfs file ops.
 * @name: file name.
 * @show: function to output information.
 * @write: function to write to the file.
 */
struct hl_info_list {
	const char	*name;
	int		(*show)(struct seq_file *s, void *data);
	ssize_t		(*write)(struct file *file, const char __user *buf,
				size_t count, loff_t *f_pos);
};

/**
 * struct hl_debugfs_entry - debugfs dentry wrapper.
 * @info_ent: dentry realted ops.
 * @dev_entry: ASIC specific debugfs manager.
 */
struct hl_debugfs_entry {
	const struct hl_info_list	*info_ent;
	struct hl_dbg_device_entry	*dev_entry;
};

/**
 * struct hl_dbg_device_entry - ASIC specific debugfs manager.
 * @root: root dentry.
 * @hdev: habanalabs device structure.
 * @entry_arr: array of available hl_debugfs_entry.
 * @file_list: list of available debugfs files.
 * @file_mutex: protects file_list.
 * @cb_list: list of available CBs.
 * @cb_spinlock: protects cb_list.
 * @cs_list: list of available CSs.
 * @cs_spinlock: protects cs_list.
 * @cs_job_list: list of available CB jobs.
 * @cs_job_spinlock: protects cs_job_list.
 * @userptr_list: list of available userptrs (virtual memory chunk descriptor).
 * @userptr_spinlock: protects userptr_list.
 * @ctx_mem_hash_list: list of available contexts with MMU mappings.
 * @ctx_mem_hash_spinlock: protects cb_list.
 * @data_dma_blob_desc: data DMA descriptor of blob.
 * @mon_dump_blob_desc: monitor dump descriptor of blob.
 * @state_dump: data of the system states in case of a bad cs.
 * @state_dump_sem: protects state_dump.
 * @addr: next address to read/write from/to in read/write32.
 * @mmu_addr: next virtual address to translate to physical address in mmu_show.
 * @userptr_lookup: the target user ptr to look up for on demand.
 * @memory_scrub_val: the value to which the dram will be scrubbed to using cb scrub_device_dram
 * @mmu_asid: ASID to use while translating in mmu_show.
 * @state_dump_head: index of the latest state dump
 * @i2c_bus: generic u8 debugfs file for bus value to use in i2c_data_read.
 * @i2c_addr: generic u8 debugfs file for address value to use in i2c_data_read.
 * @i2c_reg: generic u8 debugfs file for register value to use in i2c_data_read.
 * @i2c_len: generic u8 debugfs file for length value to use in i2c_data_read.
 */
struct hl_dbg_device_entry {
	struct dentry			*root;
	struct hl_device		*hdev;
	struct hl_debugfs_entry		*entry_arr;
	struct list_head		file_list;
	struct mutex			file_mutex;
	struct list_head		cb_list;
	spinlock_t			cb_spinlock;
	struct list_head		cs_list;
	spinlock_t			cs_spinlock;
	struct list_head		cs_job_list;
	spinlock_t			cs_job_spinlock;
	struct list_head		userptr_list;
	spinlock_t			userptr_spinlock;
	struct list_head		ctx_mem_hash_list;
	spinlock_t			ctx_mem_hash_spinlock;
	struct debugfs_blob_wrapper	data_dma_blob_desc;
	struct debugfs_blob_wrapper	mon_dump_blob_desc;
	char				*state_dump[HL_STATE_DUMP_HIST_LEN];
	struct rw_semaphore		state_dump_sem;
	u64				addr;
	u64				mmu_addr;
	u64				userptr_lookup;
	u64				memory_scrub_val;
	u32				mmu_asid;
	u32				state_dump_head;
	u8				i2c_bus;
	u8				i2c_addr;
	u8				i2c_reg;
	u8				i2c_len;
};

/**
 * struct hl_hw_obj_name_entry - single hw object name, member of
 * hl_state_dump_specs
 * @node: link to the containing hash table
 * @name: hw object name
 * @id: object identifier
 */
struct hl_hw_obj_name_entry {
	struct hlist_node	node;
	const char		*name;
	u32			id;
};

enum hl_state_dump_specs_props {
	SP_SYNC_OBJ_BASE_ADDR,
	SP_NEXT_SYNC_OBJ_ADDR,
	SP_SYNC_OBJ_AMOUNT,
	SP_MON_OBJ_WR_ADDR_LOW,
	SP_MON_OBJ_WR_ADDR_HIGH,
	SP_MON_OBJ_WR_DATA,
	SP_MON_OBJ_ARM_DATA,
	SP_MON_OBJ_STATUS,
	SP_MONITORS_AMOUNT,
	SP_TPC0_CMDQ,
	SP_TPC0_CFG_SO,
	SP_NEXT_TPC,
	SP_MME_CMDQ,
	SP_MME_CFG_SO,
	SP_NEXT_MME,
	SP_DMA_CMDQ,
	SP_DMA_CFG_SO,
	SP_DMA_QUEUES_OFFSET,
	SP_NUM_OF_MME_ENGINES,
	SP_SUB_MME_ENG_NUM,
	SP_NUM_OF_DMA_ENGINES,
	SP_NUM_OF_TPC_ENGINES,
	SP_ENGINE_NUM_OF_QUEUES,
	SP_ENGINE_NUM_OF_STREAMS,
	SP_ENGINE_NUM_OF_FENCES,
	SP_FENCE0_CNT_OFFSET,
	SP_FENCE0_RDATA_OFFSET,
	SP_CP_STS_OFFSET,
	SP_NUM_CORES,

	SP_MAX
};

enum hl_sync_engine_type {
	ENGINE_TPC,
	ENGINE_DMA,
	ENGINE_MME,
};

/**
 * struct hl_mon_state_dump - represents a state dump of a single monitor
 * @id: monitor id
 * @wr_addr_low: address monitor will write to, low bits
 * @wr_addr_high: address monitor will write to, high bits
 * @wr_data: data monitor will write
 * @arm_data: register value containing monitor configuration
 * @status: monitor status
 */
struct hl_mon_state_dump {
	u32		id;
	u32		wr_addr_low;
	u32		wr_addr_high;
	u32		wr_data;
	u32		arm_data;
	u32		status;
};

/**
 * struct hl_sync_to_engine_map_entry - sync object id to engine mapping entry
 * @engine_type: type of the engine
 * @engine_id: id of the engine
 * @sync_id: id of the sync object
 */
struct hl_sync_to_engine_map_entry {
	struct hlist_node		node;
	enum hl_sync_engine_type	engine_type;
	u32				engine_id;
	u32				sync_id;
};

/**
 * struct hl_sync_to_engine_map - maps sync object id to associated engine id
 * @tb: hash table containing the mapping, each element is of type
 *      struct hl_sync_to_engine_map_entry
 */
struct hl_sync_to_engine_map {
	DECLARE_HASHTABLE(tb, SYNC_TO_ENGINE_HASH_TABLE_BITS);
};

/**
 * struct hl_state_dump_specs_funcs - virtual functions used by the state dump
 * @gen_sync_to_engine_map: generate a hash map from sync obj id to its engine
 * @print_single_monitor: format monitor data as string
 * @monitor_valid: return true if given monitor dump is valid
 * @print_fences_single_engine: format fences data as string
 */
struct hl_state_dump_specs_funcs {
	int (*gen_sync_to_engine_map)(struct hl_device *hdev,
				struct hl_sync_to_engine_map *map);
	int (*print_single_monitor)(char **buf, size_t *size, size_t *offset,
				    struct hl_device *hdev,
				    struct hl_mon_state_dump *mon);
	int (*monitor_valid)(struct hl_mon_state_dump *mon);
	int (*print_fences_single_engine)(struct hl_device *hdev,
					u64 base_offset,
					u64 status_base_offset,
					enum hl_sync_engine_type engine_type,
					u32 engine_id, char **buf,
					size_t *size, size_t *offset);
};

/**
 * struct hl_state_dump_specs - defines ASIC known hw objects names
 * @so_id_to_str_tb: sync objects names index table
 * @monitor_id_to_str_tb: monitors names index table
 * @funcs: virtual functions used for state dump
 * @sync_namager_names: readable names for sync manager if available (ex: N_E)
 * @props: pointer to a per asic const props array required for state dump
 */
struct hl_state_dump_specs {
	DECLARE_HASHTABLE(so_id_to_str_tb, OBJ_NAMES_HASH_TABLE_BITS);
	DECLARE_HASHTABLE(monitor_id_to_str_tb, OBJ_NAMES_HASH_TABLE_BITS);
	struct hl_state_dump_specs_funcs	funcs;
	const char * const			*sync_namager_names;
	s64					*props;
};


/*
 * DEVICES
 */

#define HL_STR_MAX	32

#define HL_DEV_STS_MAX (HL_DEVICE_STATUS_LAST + 1)

/* Theoretical limit only. A single host can only contain up to 4 or 8 PCIe
 * x16 cards. In extreme cases, there are hosts that can accommodate 16 cards.
 */
#define HL_MAX_MINORS	256

/*
 * Registers read & write functions.
 */

u32 hl_rreg(struct hl_device *hdev, u32 reg);
void hl_wreg(struct hl_device *hdev, u32 reg, u32 val);

#define RREG32(reg) hdev->asic_funcs->rreg(hdev, (reg))
#define WREG32(reg, v) hdev->asic_funcs->wreg(hdev, (reg), (v))
#define DREG32(reg) pr_info("REGISTER: " #reg " : 0x%08X\n",	\
			hdev->asic_funcs->rreg(hdev, (reg)))

#define WREG32_P(reg, val, mask)				\
	do {							\
		u32 tmp_ = RREG32(reg);				\
		tmp_ &= (mask);					\
		tmp_ |= ((val) & ~(mask));			\
		WREG32(reg, tmp_);				\
	} while (0)
#define WREG32_AND(reg, and) WREG32_P(reg, 0, and)
#define WREG32_OR(reg, or) WREG32_P(reg, or, ~(or))

#define RMWREG32(reg, val, mask)				\
	do {							\
		u32 tmp_ = RREG32(reg);				\
		tmp_ &= ~(mask);				\
		tmp_ |= ((val) << __ffs(mask));			\
		WREG32(reg, tmp_);				\
	} while (0)

#define RREG32_MASK(reg, mask) ((RREG32(reg) & mask) >> __ffs(mask))

#define REG_FIELD_SHIFT(reg, field) reg##_##field##_SHIFT
#define REG_FIELD_MASK(reg, field) reg##_##field##_MASK
#define WREG32_FIELD(reg, offset, field, val)	\
	WREG32(mm##reg + offset, (RREG32(mm##reg + offset) & \
				~REG_FIELD_MASK(reg, field)) | \
				(val) << REG_FIELD_SHIFT(reg, field))

/* Timeout should be longer when working with simulator but cap the
 * increased timeout to some maximum
 */
#define hl_poll_timeout(hdev, addr, val, cond, sleep_us, timeout_us) \
({ \
	ktime_t __timeout; \
	if (hdev->pdev) \
		__timeout = ktime_add_us(ktime_get(), timeout_us); \
	else \
		__timeout = ktime_add_us(ktime_get(),\
				min((u64)(timeout_us * 10), \
					(u64) HL_SIM_MAX_TIMEOUT_US)); \
	might_sleep_if(sleep_us); \
	for (;;) { \
		(val) = RREG32(addr); \
		if (cond) \
			break; \
		if (timeout_us && ktime_compare(ktime_get(), __timeout) > 0) { \
			(val) = RREG32(addr); \
			break; \
		} \
		if (sleep_us) \
			usleep_range((sleep_us >> 2) + 1, sleep_us); \
	} \
	(cond) ? 0 : -ETIMEDOUT; \
})

/*
 * address in this macro points always to a memory location in the
 * host's (server's) memory. That location is updated asynchronously
 * either by the direct access of the device or by another core.
 *
 * To work both in LE and BE architectures, we need to distinguish between the
 * two states (device or another core updates the memory location). Therefore,
 * if mem_written_by_device is true, the host memory being polled will be
 * updated directly by the device. If false, the host memory being polled will
 * be updated by host CPU. Required so host knows whether or not the memory
 * might need to be byte-swapped before returning value to caller.
 */
#define hl_poll_timeout_memory(hdev, addr, val, cond, sleep_us, timeout_us, \
				mem_written_by_device) \
({ \
	ktime_t __timeout; \
	if (hdev->pdev) \
		__timeout = ktime_add_us(ktime_get(), timeout_us); \
	else \
		__timeout = ktime_add_us(ktime_get(),\
				min((u64)(timeout_us * 10), \
					(u64) HL_SIM_MAX_TIMEOUT_US)); \
	might_sleep_if(sleep_us); \
	for (;;) { \
		/* Verify we read updates done by other cores or by device */ \
		mb(); \
		(val) = *((u32 *)(addr)); \
		if (mem_written_by_device) \
			(val) = le32_to_cpu(*(__le32 *) &(val)); \
		if (cond) \
			break; \
		if (timeout_us && ktime_compare(ktime_get(), __timeout) > 0) { \
			(val) = *((u32 *)(addr)); \
			if (mem_written_by_device) \
				(val) = le32_to_cpu(*(__le32 *) &(val)); \
			break; \
		} \
		if (sleep_us) \
			usleep_range((sleep_us >> 2) + 1, sleep_us); \
	} \
	(cond) ? 0 : -ETIMEDOUT; \
})

#define hl_poll_timeout_device_memory(hdev, addr, val, cond, sleep_us, \
					timeout_us) \
({ \
	ktime_t __timeout; \
	if (hdev->pdev) \
		__timeout = ktime_add_us(ktime_get(), timeout_us); \
	else \
		__timeout = ktime_add_us(ktime_get(),\
				min((u64)(timeout_us * 10), \
					(u64) HL_SIM_MAX_TIMEOUT_US)); \
	might_sleep_if(sleep_us); \
	for (;;) { \
		(val) = readl(addr); \
		if (cond) \
			break; \
		if (timeout_us && ktime_compare(ktime_get(), __timeout) > 0) { \
			(val) = readl(addr); \
			break; \
		} \
		if (sleep_us) \
			usleep_range((sleep_us >> 2) + 1, sleep_us); \
	} \
	(cond) ? 0 : -ETIMEDOUT; \
})

struct hwmon_chip_info;

/**
 * struct hl_device_reset_work - reset workqueue task wrapper.
 * @wq: work queue for device reset procedure.
 * @reset_work: reset work to be done.
 * @hdev: habanalabs device structure.
 * @flags: reset flags.
 */
struct hl_device_reset_work {
	struct workqueue_struct		*wq;
	struct delayed_work		reset_work;
	struct hl_device		*hdev;
	u32				flags;
};

/**
 * struct hr_mmu_hop_addrs - used for holding per-device host-resident mmu hop
 * information.
 * @virt_addr: the virtual address of the hop.
 * @phys-addr: the physical address of the hop (used by the device-mmu).
 * @shadow_addr: The shadow of the hop used by the driver for walking the hops.
 */
struct hr_mmu_hop_addrs {
	u64 virt_addr;
	u64 phys_addr;
	u64 shadow_addr;
};

/**
 * struct hl_mmu_hr_pgt_priv - used for holding per-device mmu host-resident
 * page-table internal information.
 * @mmu_pgt_pool: pool of page tables used by MMU for allocating hops.
 * @mmu_shadow_hop0: shadow array of hop0 tables.
 */
struct hl_mmu_hr_priv {
	struct gen_pool *mmu_pgt_pool;
	struct hr_mmu_hop_addrs *mmu_shadow_hop0;
};

/**
 * struct hl_mmu_dr_pgt_priv - used for holding per-device mmu device-resident
 * page-table internal information.
 * @mmu_pgt_pool: pool of page tables used by MMU for allocating hops.
 * @mmu_shadow_hop0: shadow array of hop0 tables.
 */
struct hl_mmu_dr_priv {
	struct gen_pool *mmu_pgt_pool;
	void *mmu_shadow_hop0;
};

/**
 * struct hl_mmu_priv - used for holding per-device mmu internal information.
 * @dr: information on the device-resident MMU, when exists.
 * @hr: information on the host-resident MMU, when exists.
 */
struct hl_mmu_priv {
	struct hl_mmu_dr_priv dr;
	struct hl_mmu_hr_priv hr;
};

/**
 * struct hl_mmu_per_hop_info - A structure describing one TLB HOP and its entry
 *                that was created in order to translate a virtual address to a
 *                physical one.
 * @hop_addr: The address of the hop.
 * @hop_pte_addr: The address of the hop entry.
 * @hop_pte_val: The value in the hop entry.
 */
struct hl_mmu_per_hop_info {
	u64 hop_addr;
	u64 hop_pte_addr;
	u64 hop_pte_val;
};

/**
 * struct hl_mmu_hop_info - A structure describing the TLB hops and their
 * hop-entries that were created in order to translate a virtual address to a
 * physical one.
 * @scrambled_vaddr: The value of the virtual address after scrambling. This
 *                   address replaces the original virtual-address when mapped
 *                   in the MMU tables.
 * @unscrambled_paddr: The un-scrambled physical address.
 * @hop_info: Array holding the per-hop information used for the translation.
 * @used_hops: The number of hops used for the translation.
 * @range_type: virtual address range type.
 */
struct hl_mmu_hop_info {
	u64 scrambled_vaddr;
	u64 unscrambled_paddr;
	struct hl_mmu_per_hop_info hop_info[MMU_ARCH_5_HOPS];
	u32 used_hops;
	enum hl_va_range_type range_type;
};

/**
 * struct hl_mmu_funcs - Device related MMU functions.
 * @init: initialize the MMU module.
 * @fini: release the MMU module.
 * @ctx_init: Initialize a context for using the MMU module.
 * @ctx_fini: disable a ctx from using the mmu module.
 * @map: maps a virtual address to physical address for a context.
 * @unmap: unmap a virtual address of a context.
 * @flush: flush all writes from all cores to reach device MMU.
 * @swap_out: marks all mapping of the given context as swapped out.
 * @swap_in: marks all mapping of the given context as swapped in.
 * @get_tlb_info: returns the list of hops and hop-entries used that were
 *                created in order to translate the giver virtual address to a
 *                physical one.
 */
struct hl_mmu_funcs {
	int (*init)(struct hl_device *hdev);
	void (*fini)(struct hl_device *hdev);
	int (*ctx_init)(struct hl_ctx *ctx);
	void (*ctx_fini)(struct hl_ctx *ctx);
	int (*map)(struct hl_ctx *ctx,
			u64 virt_addr, u64 phys_addr, u32 page_size,
			bool is_dram_addr);
	int (*unmap)(struct hl_ctx *ctx,
			u64 virt_addr, bool is_dram_addr);
	void (*flush)(struct hl_ctx *ctx);
	void (*swap_out)(struct hl_ctx *ctx);
	void (*swap_in)(struct hl_ctx *ctx);
	int (*get_tlb_info)(struct hl_ctx *ctx,
			u64 virt_addr, struct hl_mmu_hop_info *hops);
};

/**
 * struct hl_prefetch_work - prefetch work structure handler
 * @pf_work: actual work struct.
 * @ctx: compute context.
 * @va: virtual address to pre-fetch.
 * @size: pre-fetch size.
 * @flags: operation flags.
 * @asid: ASID for maintenance operation.
 */
struct hl_prefetch_work {
	struct work_struct	pf_work;
	struct hl_ctx		*ctx;
	u64			va;
	u64			size;
	u32			flags;
	u32			asid;
};

/*
 * number of user contexts allowed to call wait_for_multi_cs ioctl in
 * parallel
 */
#define MULTI_CS_MAX_USER_CTX	2

/**
 * struct multi_cs_completion - multi CS wait completion.
 * @completion: completion of any of the CS in the list
 * @lock: spinlock for the completion structure
 * @timestamp: timestamp for the multi-CS completion
 * @stream_master_qid_map: bitmap of all stream masters on which the multi-CS
 *                        is waiting
 * @used: 1 if in use, otherwise 0
 */
struct multi_cs_completion {
	struct completion	completion;
	spinlock_t		lock;
	s64			timestamp;
	u32			stream_master_qid_map;
	u8			used;
};

/**
 * struct multi_cs_data - internal data for multi CS call
 * @ctx: pointer to the context structure
 * @fence_arr: array of fences of all CSs
 * @seq_arr: array of CS sequence numbers
 * @timeout_jiffies: timeout in jiffies for waiting for CS to complete
 * @timestamp: timestamp of first completed CS
 * @wait_status: wait for CS status
 * @completion_bitmap: bitmap of completed CSs (1- completed, otherwise 0)
 * @arr_len: fence_arr and seq_arr array length
 * @gone_cs: indication of gone CS (1- there was gone CS, otherwise 0)
 * @update_ts: update timestamp. 1- update the timestamp, otherwise 0.
 */
struct multi_cs_data {
	struct hl_ctx	*ctx;
	struct hl_fence	**fence_arr;
	u64		*seq_arr;
	s64		timeout_jiffies;
	s64		timestamp;
	long		wait_status;
	u32		completion_bitmap;
	u8		arr_len;
	u8		gone_cs;
	u8		update_ts;
};

/**
 * struct hl_clk_throttle_timestamp - current/last clock throttling timestamp
 * @start: timestamp taken when 'start' event is received in driver
 * @end: timestamp taken when 'end' event is received in driver
 */
struct hl_clk_throttle_timestamp {
	ktime_t		start;
	ktime_t		end;
};

/**
 * struct hl_clk_throttle - keeps current/last clock throttling timestamps
 * @timestamp: timestamp taken by driver and firmware, index 0 refers to POWER
 *             index 1 refers to THERMAL
 * @lock: protects this structure as it can be accessed from both event queue
 *        context and info_ioctl context
 * @current_reason: bitmask represents the current clk throttling reasons
 * @aggregated_reason: bitmask represents aggregated clk throttling reasons since driver load
 */
struct hl_clk_throttle {
	struct hl_clk_throttle_timestamp timestamp[HL_CLK_THROTTLE_TYPE_MAX];
	struct mutex	lock;
	u32		current_reason;
	u32		aggregated_reason;
};

/**
 * struct cs_timeout_info - info of last CS timeout occurred.
 * @timestamp: CS timeout timestamp.
 * @write_disable: if set writing to CS parameters in the structure is disabled so,
 *                 the first (root cause) CS timeout will not be overwritten.
 * @seq: CS timeout sequence number.
 */
struct cs_timeout_info {
	ktime_t		timestamp;
	atomic_t	write_disable;
	u64		seq;
};

/**
 * struct razwi_info - info about last razwi error occurred.
 * @timestamp: razwi timestamp.
 * @write_disable: if set writing to razwi parameters in the structure is disabled so the
 *                 first (root cause) razwi will not be overwritten.
 * @addr: address that caused razwi.
 * @engine_id_1: engine id of the razwi initiator, if it was initiated by engine that does
 *               not have engine id it will be set to U16_MAX.
 * @engine_id_2: second engine id of razwi initiator. Might happen that razwi have 2 possible
 *               engines which one them caused the razwi. In that case, it will contain the
 *               second possible engine id, otherwise it will be set to U16_MAX.
 * @non_engine_initiator: in case the initiator of the razwi does not have engine id.
 * @type: cause of razwi, page fault or access error, otherwise it will be set to U8_MAX.
 */
struct razwi_info {
	ktime_t		timestamp;
	atomic_t	write_disable;
	u64		addr;
	u16		engine_id_1;
	u16		engine_id_2;
	u8		non_engine_initiator;
	u8		type;
};

/**
 * struct last_error_session_info - info about last session errors occurred.
 * @cs_timeout: CS timeout error last information.
 * @razwi: razwi last information.
 */
struct last_error_session_info {
	struct	cs_timeout_info	cs_timeout;
	struct	razwi_info	razwi;
};

/**
 * struct hl_reset_info - holds current device reset information.
 * @lock: lock to protect critical reset flows.
 * @soft_reset_cnt: number of soft reset since the driver was loaded.
 * @hard_reset_cnt: number of hard reset since the driver was loaded.
 * @hard_reset_schedule_flags: hard reset is scheduled to after current soft reset,
 *                             here we hold the hard reset flags.
 * @in_reset: is device in reset flow.
 * @is_in_soft_reset: Device is currently in soft reset process.
 * @needs_reset: true if reset_on_lockup is false and device should be reset
 *               due to lockup.
 * @hard_reset_pending: is there a hard reset work pending.
 * @curr_reset_cause: saves an enumerated reset cause when a hard reset is
 *                    triggered, and cleared after it is shared with preboot.
 * @prev_reset_trigger: saves the previous trigger which caused a reset, overidden
 *                      with a new value on next reset
 * @reset_trigger_repeated: set if device reset is triggered more than once with
 *                          same cause.
 * @skip_reset_on_timeout: Skip device reset if CS has timed out, wait for it to
 *                         complete instead.
 */
struct hl_reset_info {
	spinlock_t	lock;
	u32		soft_reset_cnt;
	u32		hard_reset_cnt;
	u32		hard_reset_schedule_flags;
	u8		in_reset;
	u8		is_in_soft_reset;
	u8		needs_reset;
	u8		hard_reset_pending;

	u8		curr_reset_cause;
	u8		prev_reset_trigger;
	u8		reset_trigger_repeated;

	u8		skip_reset_on_timeout;
};

/**
 * struct hl_device - habanalabs device structure.
 * @pdev: pointer to PCI device, can be NULL in case of simulator device.
 * @pcie_bar_phys: array of available PCIe bars physical addresses.
 *		   (required only for PCI address match mode)
 * @pcie_bar: array of available PCIe bars virtual addresses.
 * @rmmio: configuration area address on SRAM.
 * @cdev: related char device.
 * @cdev_ctrl: char device for control operations only (INFO IOCTL)
 * @dev: related kernel basic device structure.
 * @dev_ctrl: related kernel device structure for the control device
 * @work_heartbeat: delayed work for CPU-CP is-alive check.
 * @device_reset_work: delayed work which performs hard reset
 * @asic_name: ASIC specific name.
 * @asic_type: ASIC specific type.
 * @completion_queue: array of hl_cq.
 * @user_interrupt: array of hl_user_interrupt. upon the corresponding user
 *                  interrupt, driver will monitor the list of fences
 *                  registered to this interrupt.
 * @common_user_interrupt: common user interrupt for all user interrupts.
 *                         upon any user interrupt, driver will monitor the
 *                         list of fences registered to this common structure.
 * @cq_wq: work queues of completion queues for executing work in process
 *         context.
 * @eq_wq: work queue of event queue for executing work in process context.
 * @ts_free_obj_wq: work queue for timestamp registration objects release.
<<<<<<< HEAD
=======
 * @pf_wq: work queue for MMU pre-fetch operations.
>>>>>>> 88084a3d
 * @kernel_ctx: Kernel driver context structure.
 * @kernel_queues: array of hl_hw_queue.
 * @cs_mirror_list: CS mirror list for TDR.
 * @cs_mirror_lock: protects cs_mirror_list.
 * @kernel_mem_mgr: memory manager for memory buffers with lifespan of driver.
 * @event_queue: event queue for IRQ from CPU-CP.
 * @dma_pool: DMA pool for small allocations.
 * @cpu_accessible_dma_mem: Host <-> CPU-CP shared memory CPU address.
 * @cpu_accessible_dma_address: Host <-> CPU-CP shared memory DMA address.
 * @cpu_accessible_dma_pool: Host <-> CPU-CP shared memory pool.
 * @asid_bitmap: holds used/available ASIDs.
 * @asid_mutex: protects asid_bitmap.
 * @send_cpu_message_lock: enforces only one message in Host <-> CPU-CP queue.
 * @debug_lock: protects critical section of setting debug mode for device
 * @asic_prop: ASIC specific immutable properties.
 * @asic_funcs: ASIC specific functions.
 * @asic_specific: ASIC specific information to use only from ASIC files.
 * @vm: virtual memory manager for MMU.
 * @hwmon_dev: H/W monitor device.
 * @hl_chip_info: ASIC's sensors information.
 * @device_status_description: device status description.
 * @hl_debugfs: device's debugfs manager.
 * @cb_pool: list of preallocated CBs.
 * @cb_pool_lock: protects the CB pool.
 * @internal_cb_pool_virt_addr: internal command buffer pool virtual address.
 * @internal_cb_pool_dma_addr: internal command buffer pool dma address.
 * @internal_cb_pool: internal command buffer memory pool.
 * @internal_cb_va_base: internal cb pool mmu virtual address base
 * @fpriv_list: list of file private data structures. Each structure is created
 *              when a user opens the device
 * @fpriv_ctrl_list: list of file private data structures. Each structure is created
 *              when a user opens the control device
 * @fpriv_list_lock: protects the fpriv_list
 * @fpriv_ctrl_list_lock: protects the fpriv_ctrl_list
 * @aggregated_cs_counters: aggregated cs counters among all contexts
 * @mmu_priv: device-specific MMU data.
 * @mmu_func: device-related MMU functions.
 * @fw_loader: FW loader manager.
 * @pci_mem_region: array of memory regions in the PCI
 * @state_dump_specs: constants and dictionaries needed to dump system state.
 * @multi_cs_completion: array of multi-CS completion.
 * @clk_throttling: holds information about current/previous clock throttling events
 * @last_error: holds information about last session in which CS timeout or razwi error occurred.
 * @reset_info: holds current device reset information.
 * @stream_master_qid_arr: pointer to array with QIDs of master streams.
 * @fw_major_version: major version of current loaded preboot
 * @dram_used_mem: current DRAM memory consumption.
 * @timeout_jiffies: device CS timeout value.
 * @max_power: the max power of the device, as configured by the sysadmin. This
 *             value is saved so in case of hard-reset, the driver will restore
 *             this value and update the F/W after the re-initialization
 * @boot_error_status_mask: contains a mask of the device boot error status.
 *                          Each bit represents a different error, according to
 *                          the defines in hl_boot_if.h. If the bit is cleared,
 *                          the error will be ignored by the driver during
 *                          device initialization. Mainly used to debug and
 *                          workaround firmware bugs
 * @dram_pci_bar_start: start bus address of PCIe bar towards DRAM.
 * @last_successful_open_ktime: timestamp (ktime) of the last successful device open.
 * @last_successful_open_jif: timestamp (jiffies) of the last successful
 *                            device open.
 * @last_open_session_duration_jif: duration (jiffies) of the last device open
 *                                  session.
 * @open_counter: number of successful device open operations.
 * @fw_poll_interval_usec: FW status poll interval in usec.
 *                         used for CPU boot status
 * @fw_comms_poll_interval_usec: FW comms/protocol poll interval in usec.
 *                                  used for COMMs protocols cmds(COMMS_STS_*)
 * @card_type: Various ASICs have several card types. This indicates the card
 *             type of the current device.
 * @major: habanalabs kernel driver major.
 * @high_pll: high PLL profile frequency.
 * @id: device minor.
 * @id_control: minor of the control device
 * @cpu_pci_msb_addr: 50-bit extension bits for the device CPU's 40-bit
 *                    addresses.
 * @is_in_dram_scrub: true if dram scrub operation is on going.
 * @disabled: is device disabled.
 * @late_init_done: is late init stage was done during initialization.
 * @hwmon_initialized: is H/W monitor sensors was initialized.
 * @heartbeat: is heartbeat sanity check towards CPU-CP enabled.
 * @reset_on_lockup: true if a reset should be done in case of stuck CS, false
 *                   otherwise.
 * @dram_default_page_mapping: is DRAM default page mapping enabled.
 * @memory_scrub: true to perform device memory scrub in various locations,
 *                such as context-switch, context close, page free, etc.
 * @pmmu_huge_range: is a different virtual addresses range used for PMMU with
 *                   huge pages.
 * @init_done: is the initialization of the device done.
 * @device_cpu_disabled: is the device CPU disabled (due to timeouts)
 * @in_debug: whether the device is in a state where the profiling/tracing infrastructure
 *            can be used. This indication is needed because in some ASICs we need to do
 *            specific operations to enable that infrastructure.
 * @cdev_sysfs_created: were char devices and sysfs nodes created.
 * @stop_on_err: true if engines should stop on error.
 * @supports_sync_stream: is sync stream supported.
 * @sync_stream_queue_idx: helper index for sync stream queues initialization.
 * @collective_mon_idx: helper index for collective initialization
 * @supports_coresight: is CoreSight supported.
 * @supports_cb_mapping: is mapping a CB to the device's MMU supported.
 * @process_kill_trial_cnt: number of trials reset thread tried killing
 *                          user processes
 * @device_fini_pending: true if device_fini was called and might be
 *                       waiting for the reset thread to finish
 * @supports_staged_submission: true if staged submissions are supported
 * @device_cpu_is_halted: Flag to indicate whether the device CPU was already
 *                        halted. We can't halt it again because the COMMS
 *                        protocol will throw an error. Relevant only for
 *                        cases where Linux was not loaded to device CPU
 * @supports_wait_for_multi_cs: true if wait for multi CS is supported
 * @is_compute_ctx_active: Whether there is an active compute context executing.
 * @compute_ctx_in_release: true if the current compute context is being released.
 * @supports_mmu_prefetch: true if prefetch is supported, otherwise false.
 */
struct hl_device {
	struct pci_dev			*pdev;
	u64				pcie_bar_phys[HL_PCI_NUM_BARS];
	void __iomem			*pcie_bar[HL_PCI_NUM_BARS];
	void __iomem			*rmmio;
	struct cdev			cdev;
	struct cdev			cdev_ctrl;
	struct device			*dev;
	struct device			*dev_ctrl;
	struct delayed_work		work_heartbeat;
	struct hl_device_reset_work	device_reset_work;
	char				asic_name[HL_STR_MAX];
	char				status[HL_DEV_STS_MAX][HL_STR_MAX];
	enum hl_asic_type		asic_type;
	struct hl_cq			*completion_queue;
	struct hl_user_interrupt	*user_interrupt;
	struct hl_user_interrupt	common_user_interrupt;
	struct workqueue_struct		**cq_wq;
	struct workqueue_struct		*eq_wq;
	struct workqueue_struct		*ts_free_obj_wq;
<<<<<<< HEAD
=======
	struct workqueue_struct		*pf_wq;
>>>>>>> 88084a3d
	struct hl_ctx			*kernel_ctx;
	struct hl_hw_queue		*kernel_queues;
	struct list_head		cs_mirror_list;
	spinlock_t			cs_mirror_lock;
	struct hl_mem_mgr		kernel_mem_mgr;
	struct hl_eq			event_queue;
	struct dma_pool			*dma_pool;
	void				*cpu_accessible_dma_mem;
	dma_addr_t			cpu_accessible_dma_address;
	struct gen_pool			*cpu_accessible_dma_pool;
	unsigned long			*asid_bitmap;
	struct mutex			asid_mutex;
	struct mutex			send_cpu_message_lock;
	struct mutex			debug_lock;
	struct asic_fixed_properties	asic_prop;
	const struct hl_asic_funcs	*asic_funcs;
	void				*asic_specific;
	struct hl_vm			vm;
	struct device			*hwmon_dev;
	struct hwmon_chip_info		*hl_chip_info;

	struct hl_dbg_device_entry	hl_debugfs;

	struct list_head		cb_pool;
	spinlock_t			cb_pool_lock;

	void				*internal_cb_pool_virt_addr;
	dma_addr_t			internal_cb_pool_dma_addr;
	struct gen_pool			*internal_cb_pool;
	u64				internal_cb_va_base;

	struct list_head		fpriv_list;
	struct list_head		fpriv_ctrl_list;
	struct mutex			fpriv_list_lock;
	struct mutex			fpriv_ctrl_list_lock;

	struct hl_cs_counters_atomic	aggregated_cs_counters;

	struct hl_mmu_priv		mmu_priv;
	struct hl_mmu_funcs		mmu_func[MMU_NUM_PGT_LOCATIONS];

	struct fw_load_mgr		fw_loader;

	struct pci_mem_region		pci_mem_region[PCI_REGION_NUMBER];

	struct hl_state_dump_specs	state_dump_specs;

	struct multi_cs_completion	multi_cs_completion[
							MULTI_CS_MAX_USER_CTX];
	struct hl_clk_throttle		clk_throttling;
	struct last_error_session_info	last_error;

	struct hl_reset_info		reset_info;

	u32				*stream_master_qid_arr;
	u32				fw_major_version;
	atomic64_t			dram_used_mem;
	u64				timeout_jiffies;
	u64				max_power;
	u64				boot_error_status_mask;
	u64				dram_pci_bar_start;
	u64				last_successful_open_jif;
	u64				last_open_session_duration_jif;
	u64				open_counter;
	u64				fw_poll_interval_usec;
	ktime_t				last_successful_open_ktime;
	u64				fw_comms_poll_interval_usec;

	enum cpucp_card_types		card_type;
	u32				major;
	u32				high_pll;
	u16				id;
	u16				id_control;
	u16				cpu_pci_msb_addr;
	u8				is_in_dram_scrub;
	u8				disabled;
	u8				late_init_done;
	u8				hwmon_initialized;
	u8				heartbeat;
	u8				reset_on_lockup;
	u8				dram_default_page_mapping;
	u8				memory_scrub;
	u8				pmmu_huge_range;
	u8				init_done;
	u8				device_cpu_disabled;
	u8				in_debug;
	u8				cdev_sysfs_created;
	u8				stop_on_err;
	u8				supports_sync_stream;
	u8				sync_stream_queue_idx;
	u8				collective_mon_idx;
	u8				supports_coresight;
	u8				supports_cb_mapping;
	u8				process_kill_trial_cnt;
	u8				device_fini_pending;
	u8				supports_staged_submission;
	u8				device_cpu_is_halted;
	u8				supports_wait_for_multi_cs;
	u8				stream_master_qid_arr_size;
	u8				is_compute_ctx_active;
	u8				compute_ctx_in_release;
	u8				supports_mmu_prefetch;

	/* Parameters for bring-up */
	u64				nic_ports_mask;
	u64				fw_components;
	u8				mmu_enable;
	u8				mmu_huge_page_opt;
	u8				reset_pcilink;
	u8				cpu_queues_enable;
	u8				pldm;
	u8				axi_drain;
	u8				sram_scrambler_enable;
	u8				dram_scrambler_enable;
	u8				hard_reset_on_fw_events;
	u8				bmc_enable;
	u8				rl_enable;
	u8				reset_on_preboot_fail;
	u8				reset_upon_device_release;
	u8				reset_if_device_not_idle;
};


/**
 * struct hl_cs_encaps_sig_handle - encapsulated signals handle structure
 * @refcount: refcount used to protect removing this id when several
 *            wait cs are used to wait of the reserved encaps signals.
 * @hdev: pointer to habanalabs device structure.
 * @hw_sob: pointer to  H/W SOB used in the reservation.
 * @ctx: pointer to the user's context data structure
 * @cs_seq: staged cs sequence which contains encapsulated signals
 * @id: idr handler id to be used to fetch the handler info
 * @q_idx: stream queue index
 * @pre_sob_val: current SOB value before reservation
 * @count: signals number
 */
struct hl_cs_encaps_sig_handle {
	struct kref refcount;
	struct hl_device *hdev;
	struct hl_hw_sob *hw_sob;
	struct hl_ctx *ctx;
	u64  cs_seq;
	u32  id;
	u32  q_idx;
	u32  pre_sob_val;
	u32  count;
};

/*
 * IOCTLs
 */

/**
 * typedef hl_ioctl_t - typedef for ioctl function in the driver
 * @hpriv: pointer to the FD's private data, which contains state of
 *		user process
 * @data: pointer to the input/output arguments structure of the IOCTL
 *
 * Return: 0 for success, negative value for error
 */
typedef int hl_ioctl_t(struct hl_fpriv *hpriv, void *data);

/**
 * struct hl_ioctl_desc - describes an IOCTL entry of the driver.
 * @cmd: the IOCTL code as created by the kernel macros.
 * @func: pointer to the driver's function that should be called for this IOCTL.
 */
struct hl_ioctl_desc {
	unsigned int cmd;
	hl_ioctl_t *func;
};


/*
 * Kernel module functions that can be accessed by entire module
 */

/**
 * hl_get_sg_info() - get number of pages and the DMA address from SG list.
 * @sg: the SG list.
 * @dma_addr: pointer to DMA address to return.
 *
 * Calculate the number of consecutive pages described by the SG list. Take the
 * offset of the address in the first page, add to it the length and round it up
 * to the number of needed pages.
 */
static inline u32 hl_get_sg_info(struct scatterlist *sg, dma_addr_t *dma_addr)
{
	*dma_addr = sg_dma_address(sg);

	return ((((*dma_addr) & (PAGE_SIZE - 1)) + sg_dma_len(sg)) +
			(PAGE_SIZE - 1)) >> PAGE_SHIFT;
}

/**
 * hl_mem_area_inside_range() - Checks whether address+size are inside a range.
 * @address: The start address of the area we want to validate.
 * @size: The size in bytes of the area we want to validate.
 * @range_start_address: The start address of the valid range.
 * @range_end_address: The end address of the valid range.
 *
 * Return: true if the area is inside the valid range, false otherwise.
 */
static inline bool hl_mem_area_inside_range(u64 address, u64 size,
				u64 range_start_address, u64 range_end_address)
{
	u64 end_address = address + size;

	if ((address >= range_start_address) &&
			(end_address <= range_end_address) &&
			(end_address > address))
		return true;

	return false;
}

/**
 * hl_mem_area_crosses_range() - Checks whether address+size crossing a range.
 * @address: The start address of the area we want to validate.
 * @size: The size in bytes of the area we want to validate.
 * @range_start_address: The start address of the valid range.
 * @range_end_address: The end address of the valid range.
 *
 * Return: true if the area overlaps part or all of the valid range,
 *		false otherwise.
 */
static inline bool hl_mem_area_crosses_range(u64 address, u32 size,
				u64 range_start_address, u64 range_end_address)
{
	u64 end_address = address + size - 1;

	return ((address <= range_end_address) && (range_start_address <= end_address));
}

uint64_t hl_set_dram_bar_default(struct hl_device *hdev, u64 addr);
int hl_dma_map_sgtable(struct hl_device *hdev, struct sg_table *sgt, enum dma_data_direction dir);
void hl_dma_unmap_sgtable(struct hl_device *hdev, struct sg_table *sgt,
				enum dma_data_direction dir);
int hl_access_cfg_region(struct hl_device *hdev, u64 addr, u64 *val,
	enum debugfs_access_type acc_type);
int hl_access_dev_mem(struct hl_device *hdev, struct pci_mem_region *region,
		enum pci_region region_type, u64 addr, u64 *val, enum debugfs_access_type acc_type);
int hl_device_open(struct inode *inode, struct file *filp);
int hl_device_open_ctrl(struct inode *inode, struct file *filp);
bool hl_device_operational(struct hl_device *hdev,
		enum hl_device_status *status);
enum hl_device_status hl_device_status(struct hl_device *hdev);
int hl_device_set_debug_mode(struct hl_device *hdev, struct hl_ctx *ctx, bool enable);
int hl_hw_queues_create(struct hl_device *hdev);
void hl_hw_queues_destroy(struct hl_device *hdev);
int hl_hw_queue_send_cb_no_cmpl(struct hl_device *hdev, u32 hw_queue_id,
		u32 cb_size, u64 cb_ptr);
void hl_hw_queue_submit_bd(struct hl_device *hdev, struct hl_hw_queue *q,
		u32 ctl, u32 len, u64 ptr);
int hl_hw_queue_schedule_cs(struct hl_cs *cs);
u32 hl_hw_queue_add_ptr(u32 ptr, u16 val);
void hl_hw_queue_inc_ci_kernel(struct hl_device *hdev, u32 hw_queue_id);
void hl_hw_queue_update_ci(struct hl_cs *cs);
void hl_hw_queue_reset(struct hl_device *hdev, bool hard_reset);

#define hl_queue_inc_ptr(p)		hl_hw_queue_add_ptr(p, 1)
#define hl_pi_2_offset(pi)		((pi) & (HL_QUEUE_LENGTH - 1))

int hl_cq_init(struct hl_device *hdev, struct hl_cq *q, u32 hw_queue_id);
void hl_cq_fini(struct hl_device *hdev, struct hl_cq *q);
int hl_eq_init(struct hl_device *hdev, struct hl_eq *q);
void hl_eq_fini(struct hl_device *hdev, struct hl_eq *q);
void hl_cq_reset(struct hl_device *hdev, struct hl_cq *q);
void hl_eq_reset(struct hl_device *hdev, struct hl_eq *q);
irqreturn_t hl_irq_handler_cq(int irq, void *arg);
irqreturn_t hl_irq_handler_eq(int irq, void *arg);
irqreturn_t hl_irq_handler_user_cq(int irq, void *arg);
irqreturn_t hl_irq_handler_default(int irq, void *arg);
u32 hl_cq_inc_ptr(u32 ptr);

int hl_asid_init(struct hl_device *hdev);
void hl_asid_fini(struct hl_device *hdev);
unsigned long hl_asid_alloc(struct hl_device *hdev);
void hl_asid_free(struct hl_device *hdev, unsigned long asid);

int hl_ctx_create(struct hl_device *hdev, struct hl_fpriv *hpriv);
void hl_ctx_free(struct hl_device *hdev, struct hl_ctx *ctx);
int hl_ctx_init(struct hl_device *hdev, struct hl_ctx *ctx, bool is_kernel_ctx);
void hl_ctx_do_release(struct kref *ref);
void hl_ctx_get(struct hl_ctx *ctx);
int hl_ctx_put(struct hl_ctx *ctx);
struct hl_ctx *hl_get_compute_ctx(struct hl_device *hdev);
struct hl_fence *hl_ctx_get_fence(struct hl_ctx *ctx, u64 seq);
int hl_ctx_get_fences(struct hl_ctx *ctx, u64 *seq_arr,
				struct hl_fence **fence, u32 arr_len);
void hl_ctx_mgr_init(struct hl_ctx_mgr *mgr);
void hl_ctx_mgr_fini(struct hl_device *hdev, struct hl_ctx_mgr *mgr);

int hl_device_init(struct hl_device *hdev, struct class *hclass);
void hl_device_fini(struct hl_device *hdev);
int hl_device_suspend(struct hl_device *hdev);
int hl_device_resume(struct hl_device *hdev);
int hl_device_reset(struct hl_device *hdev, u32 flags);
void hl_hpriv_get(struct hl_fpriv *hpriv);
int hl_hpriv_put(struct hl_fpriv *hpriv);
int hl_device_utilization(struct hl_device *hdev, u32 *utilization);

int hl_build_hwmon_channel_info(struct hl_device *hdev,
		struct cpucp_sensor *sensors_arr);

void hl_notifier_event_send_all(struct hl_device *hdev, u64 event);

int hl_sysfs_init(struct hl_device *hdev);
void hl_sysfs_fini(struct hl_device *hdev);

int hl_hwmon_init(struct hl_device *hdev);
void hl_hwmon_fini(struct hl_device *hdev);

int hl_cb_create(struct hl_device *hdev, struct hl_mem_mgr *mmg,
			struct hl_ctx *ctx, u32 cb_size, bool internal_cb,
			bool map_cb, u64 *handle);
int hl_cb_destroy(struct hl_mem_mgr *mmg, u64 cb_handle);
int hl_hw_block_mmap(struct hl_fpriv *hpriv, struct vm_area_struct *vma);
struct hl_cb *hl_cb_get(struct hl_mem_mgr *mmg, u64 handle);
void hl_cb_put(struct hl_cb *cb);
struct hl_cb *hl_cb_kernel_create(struct hl_device *hdev, u32 cb_size,
					bool internal_cb);
int hl_cb_pool_init(struct hl_device *hdev);
int hl_cb_pool_fini(struct hl_device *hdev);
int hl_cb_va_pool_init(struct hl_ctx *ctx);
void hl_cb_va_pool_fini(struct hl_ctx *ctx);

void hl_cs_rollback_all(struct hl_device *hdev, bool skip_wq_flush);
struct hl_cs_job *hl_cs_allocate_job(struct hl_device *hdev,
		enum hl_queue_type queue_type, bool is_kernel_allocated_cb);
void hl_sob_reset_error(struct kref *ref);
int hl_gen_sob_mask(u16 sob_base, u8 sob_mask, u8 *mask);
void hl_fence_put(struct hl_fence *fence);
void hl_fences_put(struct hl_fence **fence, int len);
void hl_fence_get(struct hl_fence *fence);
void cs_get(struct hl_cs *cs);
bool cs_needs_completion(struct hl_cs *cs);
bool cs_needs_timeout(struct hl_cs *cs);
bool is_staged_cs_last_exists(struct hl_device *hdev, struct hl_cs *cs);
struct hl_cs *hl_staged_cs_find_first(struct hl_device *hdev, u64 cs_seq);
void hl_multi_cs_completion_init(struct hl_device *hdev);

void goya_set_asic_funcs(struct hl_device *hdev);
void gaudi_set_asic_funcs(struct hl_device *hdev);

int hl_vm_ctx_init(struct hl_ctx *ctx);
void hl_vm_ctx_fini(struct hl_ctx *ctx);

int hl_vm_init(struct hl_device *hdev);
void hl_vm_fini(struct hl_device *hdev);

void hl_hw_block_mem_init(struct hl_ctx *ctx);
void hl_hw_block_mem_fini(struct hl_ctx *ctx);

u64 hl_reserve_va_block(struct hl_device *hdev, struct hl_ctx *ctx,
		enum hl_va_range_type type, u32 size, u32 alignment);
int hl_unreserve_va_block(struct hl_device *hdev, struct hl_ctx *ctx,
		u64 start_addr, u64 size);
int hl_pin_host_memory(struct hl_device *hdev, u64 addr, u64 size,
			struct hl_userptr *userptr);
void hl_unpin_host_memory(struct hl_device *hdev, struct hl_userptr *userptr);
void hl_userptr_delete_list(struct hl_device *hdev,
				struct list_head *userptr_list);
bool hl_userptr_is_pinned(struct hl_device *hdev, u64 addr, u32 size,
				struct list_head *userptr_list,
				struct hl_userptr **userptr);

int hl_mmu_init(struct hl_device *hdev);
void hl_mmu_fini(struct hl_device *hdev);
int hl_mmu_ctx_init(struct hl_ctx *ctx);
void hl_mmu_ctx_fini(struct hl_ctx *ctx);
int hl_mmu_map_page(struct hl_ctx *ctx, u64 virt_addr, u64 phys_addr,
		u32 page_size, bool flush_pte);
int hl_mmu_get_real_page_size(struct hl_device *hdev, struct hl_mmu_properties *mmu_prop,
				u32 page_size, u32 *real_page_size, bool is_dram_addr);
int hl_mmu_unmap_page(struct hl_ctx *ctx, u64 virt_addr, u32 page_size,
		bool flush_pte);
int hl_mmu_map_contiguous(struct hl_ctx *ctx, u64 virt_addr,
					u64 phys_addr, u32 size);
int hl_mmu_unmap_contiguous(struct hl_ctx *ctx, u64 virt_addr, u32 size);
int hl_mmu_invalidate_cache(struct hl_device *hdev, bool is_hard, u32 flags);
int hl_mmu_invalidate_cache_range(struct hl_device *hdev, bool is_hard,
					u32 flags, u32 asid, u64 va, u64 size);
<<<<<<< HEAD
=======
int hl_mmu_prefetch_cache_range(struct hl_ctx *ctx, u32 flags, u32 asid, u64 va, u64 size);
>>>>>>> 88084a3d
u64 hl_mmu_get_next_hop_addr(struct hl_ctx *ctx, u64 curr_pte);
u64 hl_mmu_get_hop_pte_phys_addr(struct hl_ctx *ctx, struct hl_mmu_properties *mmu_prop,
					u8 hop_idx, u64 hop_addr, u64 virt_addr);
void hl_mmu_swap_out(struct hl_ctx *ctx);
void hl_mmu_swap_in(struct hl_ctx *ctx);
int hl_mmu_if_set_funcs(struct hl_device *hdev);
void hl_mmu_v1_set_funcs(struct hl_device *hdev, struct hl_mmu_funcs *mmu);
int hl_mmu_va_to_pa(struct hl_ctx *ctx, u64 virt_addr, u64 *phys_addr);
int hl_mmu_get_tlb_info(struct hl_ctx *ctx, u64 virt_addr,
			struct hl_mmu_hop_info *hops);
u64 hl_mmu_scramble_addr(struct hl_device *hdev, u64 addr);
u64 hl_mmu_descramble_addr(struct hl_device *hdev, u64 addr);
bool hl_is_dram_va(struct hl_device *hdev, u64 virt_addr);

int hl_fw_load_fw_to_device(struct hl_device *hdev, const char *fw_name,
				void __iomem *dst, u32 src_offset, u32 size);
int hl_fw_send_pci_access_msg(struct hl_device *hdev, u32 opcode);
int hl_fw_send_cpu_message(struct hl_device *hdev, u32 hw_queue_id, u32 *msg,
				u16 len, u32 timeout, u64 *result);
int hl_fw_unmask_irq(struct hl_device *hdev, u16 event_type);
int hl_fw_unmask_irq_arr(struct hl_device *hdev, const u32 *irq_arr,
		size_t irq_arr_size);
int hl_fw_test_cpu_queue(struct hl_device *hdev);
void *hl_fw_cpu_accessible_dma_pool_alloc(struct hl_device *hdev, size_t size,
						dma_addr_t *dma_handle);
void hl_fw_cpu_accessible_dma_pool_free(struct hl_device *hdev, size_t size,
					void *vaddr);
int hl_fw_send_heartbeat(struct hl_device *hdev);
int hl_fw_cpucp_info_get(struct hl_device *hdev,
				u32 sts_boot_dev_sts0_reg,
				u32 sts_boot_dev_sts1_reg, u32 boot_err0_reg,
				u32 boot_err1_reg);
int hl_fw_cpucp_handshake(struct hl_device *hdev,
				u32 sts_boot_dev_sts0_reg,
				u32 sts_boot_dev_sts1_reg, u32 boot_err0_reg,
				u32 boot_err1_reg);
int hl_fw_get_eeprom_data(struct hl_device *hdev, void *data, size_t max_size);
int hl_fw_get_monitor_dump(struct hl_device *hdev, void *data);
int hl_fw_cpucp_pci_counters_get(struct hl_device *hdev,
		struct hl_info_pci_counters *counters);
int hl_fw_cpucp_total_energy_get(struct hl_device *hdev,
			u64 *total_energy);
int get_used_pll_index(struct hl_device *hdev, u32 input_pll_index,
						enum pll_index *pll_index);
int hl_fw_cpucp_pll_info_get(struct hl_device *hdev, u32 pll_index,
		u16 *pll_freq_arr);
int hl_fw_cpucp_power_get(struct hl_device *hdev, u64 *power);
void hl_fw_ask_hard_reset_without_linux(struct hl_device *hdev);
void hl_fw_ask_halt_machine_without_linux(struct hl_device *hdev);
int hl_fw_init_cpu(struct hl_device *hdev);
int hl_fw_read_preboot_status(struct hl_device *hdev, u32 cpu_boot_status_reg,
				u32 sts_boot_dev_sts0_reg,
				u32 sts_boot_dev_sts1_reg, u32 boot_err0_reg,
				u32 boot_err1_reg, u32 timeout);
int hl_fw_dynamic_send_protocol_cmd(struct hl_device *hdev,
				struct fw_load_mgr *fw_loader,
				enum comms_cmd cmd, unsigned int size,
				bool wait_ok, u32 timeout);
int hl_fw_dram_replaced_row_get(struct hl_device *hdev,
				struct cpucp_hbm_row_info *info);
int hl_fw_dram_pending_row_get(struct hl_device *hdev, u32 *pend_rows_num);
int hl_fw_cpucp_engine_core_asid_set(struct hl_device *hdev, u32 asid);
int hl_pci_bars_map(struct hl_device *hdev, const char * const name[3],
			bool is_wc[3]);
int hl_pci_elbi_read(struct hl_device *hdev, u64 addr, u32 *data);
int hl_pci_iatu_write(struct hl_device *hdev, u32 addr, u32 data);
int hl_pci_set_inbound_region(struct hl_device *hdev, u8 region,
		struct hl_inbound_pci_region *pci_region);
int hl_pci_set_outbound_region(struct hl_device *hdev,
		struct hl_outbound_pci_region *pci_region);
enum pci_region hl_get_pci_memory_region(struct hl_device *hdev, u64 addr);
int hl_pci_init(struct hl_device *hdev);
void hl_pci_fini(struct hl_device *hdev);

long hl_fw_get_frequency(struct hl_device *hdev, u32 pll_index, bool curr);
void hl_fw_set_frequency(struct hl_device *hdev, u32 pll_index, u64 freq);
int hl_get_temperature(struct hl_device *hdev, int sensor_index, u32 attr, long *value);
int hl_set_temperature(struct hl_device *hdev, int sensor_index, u32 attr, long value);
int hl_get_voltage(struct hl_device *hdev, int sensor_index, u32 attr, long *value);
int hl_get_current(struct hl_device *hdev, int sensor_index, u32 attr, long *value);
int hl_get_fan_speed(struct hl_device *hdev, int sensor_index, u32 attr, long *value);
int hl_get_pwm_info(struct hl_device *hdev, int sensor_index, u32 attr, long *value);
void hl_set_pwm_info(struct hl_device *hdev, int sensor_index, u32 attr, long value);
long hl_fw_get_max_power(struct hl_device *hdev);
void hl_fw_set_max_power(struct hl_device *hdev);
int hl_set_voltage(struct hl_device *hdev, int sensor_index, u32 attr, long value);
int hl_set_current(struct hl_device *hdev, int sensor_index, u32 attr, long value);
int hl_set_power(struct hl_device *hdev, int sensor_index, u32 attr, long value);
int hl_get_power(struct hl_device *hdev, int sensor_index, u32 attr, long *value);
int hl_fw_get_clk_rate(struct hl_device *hdev, u32 *cur_clk, u32 *max_clk);
void hl_fw_set_pll_profile(struct hl_device *hdev);
void hl_sysfs_add_dev_clk_attr(struct hl_device *hdev, struct attribute_group *dev_clk_attr_grp);
void hl_sysfs_add_dev_vrm_attr(struct hl_device *hdev, struct attribute_group *dev_vrm_attr_grp);

void hw_sob_get(struct hl_hw_sob *hw_sob);
void hw_sob_put(struct hl_hw_sob *hw_sob);
void hl_encaps_handle_do_release(struct kref *ref);
void hl_hw_queue_encaps_sig_set_sob_info(struct hl_device *hdev,
			struct hl_cs *cs, struct hl_cs_job *job,
			struct hl_cs_compl *cs_cmpl);
void hl_release_pending_user_interrupts(struct hl_device *hdev);
int hl_cs_signal_sob_wraparound_handler(struct hl_device *hdev, u32 q_idx,
			struct hl_hw_sob **hw_sob, u32 count, bool encaps_sig);

int hl_state_dump(struct hl_device *hdev);
const char *hl_state_dump_get_sync_name(struct hl_device *hdev, u32 sync_id);
const char *hl_state_dump_get_monitor_name(struct hl_device *hdev,
					struct hl_mon_state_dump *mon);
void hl_state_dump_free_sync_to_engine_map(struct hl_sync_to_engine_map *map);
__printf(4, 5) int hl_snprintf_resize(char **buf, size_t *size, size_t *offset,
					const char *format, ...);
char *hl_format_as_binary(char *buf, size_t buf_len, u32 n);
const char *hl_sync_engine_to_string(enum hl_sync_engine_type engine_type);
void hl_ts_mgr_init(struct hl_ts_mgr *mgr);
void hl_ts_mgr_fini(struct hl_device *hdev, struct hl_ts_mgr *mgr);
int hl_ts_mmap(struct hl_fpriv *hpriv, struct vm_area_struct *vma);
struct hl_ts_buff *hl_ts_get(struct hl_device *hdev, struct hl_ts_mgr *mgr, u32 handle);
void hl_ts_put(struct hl_ts_buff *buff);

void hl_mem_mgr_init(struct device *dev, struct hl_mem_mgr *mmg);
void hl_mem_mgr_fini(struct hl_mem_mgr *mmg);
int hl_mem_mgr_mmap(struct hl_mem_mgr *mmg, struct vm_area_struct *vma,
		    void *args);
struct hl_mmap_mem_buf *hl_mmap_mem_buf_get(struct hl_mem_mgr *mmg,
						   u64 handle);
int hl_mmap_mem_buf_put_handle(struct hl_mem_mgr *mmg, u64 handle);
int hl_mmap_mem_buf_put(struct hl_mmap_mem_buf *buf);
struct hl_mmap_mem_buf *
hl_mmap_mem_buf_alloc(struct hl_mem_mgr *mmg,
		      struct hl_mmap_mem_buf_behavior *behavior, gfp_t gfp,
		      void *args);

#ifdef CONFIG_DEBUG_FS

void hl_debugfs_init(void);
void hl_debugfs_fini(void);
void hl_debugfs_add_device(struct hl_device *hdev);
void hl_debugfs_remove_device(struct hl_device *hdev);
void hl_debugfs_add_file(struct hl_fpriv *hpriv);
void hl_debugfs_remove_file(struct hl_fpriv *hpriv);
void hl_debugfs_add_cb(struct hl_cb *cb);
void hl_debugfs_remove_cb(struct hl_cb *cb);
void hl_debugfs_add_cs(struct hl_cs *cs);
void hl_debugfs_remove_cs(struct hl_cs *cs);
void hl_debugfs_add_job(struct hl_device *hdev, struct hl_cs_job *job);
void hl_debugfs_remove_job(struct hl_device *hdev, struct hl_cs_job *job);
void hl_debugfs_add_userptr(struct hl_device *hdev, struct hl_userptr *userptr);
void hl_debugfs_remove_userptr(struct hl_device *hdev,
				struct hl_userptr *userptr);
void hl_debugfs_add_ctx_mem_hash(struct hl_device *hdev, struct hl_ctx *ctx);
void hl_debugfs_remove_ctx_mem_hash(struct hl_device *hdev, struct hl_ctx *ctx);
void hl_debugfs_set_state_dump(struct hl_device *hdev, char *data,
					unsigned long length);

#else

static inline void __init hl_debugfs_init(void)
{
}

static inline void hl_debugfs_fini(void)
{
}

static inline void hl_debugfs_add_device(struct hl_device *hdev)
{
}

static inline void hl_debugfs_remove_device(struct hl_device *hdev)
{
}

static inline void hl_debugfs_add_file(struct hl_fpriv *hpriv)
{
}

static inline void hl_debugfs_remove_file(struct hl_fpriv *hpriv)
{
}

static inline void hl_debugfs_add_cb(struct hl_cb *cb)
{
}

static inline void hl_debugfs_remove_cb(struct hl_cb *cb)
{
}

static inline void hl_debugfs_add_cs(struct hl_cs *cs)
{
}

static inline void hl_debugfs_remove_cs(struct hl_cs *cs)
{
}

static inline void hl_debugfs_add_job(struct hl_device *hdev,
					struct hl_cs_job *job)
{
}

static inline void hl_debugfs_remove_job(struct hl_device *hdev,
					struct hl_cs_job *job)
{
}

static inline void hl_debugfs_add_userptr(struct hl_device *hdev,
					struct hl_userptr *userptr)
{
}

static inline void hl_debugfs_remove_userptr(struct hl_device *hdev,
					struct hl_userptr *userptr)
{
}

static inline void hl_debugfs_add_ctx_mem_hash(struct hl_device *hdev,
					struct hl_ctx *ctx)
{
}

static inline void hl_debugfs_remove_ctx_mem_hash(struct hl_device *hdev,
					struct hl_ctx *ctx)
{
}

static inline void hl_debugfs_set_state_dump(struct hl_device *hdev,
					char *data, unsigned long length)
{
}

#endif

/* IOCTLs */
long hl_ioctl(struct file *filep, unsigned int cmd, unsigned long arg);
long hl_ioctl_control(struct file *filep, unsigned int cmd, unsigned long arg);
int hl_cb_ioctl(struct hl_fpriv *hpriv, void *data);
int hl_cs_ioctl(struct hl_fpriv *hpriv, void *data);
int hl_wait_ioctl(struct hl_fpriv *hpriv, void *data);
int hl_mem_ioctl(struct hl_fpriv *hpriv, void *data);

#endif /* HABANALABSP_H_ */<|MERGE_RESOLUTION|>--- conflicted
+++ resolved
@@ -557,10 +557,7 @@
  * @configurable_stop_on_err: is stop-on-error option configurable via debugfs.
  * @set_max_power_on_device_init: true if need to set max power in F/W on device init.
  * @supports_user_set_page_size: true if user can set the allocation page size.
-<<<<<<< HEAD
-=======
  * @dma_mask: the dma mask to be set for this device
->>>>>>> 88084a3d
  */
 struct asic_fixed_properties {
 	struct hw_queue_properties	*hw_queues_props;
@@ -650,10 +647,7 @@
 	u8				configurable_stop_on_err;
 	u8				set_max_power_on_device_init;
 	u8				supports_user_set_page_size;
-<<<<<<< HEAD
-=======
 	u8				dma_mask;
->>>>>>> 88084a3d
 };
 
 /**
@@ -777,40 +771,6 @@
 	u64 real_mapped_size;
 	u64 mappable_size;
 	u64 handle;
-};
-
-/**
- * struct hl_ts_mgr - describes the timestamp registration memory manager.
- * @ts_lock: protects ts_handles.
- * @ts_handles: an idr to hold all ts bufferes handles.
- */
-struct hl_ts_mgr {
-	spinlock_t		ts_lock;
-	struct idr		ts_handles;
-};
-
-/**
- * struct hl_ts_buff - describes a timestamp buffer.
- * @refcount: reference counter for usage of the buffer.
- * @hdev: pointer to device this buffer belongs to.
- * @mmap: true if the buff is currently mapped to user.
- * @kernel_buff_address: Holds the internal buffer's kernel virtual address.
- * @user_buff_address: Holds the user buffer's kernel virtual address.
- * @id: the buffer ID.
- * @mmap_size: Holds the buffer size that was mmaped.
- * @kernel_buff_size: Holds the internal kernel buffer size.
- * @user_buff_size: Holds the user buffer size.
- */
-struct hl_ts_buff {
-	struct kref		refcount;
-	struct hl_device	*hdev;
-	atomic_t		mmap;
-	void			*kernel_buff_address;
-	void			*user_buff_address;
-	u32			id;
-	u32			mmap_size;
-	u32			kernel_buff_size;
-	u32			user_buff_size;
 };
 
 /**
@@ -986,20 +946,12 @@
  * struct timestamp_reg_free_node - holds the timestamp registration free objects node
  * @free_objects_node: node in the list free_obj_jobs
  * @cq_cb: pointer to cq command buffer to be freed
-<<<<<<< HEAD
- * @ts_buff: pointer to timestamp buffer to be freed
-=======
  * @buf: pointer to timestamp buffer to be freed
->>>>>>> 88084a3d
  */
 struct timestamp_reg_free_node {
 	struct list_head	free_objects_node;
 	struct hl_cb		*cq_cb;
-<<<<<<< HEAD
-	struct hl_ts_buff	*ts_buff;
-=======
 	struct hl_mmap_mem_buf	*buf;
->>>>>>> 88084a3d
 };
 
 /* struct timestamp_reg_work_obj - holds the timestamp registration free objects job
@@ -1016,13 +968,8 @@
 };
 
 /* struct timestamp_reg_info - holds the timestamp registration related data.
-<<<<<<< HEAD
- * @ts_buff: pointer to the timestamp buffer which include both user/kernel buffers.
- *           relevant only when doing timestamps records registration.
-=======
  * @buf: pointer to the timestamp buffer which include both user/kernel buffers.
  *       relevant only when doing timestamps records registration.
->>>>>>> 88084a3d
  * @cq_cb: pointer to CQ counter CB.
  * @timestamp_kernel_addr: timestamp handle address, where to set timestamp
  *                         relevant only when doing timestamps records
@@ -1033,11 +980,7 @@
  *          allocating records dynamically.
  */
 struct timestamp_reg_info {
-<<<<<<< HEAD
-	struct hl_ts_buff	*ts_buff;
-=======
 	struct hl_mmap_mem_buf	*buf;
->>>>>>> 88084a3d
 	struct hl_cb		*cq_cb;
 	u64			*timestamp_kernel_addr;
 	u8			in_use;
@@ -1392,12 +1335,9 @@
  * @get_stream_master_qid_arr: get pointer to stream masters QID array
  * @is_valid_dram_page_size: return true if page size is supported in device
  *                           memory allocation, otherwise false.
-<<<<<<< HEAD
-=======
  * @get_valid_dram_page_orders: get valid device memory allocation page orders
  * @access_dev_mem: access device memory
  * @set_dram_bar_base: set the base of the DRAM BAR
->>>>>>> 88084a3d
  */
 struct hl_asic_funcs {
 	int (*early_init)(struct hl_device *hdev);
@@ -1516,15 +1456,12 @@
 	void (*set_pci_memory_regions)(struct hl_device *hdev);
 	u32* (*get_stream_master_qid_arr)(void);
 	bool (*is_valid_dram_page_size)(u32 page_size);
-<<<<<<< HEAD
-=======
 	int (*mmu_get_real_page_size)(struct hl_device *hdev, struct hl_mmu_properties *mmu_prop,
 					u32 page_size, u32 *real_page_size, bool is_dram_addr);
 	void (*get_valid_dram_page_orders)(struct hl_info_dev_memalloc_page_sizes *info);
 	int (*access_dev_mem)(struct hl_device *hdev, struct pci_mem_region *region,
 		enum pci_region region_type, u64 addr, u64 *val, enum debugfs_access_type acc_type);
 	u64 (*set_dram_bar_base)(struct hl_device *hdev, u64 addr);
->>>>>>> 88084a3d
 };
 
 
@@ -2018,32 +1955,14 @@
  * @taskpid: current process ID.
  * @ctx: current executing context. TODO: remove for multiple ctx per process
  * @ctx_mgr: context manager to handle multiple context for this FD.
-<<<<<<< HEAD
- * @cb_mgr: command buffer manager to handle multiple buffers for this FD.
- * @ts_mem_mgr: timestamp registration manager for alloc/free/map timestamp buffers.
-=======
  * @mem_mgr: manager descriptor for memory exportable via mmap
  * @notifier_event: notifier eventfd towards user process
->>>>>>> 88084a3d
  * @debugfs_list: list of relevant ASIC debugfs.
  * @dev_node: node in the device list of file private data
  * @refcount: number of related contexts.
  * @restore_phase_mutex: lock for context switch and restore phase.
  */
 struct hl_fpriv {
-<<<<<<< HEAD
-	struct hl_device	*hdev;
-	struct file		*filp;
-	struct pid		*taskpid;
-	struct hl_ctx		*ctx;
-	struct hl_ctx_mgr	ctx_mgr;
-	struct hl_cb_mgr	cb_mgr;
-	struct hl_ts_mgr	ts_mem_mgr;
-	struct list_head	debugfs_list;
-	struct list_head	dev_node;
-	struct kref		refcount;
-	struct mutex		restore_phase_mutex;
-=======
 	struct hl_device		*hdev;
 	struct file			*filp;
 	struct pid			*taskpid;
@@ -2055,7 +1974,6 @@
 	struct list_head		dev_node;
 	struct kref			refcount;
 	struct mutex			restore_phase_mutex;
->>>>>>> 88084a3d
 };
 
 
@@ -2760,10 +2678,7 @@
  *         context.
  * @eq_wq: work queue of event queue for executing work in process context.
  * @ts_free_obj_wq: work queue for timestamp registration objects release.
-<<<<<<< HEAD
-=======
  * @pf_wq: work queue for MMU pre-fetch operations.
->>>>>>> 88084a3d
  * @kernel_ctx: Kernel driver context structure.
  * @kernel_queues: array of hl_hw_queue.
  * @cs_mirror_list: CS mirror list for TDR.
@@ -2898,10 +2813,7 @@
 	struct workqueue_struct		**cq_wq;
 	struct workqueue_struct		*eq_wq;
 	struct workqueue_struct		*ts_free_obj_wq;
-<<<<<<< HEAD
-=======
 	struct workqueue_struct		*pf_wq;
->>>>>>> 88084a3d
 	struct hl_ctx			*kernel_ctx;
 	struct hl_hw_queue		*kernel_queues;
 	struct list_head		cs_mirror_list;
@@ -3285,10 +3197,7 @@
 int hl_mmu_invalidate_cache(struct hl_device *hdev, bool is_hard, u32 flags);
 int hl_mmu_invalidate_cache_range(struct hl_device *hdev, bool is_hard,
 					u32 flags, u32 asid, u64 va, u64 size);
-<<<<<<< HEAD
-=======
 int hl_mmu_prefetch_cache_range(struct hl_ctx *ctx, u32 flags, u32 asid, u64 va, u64 size);
->>>>>>> 88084a3d
 u64 hl_mmu_get_next_hop_addr(struct hl_ctx *ctx, u64 curr_pte);
 u64 hl_mmu_get_hop_pte_phys_addr(struct hl_ctx *ctx, struct hl_mmu_properties *mmu_prop,
 					u8 hop_idx, u64 hop_addr, u64 virt_addr);
@@ -3402,11 +3311,6 @@
 					const char *format, ...);
 char *hl_format_as_binary(char *buf, size_t buf_len, u32 n);
 const char *hl_sync_engine_to_string(enum hl_sync_engine_type engine_type);
-void hl_ts_mgr_init(struct hl_ts_mgr *mgr);
-void hl_ts_mgr_fini(struct hl_device *hdev, struct hl_ts_mgr *mgr);
-int hl_ts_mmap(struct hl_fpriv *hpriv, struct vm_area_struct *vma);
-struct hl_ts_buff *hl_ts_get(struct hl_device *hdev, struct hl_ts_mgr *mgr, u32 handle);
-void hl_ts_put(struct hl_ts_buff *buff);
 
 void hl_mem_mgr_init(struct device *dev, struct hl_mem_mgr *mmg);
 void hl_mem_mgr_fini(struct hl_mem_mgr *mmg);
